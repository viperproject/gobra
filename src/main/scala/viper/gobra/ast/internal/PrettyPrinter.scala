package viper.gobra.ast.internal

import org.bitbucket.inkytonik.kiama
import viper.gobra.ast.printing.PrettyPrinterCombinators

trait PrettyPrinter {
  def format(node : Node): String
  def format(typ : Type): String
}

class DefaultPrettyPrinter extends PrettyPrinter with kiama.output.PrettyPrinter with PrettyPrinterCombinators {

  override val defaultIndent = 2
  override val defaultWidth  = 80

  override def format(node : Node) : String = pretty(show(node)).layout
  override def format(typ : Type) : String = pretty(showType(typ)).layout

  def show(n: Node): Doc = n match {
    case n: Program => showProgram(n)
    case n: Member => showMember(n)
    case n: Field => showField(n)
    case n: Stmt => showStmt(n)
    case n: Assignee => showAssignee(n)
    case n: CompositeObject => showCompositeObject(n)
    case n: Assertion => showAss(n)
    case n: Accessible => showAcc(n)
    case n: PredicateAccess => showPredicateAcc(n)
    case n: Expr => showExpr(n)
    case n: Addressable => showAddressable(n)
    case n: Proxy => showProxy(n)
  }

  // program

  def showProgram(p: Program): Doc = p match {
    case Program(types, members, _) =>
      ssep(types map showTopType, line <> line) <>
      ssep(members map showMember, line <> line)
  }

  // member

  def showTopType(t: TopType): Doc = t match {
    case d: DefinedT => showTypeDecl(d)
    case _ => emptyDoc
  }

  def showMember(m: Member): Doc = m match {
    case n: Method => showMethod(n)
    case n: PureMethod => showPureMethod(n)
    case n: Function => showFunction(n)
    case n: PureFunction => showPureFunction(n)
    case n: FPredicate => showFPredicate(n)
    case n: MPredicate => showMPredicate(n)
    case n: GlobalConstDecl => showGlobalConstDecl(n)
  }

  def showFunction(f: Function): Doc = f match {
    case Function(name, args, results, pres, posts, body) =>
      "func" <+> name.name <> parens(showFormalArgList(args)) <+> parens(showVarDeclList(results)) <>
        spec(showPreconditions(pres) <> showPostconditions(posts)) <> opt(body)(b => block(showStmt(b)))
  }

  def showPureFunction(f: PureFunction): Doc = f match {
    case PureFunction(name, args, results, pres, body) =>
      "pure func" <+> name.name <> parens(showFormalArgList(args)) <+> parens(showVarDeclList(results)) <>
        spec(showPreconditions(pres)) <> opt(body)(b => block("return" <+> showExpr(b)))
  }

  def showMethod(m: Method): Doc = m match {
    case Method(receiver, name, args, results, pres, posts, body) =>
      "func" <+> parens(showVarDecl(receiver)) <+> name.name <> parens(showFormalArgList(args)) <+> parens(showVarDeclList(results)) <>
        spec(showPreconditions(pres) <> showPostconditions(posts)) <> opt(body)(b => block(showStmt(b)))
  }

  def showPureMethod(m: PureMethod): Doc = m match {
    case PureMethod(receiver, name, args, results, pres, body) =>
      "pure func" <+> parens(showVarDecl(receiver)) <+> name.name <> parens(showFormalArgList(args)) <+> parens(showVarDeclList(results)) <>
        spec(showPreconditions(pres)) <> opt(body)(b => block("return" <+> showExpr(b)))
  }

  def showFPredicate(predicate: FPredicate): Doc = predicate match {
    case FPredicate(name, args, body) =>
    "pred" <+> name.name <> parens(showFormalArgList(args)) <> opt(body)(b => block(showAss(b)))
  }

  def showMPredicate(predicate: MPredicate): Doc = predicate match {
    case MPredicate(recv, name, args, body) =>
      "pred" <+> parens(showVarDecl(recv)) <+> name.name <> parens(showFormalArgList(args)) <> opt(body)(b => block(showAss(b)))
  }

  def showGlobalConstDecl(globalConst: GlobalConstDecl): Doc = {
    "const" <+> showVarDecl(globalConst.left) <+> "=" <+> showLit(globalConst.right)
  }

  def showField(field: Field): Doc = field match {
    case Field(name, typ) => "field" <> name <> ":" <+> showType(typ)
  }

  def showTypeDecl(t: DefinedT): Doc =
    "type" <+> t.name <+> "..."

  def showPreconditions[T <: Assertion](list: Vector[T]): Doc =
    hcat(list  map ("requires " <> showAss(_) <> line))

  def showPostconditions[T <: Assertion](list: Vector[T]): Doc =
    hcat(list  map ("ensures " <> showAss(_) <> line))

  def showFormalArgList[T <: Parameter](list: Vector[T]): Doc =
    showVarDeclList(list)

  // statements

  def showStmt(s: Stmt): Doc = s match {
    case Block(decls, stmts) => "decl" <+> showBottomDeclList(decls) <> line <> showStmtList(stmts)
    case Seqn(stmts) => ssep(stmts map showStmt, line)
    case If(cond, thn, els) => "if" <> parens(showExpr(cond)) <+> block(showStmt(thn)) <+> "else" <+> block(showStmt(els))
    case While(cond, invs, body) => "while" <> parens(showExpr(cond)) <> line <>
      hcat(invs  map ("invariant " <> showAss(_) <> line)) <> block(showStmt(body))

    case Make(target, typ) => showVar(target) <+> "=" <+> "new" <> brackets(showCompositeObject(typ))
    case SingleAss(left, right) => showAssignee(left) <+> "=" <+> showExpr(right)

    case FunctionCall(targets, func, args) =>
      (if (targets.nonEmpty) showVarList(targets) <+> "=" <> space else emptyDoc) <>
        func.name <> parens(showExprList(args))

    case MethodCall(targets, recv, meth, args) =>
      (if (targets.nonEmpty) showVarList(targets) <+> "=" <> space else emptyDoc) <>
        showExpr(recv) <> meth.name <> parens(showExprList(args))

    case Return() => "return"
    case Assert(ass) => "assert" <+> showAss(ass)
    case Assume(ass) => "assume" <+> showAss(ass)
    case Inhale(ass) => "inhale" <+> showAss(ass)
    case Exhale(ass) => "exhale" <+> showAss(ass)
    case Fold(acc)   => "fold" <+> showAss(acc)
    case Unfold(acc) => "unfold" <+> showAss(acc)
  }

  def showComposite(c: CompositeObject): Doc = showLit(c.op)

  def showProxy(x: Proxy): Doc = x match {
    case FunctionProxy(name) => name
    case MethodProxy(name, _) => name
    case FPredicateProxy(name) => name
    case MPredicateProxy(name, _) => name
  }

  def showBottomDecl(x: BottomDeclaration): Doc = x match {
    case bvar: BoundVar => showVar(bvar)
    case localVar: LocalVar => showVar(localVar)
    case outParam: Parameter.Out => showVar(outParam)
  }

  protected def showStmtList[T <: Stmt](list: Vector[T]): Doc =
    ssep(list map showStmt, line)

  protected def showVarList[T <: Var](list: Vector[T]): Doc =
    showList(list)(showVar)

  protected def showVarDeclList[T <: Var](list: Vector[T]): Doc =
    showList(list)(showVarDecl)

  protected def showBottomDeclList[T <: BottomDeclaration](list: Vector[T]): Doc =
    showList(list)(showBottomDecl)

  protected def showAssigneeList[T <: Assignee](list: Vector[T]): Doc =
    showList(list)(showAssignee)

  protected def showExprList[T <: Expr](list: Vector[T]): Doc =
    showList(list)(showExpr)

  def showAssignee(ass: Assignee): Doc = ass match {
    case Assignee.Var(v) => showVar(v)
    case Assignee.Pointer(e) => showExpr(e)
    case Assignee.Field(f) => showExpr(f)
    case Assignee.Index(e) => showExpr(e)
  }

  def showCompositeObject(co: CompositeObject): Doc = showLit(co.op)

  // assertions

  def showAss(a: Assertion): Doc = a match {
    case SepAnd(left, right) => showAss(left) <+> "&&" <+> showAss(right)
    case ExprAssertion(exp) => showExpr(exp)
    case Implication(left, right) => showExpr(left) <+> "==>" <+> showAss(right)
    case Access(e) => "acc" <> parens(showAcc(e))
    case SepForall(vars, triggers, body) =>
      "forall" <+> showVarDeclList(vars) <+> "::" <+> showTriggers(triggers) <+> showAss(body)
  }

  def showAcc(acc: Accessible): Doc = acc match {
    case Accessible.Pointer(der) => showExpr(der)
    case Accessible.Field(op) => showExpr(op)
    case Accessible.Predicate(op) => showPredicateAcc(op)
    case Accessible.Index(op) => showExpr(op)
  }

  def showPredicateAcc(access: PredicateAccess): Doc = access match {
    case FPredicateAccess(pred, args) => pred.name <> parens(showExprList(args))
    case MPredicateAccess(recv, pred, args) => showExpr(recv) <> pred.name <> parens(showExprList(args))
    case MemoryPredicateAccess(arg) => "memory" <> parens(showExpr(arg))
  }

  def showTrigger(trigger: Trigger) : Doc = showExprList(trigger.exprs)
  def showTriggers(triggers: Vector[Trigger]) : Doc = "{" <+> showList(triggers)(showTrigger) <+> "}"

  // expressions

  def showExpr(e: Expr): Doc = e match {
    case Unfolding(acc, exp) => "unfolding" <+> showAss(acc) <+> "in" <+> showExpr(exp)

    case Old(op) => "old(" <> showExpr(op) <> ")"

    case Conditional(cond, thn, els, _) => showExpr(cond) <> "?" <> showExpr(thn) <> ":" <> showExpr(els)

    case PureForall(vars, triggers, body) =>
      "forall" <+> showVarDeclList(vars) <+> "::" <+> showTriggers(triggers) <+> showExpr(body)

    case Exists(vars, triggers, body) =>
      "exists" <+>  showVarDeclList(vars) <+> "::" <+> showTriggers(triggers) <+> showExpr(body)

    case PureFunctionCall(func, args, _) =>
      func.name <> parens(showExprList(args))

    case PureMethodCall(recv, meth, args, _) =>
      showExpr(recv) <> meth.name <> parens(showExprList(args))

<<<<<<< HEAD
    case IndexedExp(base, index) => showExpr(base) <> brackets(showExpr(index))
    case Length(exp) => "len" <> parens(showExpr(exp))
    case SequenceLiteral(typ, exprs) => showGhostCollectionLiteral("seq", typ, exprs)
=======
    case SequenceLength(op) => "|" <> showExpr(op) <> "|"
>>>>>>> 0df3bbaf
    case RangeSequence(low, high) =>
      "seq" <> brackets(showExpr(low) <+> ".." <+> showExpr(high))
    case SequenceUpdate(seq, left, right) =>
      showExpr(seq) <> brackets(showExpr(left) <+> "=" <+> showExpr(right))
    case SequenceDrop(left, right) => showExpr(left) <> brackets(showExpr(right) <> colon)
    case SequenceTake(left, right) => showExpr(left) <> brackets(colon <> showExpr(right))
<<<<<<< HEAD
    case SetLiteral(typ, exprs) => showGhostCollectionLiteral("set", typ, exprs)
    case SetConversion(exp) => "set" <> parens(showExpr(exp))
    case Cardinality(op) => "|" <> showExpr(op) <> "|"
    case MultisetLiteral(typ, exprs) => showGhostCollectionLiteral("mset", typ, exprs)
    case MultisetConversion(exp) => "mset" <> parens(showExpr(exp))
=======
    case SetConversion(exp) => "set" <> "(" <> showExpr(exp) <> ")"
    case Cardinality(op) => "|" <> showExpr(op) <> "|"
    case MultisetConversion(exp) => "mset" <> "(" <> showExpr(exp) <> ")"
>>>>>>> 0df3bbaf

    case DfltVal(typ) => "dflt" <> brackets(showType(typ))
    case Tuple(args) => parens(showExprList(args))
    case Deref(exp, typ) => "*" <> showExpr(exp)
    case Ref(ref, typ) => "&" <> showAddressable(ref)
    case FieldRef(recv, field) => showExpr(recv) <> "."  <> field.name
    case Negation(op) => "!" <> showExpr(op)
    case BinaryExpr(left, op, right, _) => showExpr(left) <+> op <+> showExpr(right)
    case lit: Lit => showLit(lit)
    case v: Var => showVar(v)
  }

  def showAddressable(a: Addressable): Doc = showExpr(a.op)

  // literals

  private def showGhostCollectionLiteral(front : String, typ : Type, exprs : Vector[Expr]) : Doc =
    front <> brackets(showType(typ)) <+>
      braces(space <> showExprList(exprs) <> (if (exprs.nonEmpty) space else emptyDoc))

  def showLit(l: Lit): Doc = l match {
    case IntLit(v) => v.toString
    case BoolLit(b) => if (b) "true" else "false"
    case NilLit() => "nil"

    case ArrayLiteral(typ, exprs) => {
      val lenP = brackets(exprs.length.toString)
      val typP = showType(typ)
      val exprsP = braces(space <> showExprList(exprs) <> (if (exprs.nonEmpty) space else emptyDoc))
      lenP <> typP <+> exprsP
    }

    case StructLit(t, args) => showType(t) <> braces(showExprList(args))
    case SequenceLit(typ, exprs) => showGhostCollectionLiteral("seq", typ, exprs)
    case SetLit(typ, exprs) => showGhostCollectionLiteral("set", typ, exprs)
    case MultisetLit(typ, exprs) => showGhostCollectionLiteral("mset", typ, exprs)
  }

  // variables

  def showVar(v: Var): Doc = v match {
    case BoundVar(id, _) => id
    case Parameter.In(id, _)    => id
    case Parameter.Out(id, _)    => id
    case LocalVar.Ref(id, _) => id
    case LocalVar.Val(id, _) => id
    case LocalVar.Inter(id, _) => id
    case GlobalConst.Val(id, _) => id
  }

  def showVarDecl(v: Var): Doc = v match {
    case BoundVar(id, t) => id <> ":" <+> showType(t)
    case Parameter.In(id, t)    => id <> ":" <+> showType(t)
    case Parameter.Out(id, t)    => id <> ":" <+> showType(t)
    case LocalVar.Ref(id, t) => id <> ":" <+> "!" <> showType(t)
    case LocalVar.Val(id, t) => id <> ":" <+> showType(t)
    case LocalVar.Inter(id, t) => id <> ":" <+> "?" <> showType(t)
    case GlobalConst.Val(id, t) => id <> ":" <+> showType(t)
  }

  // types

  def showType(typ : Type) : Doc = typ match {
    case BoolT => "bool"
    case IntT => "int"
    case VoidT => "void"
    case NilT => "nil"
    case PermissionT => "perm"
    case DefinedT(name) => name
    case PointerT(t) => "*" <> showType(t)
    case TupleT(ts) => parens(showTypeList(ts))
    case struct: StructT => emptyDoc <> block(hcat(struct.fields map showField))
    case ArrayT(len, t) => brackets(len.toString) <> showType(t)
    case SequenceT(elem) => "seq" <> brackets(showType(elem))
    case SetT(elem) => "set" <> brackets(showType(elem))
    case MultisetT(elem) => "mset" <> brackets(showType(elem))
  }

  private def showTypeList[T <: Type](list: Vector[T]): Doc =
    showList(list)(showType)

  def showList[T](list: Vector[T])(f: T => Doc): Doc = ssep(list map f, comma <> space)

}

class ShortPrettyPrinter extends DefaultPrettyPrinter {

  override val defaultIndent = 2
  override val defaultWidth  = 80

  override def format(node: Node): String =
    pretty(show(node)).layout


  override def showFunction(f: Function): Doc = f match {
    case Function(name, args, results, pres, posts, body) =>
      "func" <+> name.name <> parens(showFormalArgList(args)) <+> parens(showVarDeclList(results)) <>
        spec(showPreconditions(pres) <> showPostconditions(posts))
  }

  override def showPureFunction(f: PureFunction): Doc = f match {
    case PureFunction(name, args, results, pres, body) =>
      "pure func" <+> name.name <> parens(showFormalArgList(args)) <+> parens(showVarDeclList(results)) <>
        spec(showPreconditions(pres))
  }

  override def showMethod(m: Method): Doc = m match {
    case Method(receiver, name, args, results, pres, posts, body) =>
      "func" <+> parens(showVarDecl(receiver)) <+> name.name <> parens(showFormalArgList(args)) <+> parens(showVarDeclList(results)) <>
        spec(showPreconditions(pres) <> showPostconditions(posts))
  }

  override def showPureMethod(m: PureMethod): Doc = m match {
    case PureMethod(receiver, name, args, results, pres, body) =>
      "pure func" <+> parens(showVarDecl(receiver)) <+> name.name <> parens(showFormalArgList(args)) <+> parens(showVarDeclList(results)) <>
        spec(showPreconditions(pres))
  }

  override def showFPredicate(predicate: FPredicate): Doc = predicate match {
    case FPredicate(name, args, body) =>
      "pred" <+> name.name <> parens(showFormalArgList(args))
  }

  override def showMPredicate(predicate: MPredicate): Doc = predicate match {
    case MPredicate(recv, name, args, body) =>
      "pred" <+> parens(showVarDecl(recv)) <+> name.name <> parens(showFormalArgList(args))
  }

  // statements

  override def showStmt(s: Stmt): Doc = s match {
    case Block(decls, stmts) => "decl" <+> showBottomDeclList(decls)
    case Seqn(stmts) => emptyDoc
    case If(cond, thn, els) => "if" <> parens(showExpr(cond)) <+> "{...}" <+> "else" <+> "{...}"
    case While(cond, invs, body) => "while" <> parens(showExpr(cond)) <> line <>
      hcat(invs  map ("invariant " <> showAss(_) <> line))

    case Make(target, typ) => showVar(target) <+> "=" <+> "new" <> brackets(showCompositeObject(typ))
    case SingleAss(left, right) => showAssignee(left) <+> "=" <+> showExpr(right)

    case FunctionCall(targets, func, args) =>
      (if (targets.nonEmpty) showVarList(targets) <+> "=" <> space else emptyDoc) <>
        func.name <> parens(showExprList(args))

    case MethodCall(targets, recv, meth, args) =>
      (if (targets.nonEmpty) showVarList(targets) <+> "=" <> space else emptyDoc) <>
        showExpr(recv) <> meth.name <> parens(showExprList(args))

    case Return() => "return"
    case Assert(ass) => "assert" <+> showAss(ass)
    case Assume(ass) => "assume" <+> showAss(ass)
    case Inhale(ass) => "inhale" <+> showAss(ass)
    case Exhale(ass) => "exhale" <+> showAss(ass)
    case Fold(acc)   => "fold" <+> showAss(acc)
    case Unfold(acc) => "unfold" <+> showAss(acc)
  }
}<|MERGE_RESOLUTION|>--- conflicted
+++ resolved
@@ -229,30 +229,17 @@
     case PureMethodCall(recv, meth, args, _) =>
       showExpr(recv) <> meth.name <> parens(showExprList(args))
 
-<<<<<<< HEAD
     case IndexedExp(base, index) => showExpr(base) <> brackets(showExpr(index))
     case Length(exp) => "len" <> parens(showExpr(exp))
-    case SequenceLiteral(typ, exprs) => showGhostCollectionLiteral("seq", typ, exprs)
-=======
-    case SequenceLength(op) => "|" <> showExpr(op) <> "|"
->>>>>>> 0df3bbaf
     case RangeSequence(low, high) =>
       "seq" <> brackets(showExpr(low) <+> ".." <+> showExpr(high))
     case SequenceUpdate(seq, left, right) =>
       showExpr(seq) <> brackets(showExpr(left) <+> "=" <+> showExpr(right))
     case SequenceDrop(left, right) => showExpr(left) <> brackets(showExpr(right) <> colon)
     case SequenceTake(left, right) => showExpr(left) <> brackets(colon <> showExpr(right))
-<<<<<<< HEAD
-    case SetLiteral(typ, exprs) => showGhostCollectionLiteral("set", typ, exprs)
     case SetConversion(exp) => "set" <> parens(showExpr(exp))
     case Cardinality(op) => "|" <> showExpr(op) <> "|"
-    case MultisetLiteral(typ, exprs) => showGhostCollectionLiteral("mset", typ, exprs)
     case MultisetConversion(exp) => "mset" <> parens(showExpr(exp))
-=======
-    case SetConversion(exp) => "set" <> "(" <> showExpr(exp) <> ")"
-    case Cardinality(op) => "|" <> showExpr(op) <> "|"
-    case MultisetConversion(exp) => "mset" <> "(" <> showExpr(exp) <> ")"
->>>>>>> 0df3bbaf
 
     case DfltVal(typ) => "dflt" <> brackets(showType(typ))
     case Tuple(args) => parens(showExprList(args))
