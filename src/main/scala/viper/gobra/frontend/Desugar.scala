// This Source Code Form is subject to the terms of the Mozilla Public
// License, v. 2.0. If a copy of the MPL was not distributed with this
// file, You can obtain one at http://mozilla.org/MPL/2.0/.
//
// Copyright (c) 2011-2020 ETH Zurich.

package viper.gobra.frontend

import viper.gobra.ast.frontend.{PExpression, AstPattern => ap, _}
import viper.gobra.ast.{internal => in}
import viper.gobra.frontend.info.base.BuiltInMemberTag._
import viper.gobra.frontend.info.base.Type._
import viper.gobra.frontend.info.base.{BuiltInMemberTag, Type, SymbolTable => st}
import viper.gobra.frontend.info.implementation.resolution.MemberPath
import viper.gobra.frontend.info.{ExternalTypeInfo, TypeInfo}
import viper.gobra.reporting.Source.AutoImplProofAnnotation
import viper.gobra.reporting.{DesugaredMessage, Source}
import viper.gobra.theory.Addressability
import viper.gobra.translator.Names
import viper.gobra.util.TypeBounds.UnboundedInteger
import viper.gobra.util.Violation.violation
import viper.gobra.util.{DesugarWriter, TypeBounds, Violation}

import scala.annotation.{tailrec, unused}
import scala.collection.Iterable
import scala.reflect.ClassTag

object Desugar {

  def desugar(pkg: PPackage, info: viper.gobra.frontend.info.TypeInfo)(config: Config): in.Program = {
    // independently desugar each imported package. Only used members (i.e. members for which `isUsed` returns true will be desugared:
    val importedPrograms = info.context.getContexts map { tI => {
      val typeInfo: TypeInfo = tI.getTypeInfo
      val importedPackage = typeInfo.tree.originalRoot
      val d = new Desugarer(importedPackage.positions, typeInfo)
      (d, d.packageD(importedPackage))
    }}
    // desugar the main package, i.e. the package on which verification is performed:
    val mainDesugarer = new Desugarer(pkg.positions, info)
    // combine all desugared results into one Viper program:
    val internalProgram = combine(mainDesugarer, mainDesugarer.packageD(pkg), importedPrograms)
    config.reporter report DesugaredMessage(config.inputFiles.head, () => internalProgram)
    internalProgram
  }

  private def combine(mainDesugarer: Desugarer, mainProgram: in.Program, imported: Iterable[(Desugarer, in.Program)]): in.Program = {
    val importedDesugarers = imported.map(_._1)
    val importedPrograms = imported.map(_._2)
    val types = mainProgram.types ++ importedPrograms.flatMap(_.types)
    val members = mainProgram.members ++ importedPrograms.flatMap(_.members)
    val (table, builtInMembers) = combineLookupTable(mainDesugarer +: importedDesugarers.toSeq)
    in.Program(types, builtInMembers.toVector ++ members, table)(mainProgram.info)
  }

  /**
    * Combines the lookup tables of multiple desugarers incl. taking built-in members into account.
    * As a by-product, all built-in members that are used in all desugarers will be returned.
    */
  private def combineLookupTable(desugarers: Iterable[Desugarer]): (in.LookupTable, Iterable[in.Member]) = {
    // note that the same built-in member might exist in multiple tables. Thus, we need to deduplicate.
    // however, a sanity check is performed that filtered built-in members are actually equal
    def combineTableFieldForBuiltInMember[M <: in.BuiltInMember : ClassTag,P <: in.Proxy](getProxy: M => P): Map[P, M] = {
      // apply `f` to every desugarer and filter the resulting maps to only contain values of type `M`
      val res: Iterable[Map[_, M]] = desugarers.map(_.builtInMembers).map(memberMap => memberMap.collect {
        case (tag, m: M) => (tag, m) // note that checking for type `M` here works only because of `: ClassTag`
      })
      // combine maps and group by key to get a list of values per key:
      val duplicateMap = res.flatMap(_.toSeq).groupMap(_._1)(_._2)
      // sanity check that all values for a particular key are equal:
      val deduplicatedMap = duplicateMap map {
        // the first case should never occur since every key has to have at least one value coming from any input map
        case (key, values) if values.isEmpty => violation(s"found a built-in member key ($key) for which no member exists")
        case (key, values) =>
          val set = values.toSet // deduplicate by converting values to a set
          violation(set.size == 1, s"built-in member is not unique, found ${set.mkString(",")} for key $key")
          val member: M = set.head
          (getProxy(member), member) // use proxy as key
      }
      deduplicatedMap
    }

    def combineTableField[X,Y](f: Desugarer => Map[X,Y]): Map[X,Y] =
      desugarers.flatMap(f).toMap

    val builtInMethods = combineTableFieldForBuiltInMember((m: in.BuiltInMethod) => m.name)
    val builtInFunctions = combineTableFieldForBuiltInMember((m: in.BuiltInFunction) => m.name)
    val builtInMPredicates = combineTableFieldForBuiltInMember((m: in.BuiltInMPredicate) => m.name)
    val builtInFPredicates = combineTableFieldForBuiltInMember((m: in.BuiltInFPredicate) => m.name)

    val combinedDefinedT = combineTableField(_.definedTypes)
    val combinedMethods = combineTableField(_.definedMethods)
    val combinedMPredicates = combineTableField(_.definedMPredicates)
    val combinedImplementations = combineTableField(_.interfaceImplementations)
    val combinedMemberProxies = computeMemberProxies(combinedMethods.values ++ combinedMPredicates.values, combinedImplementations, combinedDefinedT)
    val combineImpProofPredAliases = combineTableField(_.implementationProofPredicateAliases)
    val table = new in.LookupTable(
      combinedDefinedT,
      combinedMethods ++ builtInMethods,
      combineTableField(_.definedFunctions) ++ builtInFunctions,
      combinedMPredicates ++ builtInMPredicates,
      combineTableField(_.definedFPredicates) ++ builtInFPredicates      ,
      combinedMemberProxies,
      combinedImplementations,
      combineImpProofPredAliases
      )
    val builtInMembers = builtInMethods.values ++ builtInFunctions.values ++ builtInMPredicates.values ++ builtInFPredicates.values
    (table, builtInMembers)
  }

  /** For now, the memberset is computed in an inefficient way. */
  def computeMemberProxies(decls: Iterable[in.Member], itfImpls: Map[in.InterfaceT, Set[in.Type]], definedT: Map[(String, Addressability), in.Type]): Map[in.Type, Set[in.MemberProxy]] = {
    val keys = itfImpls.flatMap{ case (k, v) => v + k }.toSet
    val pairs: Set[(in.Type, Set[in.MemberProxy])] = keys.map{ key =>

      val underlyingRecv = {
        @tailrec
        def underlyingItf(t: in.Type): Option[in.InterfaceT] = {
          t match {
            case t: in.InterfaceT => Some(t)
            case t: in.DefinedT =>
              definedT.get(t.name, t.addressability) match {
                case Some(ut) => underlyingItf(ut)
                case None => None
              }
            case _ => None
          }
        }

        underlyingItf(key).getOrElse(key)
      }

      key -> decls.collect{
        case m: in.Method if m.receiver.typ == underlyingRecv => m.name
        case m: in.PureMethod if m.receiver.typ == underlyingRecv => m.name
        case m: in.MPredicate if m.receiver.typ == underlyingRecv => m.name
      }.toSet
    }
    pairs.toMap[in.Type, Set[in.MemberProxy]]
  }

  object NoGhost {
    def unapply(arg: PNode): Some[PNode] = arg match {
      case PGhostifier(x) => Some(x)
      case x => Some(x)
    }
  }

  private class Desugarer(pom: PositionManager, info: viper.gobra.frontend.info.TypeInfo) {

    // TODO: clean initialization

    type Meta = Source.Parser.Info

    import viper.gobra.util.Violation._

    val desugarWriter = new DesugarWriter
    import desugarWriter._
    type Writer[+R] = desugarWriter.Writer[R]

//    def complete[X <: in.Stmt](w: Agg[X]): in.Stmt = {val (xs, x) = w.run; in.Seqn(xs :+ x)(x.info)}


    private val nm = new NameManager

    type Identity = Meta

    private def abstraction(id: PIdnNode): Identity = {
      val entity = info.regular(id)
      meta(entity.rep)
    }

    // TODO: make thread safe
    private var proxies: Map[Meta, in.Proxy] = Map.empty

    def getProxy(id: PIdnNode): Option[in.Proxy] =
      proxies.get(abstraction(id))

    def addProxy(from: PIdnNode, to: in.Proxy): Unit =
      proxies += abstraction(from) -> to

    def functionProxyD(decl: PFunctionDecl, context: TypeInfo): in.FunctionProxy = {
      val name = idName(decl.id, context)
      in.FunctionProxy(name)(meta(decl, context))
    }

    def functionProxy(id: PIdnUse, context: TypeInfo): in.FunctionProxy = {
      val name = idName(id, context)
      in.FunctionProxy(name)(meta(id, context))
    }

    def domainFunctionProxy(symb: st.DomainFunction): in.DomainFuncProxy = {
      val domainName = nm.domain(Type.DomainT(symb.domain, symb.context))
      val functionName = idName(symb.decl.id, symb.context.getTypeInfo)
      in.DomainFuncProxy(functionName, domainName)(meta(symb.decl.id, symb.context.getTypeInfo))
    }

    def methodProxyD(decl: PMethodDecl, context: TypeInfo): in.MethodProxy = {
      val name = idName(decl.id, context)
      in.MethodProxy(decl.id.name, name)(meta(decl, context))
    }

    def methodProxyD(decl: PMethodSig, context: TypeInfo): in.MethodProxy = {
      val name = idName(decl.id, context)
      in.MethodProxy(decl.id.name, name)(meta(decl, context))
    }

    def methodProxyFromSymb(symb: st.Method): in.MethodProxy = {
      symb match {
        case symb: st.MethodImpl => in.MethodProxy(symb.decl.id.name, idName(symb.decl.id, symb.context.getTypeInfo))(meta(symb.decl, symb.context.getTypeInfo))
        case symb: st.MethodSpec => in.MethodProxy(symb.spec.id.name, idName(symb.spec.id, symb.context.getTypeInfo))(meta(symb.spec, symb.context.getTypeInfo))
      }
    }

    def methodProxy(id: PIdnUse, context: TypeInfo): in.MethodProxy = {
      val name = idName(id, context)
      in.MethodProxy(id.name, name)(meta(id, context))
    }

    def fpredicateProxyD(decl: PFPredicateDecl, context: TypeInfo): in.FPredicateProxy = {
      val name = idName(decl.id, context)
      in.FPredicateProxy(name)(meta(decl, context))
    }

    def fpredicateProxy(id: PIdnUse, context: TypeInfo): in.FPredicateProxy = {
      val name = idName(id, context)
      in.FPredicateProxy(name)(meta(id, context))
    }

    def mpredicateProxyD(decl: PMPredicateDecl, context: TypeInfo): in.MPredicateProxy = {
      val name = idName(decl.id, context)
      in.MPredicateProxy(decl.id.name, name)(meta(decl, context))
    }

    def mpredicateProxyD(decl: PMPredicateSig, context: TypeInfo): in.MPredicateProxy = {
      val name = idName(decl.id, context)
      in.MPredicateProxy(decl.id.name, name)(meta(decl, context))
    }

    def mpredicateProxyD(id: PIdnUse, context: TypeInfo): in.MPredicateProxy = {
      val name = idName(id, context)
      in.MPredicateProxy(id.name, name)(meta(id, context))
    }


    // proxies to built-in members
    def methodProxy(tag: BuiltInMethodTag, recv: in.Type, args: Vector[in.Type])(src: Meta): in.MethodProxy = {
      def create(tag: BuiltInMethodTag, inRecvWithArgs: Vector[in.Type]): in.BuiltInMethod = {
        violation(inRecvWithArgs.nonEmpty, "receiver has to be among args")
        val inRecv = inRecvWithArgs.head
        val inArgs = inRecvWithArgs.tail
        val proxy = in.MethodProxy(tag.identifier, nm.builtInMember(tag, Vector(inRecv)))(src)
        in.BuiltInMethod(inRecv, tag, proxy, inArgs)(src)
      }

      val inRecv = recv.withAddressability(Addressability.inParameter)
      val inArgs = args.map(_.withAddressability(Addressability.inParameter))
      memberProxy(tag, inRecv +: inArgs, create).name
    }

    def functionProxy(tag: BuiltInFunctionTag, args: Vector[in.Type])(src: Meta): in.FunctionProxy = {
      def create(tag: BuiltInFunctionTag, inArgs: Vector[in.Type]): in.BuiltInFunction = {
        val proxy = in.FunctionProxy(nm.builtInMember(tag, inArgs))(src)
        in.BuiltInFunction(tag, proxy, inArgs)(src)
      }

      val inArgs = args.map(_.withAddressability(Addressability.inParameter))
      memberProxy(tag, inArgs, create).name
    }

    def fpredicateProxy(tag: BuiltInFPredicateTag, args: Vector[in.Type])(src: Meta): in.FPredicateProxy = {
      def create(tag: BuiltInFPredicateTag, inArgs: Vector[in.Type]): in.BuiltInFPredicate = {
        val proxy = in.FPredicateProxy(nm.builtInMember(tag, inArgs))(src)
        in.BuiltInFPredicate(tag, proxy, inArgs)(src)
      }

      val inArgs = args.map(_.withAddressability(Addressability.inParameter))
      memberProxy(tag, inArgs, create).name
    }

    def mpredicateProxy(tag: BuiltInMPredicateTag, recv: in.Type, args: Vector[in.Type])(src: Meta): in.MPredicateProxy = {
      def create(tag: BuiltInMPredicateTag, inRecvWithArgs: Vector[in.Type]): in.BuiltInMPredicate = {
        violation(inRecvWithArgs.nonEmpty, "receiver has to be among args")
        val inRecv = inRecvWithArgs.head
        val inArgs = inRecvWithArgs.tail
        val proxy = in.MPredicateProxy(tag.identifier, nm.builtInMember(tag, Vector(inRecv)))(src)
        in.BuiltInMPredicate(inRecv, tag, proxy, inArgs)(src)
      }

      val inRecv = recv.withAddressability(Addressability.inParameter)
      val inArgs = args.map(_.withAddressability(Addressability.inParameter))
      memberProxy(tag, inRecv +: inArgs, create).name
    }


    var builtInMembers: Map[(BuiltInMemberTag, Vector[in.Type]), in.BuiltInMember] = Map.empty
    /** createMember function is only allowed to depend on its arguments, otherwise caching of members and subsequently generating members are unsound */
    def memberProxy[T <: BuiltInMemberTag, M <: in.BuiltInMember](tag: T, args: Vector[in.Type], createMember: (T, Vector[in.Type]) => M): M = {
      def genAndStore(): M = {
        val member = createMember(tag, args)
        builtInMembers += (tag, args) -> member
        member
      }

      val filteredMembers: Map[(T, Vector[in.Type]), M] = builtInMembers.collect {
        case ((t: T@unchecked, as), m: M@unchecked) => (t, as) -> m
      }
      filteredMembers.getOrElse((tag, args), genAndStore())
    }


    class FunctionContext(
                           val ret: Vector[in.Expr] => Meta => in.Stmt,
                           private var substitutions: Map[Identity, in.Var] = Map.empty
                         ) {

      def apply(id: PIdnNode): Option[in.Var] =
        substitutions.get(abstraction(id))


      def addSubst(from: PIdnNode, to: in.Var): Unit =
        substitutions += abstraction(from) -> to

      def copy: FunctionContext = new FunctionContext(ret, substitutions)
//
//      private var proxies: Map[Identity, in.Proxy] = Map.empty
//
//      def getProxy(id: PIdnNode): Option[in.Proxy] =
//        proxies.get(abstraction(id))
//
//      def addProxy(from: PIdnNode, to: in.Proxy): Unit =
//        proxies += abstraction(from) -> to
    }

    /**
      * Desugars a package with an optional `shouldDesugar` function indicating whether a particular member should be
      * desugared or skipped
      */
    def packageD(p: PPackage, shouldDesugar: PMember => Boolean = _ => true): in.Program = {
      val consideredDecls = p.declarations.collect { case m@NoGhost(x: PMember) if shouldDesugar(x) => m }
      val dMembers = consideredDecls.flatMap{
        case NoGhost(x: PVarDecl) => varDeclGD(x)
        case NoGhost(x: PConstDecl) => constDeclD(x)
        case NoGhost(x: PMethodDecl) => Vector(registerMethod(x))
        case NoGhost(x: PFunctionDecl) => Vector(registerFunction(x))
        case x: PMPredicateDecl => Vector(registerMPredicate(x))
        case x: PFPredicateDecl => Vector(registerFPredicate(x))
        case x: PImplementationProof => registerImplementationProof(x); Vector.empty
        case _ => Vector.empty
      }

      consideredDecls.foreach {
        case NoGhost(x: PTypeDef) => desugarAllTypeDefVariants(x)
        case _ =>
      }

      val additionalMembers = AdditionalMembers.finalizedMembers ++ missingImplProofs

      // built-in members are not (yet) added to the program's members or the lookup table
      // instead, they remain only accessible via this desugarer's getter function.
      // The `combine` function will treat all built-in members across packages (i.e. desugarers) and update the
      // program's members and lookup table accordingly
      val table = new in.LookupTable(
        definedTypes,
        definedMethods,
        definedFunctions,
        definedMPredicates,
        definedFPredicates,
        computeMemberProxies(dMembers ++ additionalMembers, interfaceImplementations, definedTypes),
        interfaceImplementations,
        implementationProofPredicateAliases
      )

      in.Program(types.toVector, dMembers ++ additionalMembers, table)(meta(p))
    }

    def varDeclGD(decl: PVarDecl): Vector[in.GlobalVarDecl] = ???

    def constDeclD(decl: PConstDecl): Vector[in.GlobalConstDecl] = decl.left.flatMap(l => info.regular(l) match {
      case sc@st.SingleConstant(_, id, _, _, _, _) =>
        val src = meta(id)
        val gVar = globalConstD(sc)(src)
        val lit: in.Lit = gVar.typ match {
          case in.BoolT(Addressability.Exclusive) =>
            val constValue = sc.context.boolConstantEvaluation(sc.exp)
            in.BoolLit(constValue.get)(src)
          case in.StringT(Addressability.Exclusive) =>
            val constValue = sc.context.stringConstantEvaluation(sc.exp)
            in.StringLit(constValue.get)(src)
          case x if underlyingType(x).isInstanceOf[in.IntT] && x.addressability == Addressability.Exclusive =>
            val constValue = sc.context.intConstantEvaluation(sc.exp)
            in.IntLit(constValue.get)(src)
          case _ => ???
        }
        Vector(in.GlobalConstDecl(gVar, lit)(src))

      // Constants defined with the blank identifier can be safely ignored as they
      // must be computable statically (and thus do not have side effects) and
      // they can never be read
      case st.Wildcard(_, _) => Vector()

      case _ => ???
    })

    // Note: Alternatively, we could return the set of type definitions directly.
    //       However, currently, this would require to have versions of [[typeD]].
    /** desugars a defined type for each addressability modifier to register them with [[definedTypes]] */
    def desugarAllTypeDefVariants(decl: PTypeDef): Unit = {
      typeD(DeclaredT(decl, info), Addressability.Shared)(meta(decl))
      typeD(DeclaredT(decl, info), Addressability.Exclusive)(meta(decl))
    }

    def functionD(decl: PFunctionDecl): in.FunctionMember =
      if (decl.spec.isPure) pureFunctionD(decl) else {

      val name = functionProxyD(decl, info)
      val fsrc = meta(decl)

      val argsWithSubs = decl.args.zipWithIndex map { case (p,i) => inParameterD(p,i) }
      val (args, argSubs) = argsWithSubs.unzip

      val returnsWithSubs = decl.result.outs.zipWithIndex map { case (p,i) => outParameterD(p,i) }
      val (returns, returnSubs) = returnsWithSubs.unzip

      def assignReturns(rets: Vector[in.Expr])(src: Meta): in.Stmt = {
        if (rets.isEmpty) {
          in.Seqn(
            returnsWithSubs.flatMap{
              case (p, Some(v)) => Some(singleAss(in.Assignee.Var(p), v)(src))
              case _ => None
            } :+ in.Return()(src)
          )(src)
        } else if (rets.size == returns.size) {
          in.Seqn(
            returns.zip(rets).map{
              case (p, v) => singleAss(in.Assignee.Var(p), v)(src)
            } :+ in.Return()(src)
          )(src)
        } else if (rets.size == 1) { // multi assignment
          in.Seqn(Vector(
            multiassD(returns.map(v => in.Assignee.Var(v)), rets.head)(src),
            in.Return()(src)
          ))(src)
        } else {
          violation(s"found ${rets.size} returns but expected 0, 1, or ${returns.size}")
        }
      }

      // create context for spec translation
      val specCtx = new FunctionContext(assignReturns)

      // extent context
      (decl.args zip argsWithSubs).foreach {
        // substitution has to be added since otherwise the parameter is translated as a addressable variable
        // TODO: another, maybe more consistent, option is to always add a context entry
        case (NoGhost(PNamedParameter(id, _)), (p, _)) => specCtx.addSubst(id, p)
        case _ =>
      }

      (decl.result.outs zip returnsWithSubs).foreach {
        case (NoGhost(PNamedParameter(id, _)), (p, _)) => specCtx.addSubst(id, p)
        case _ =>
      }

      // translate pre- and postconditions
      val pres = (decl.spec.pres ++ decl.spec.preserves) map preconditionD(specCtx)
      val posts = (decl.spec.preserves ++ decl.spec.posts) map postconditionD(specCtx)
      val terminationMeasure = decl.spec.terminationMeasure match {
        case Some(measure) => Some(terminationMeasureD(specCtx)(meta(measure))(measure))
        case None => None
      }

      // p1' := p1; ... ; pn' := pn
      val argInits = argsWithSubs.flatMap{
        case (p, Some(q)) => Some(singleAss(in.Assignee.Var(q), p)(p.info))
        case _ => None
      }

      // r1 := r1'; .... rn := rn'
      val resultAssignments =
        returnsWithSubs.flatMap{
          case (p, Some(v)) => Some(singleAss(in.Assignee.Var(p), v)(fsrc))
          case _ => None
        } // :+ in.Return()(fsrc)

      // create context for body translation
      val ctx = new FunctionContext(assignReturns)

      // extent context
      (decl.args zip argsWithSubs).foreach{
        case (NoGhost(PNamedParameter(id, _)), (_, Some(q))) => ctx.addSubst(id, q)
        case _ =>
      }

      (decl.result.outs zip returnsWithSubs).foreach{
        case (NoGhost(PNamedParameter(id, _)), (_, Some(q))) => ctx.addSubst(id, q)
        case (NoGhost(_: PUnnamedParameter), (_, Some(_))) => violation("cannot have an alias for an unnamed parameter")
        case _ =>
      }

      val bodyOpt = decl.body.map{ case (_, s) =>
        val vars = argSubs.flatten ++ returnSubs.flatten
        val varsInit = vars map (v => in.Initialization(v)(v.info))
        val body = varsInit ++ argInits ++ Vector(blockD(ctx)(s)) ++ resultAssignments
        in.Block(vars, body)(meta(s))
      }

      in.Function(name, args, returns, pres, posts, terminationMeasure, bodyOpt)(fsrc)
    }

    def pureFunctionD(decl: PFunctionDecl): in.PureFunction = {
      require(decl.spec.isPure)

      val name = functionProxyD(decl, info)
      val fsrc = meta(decl)

      val argsWithSubs = decl.args.zipWithIndex map { case (p,i) => inParameterD(p,i) }
      val (args, _) = argsWithSubs.unzip

      val returnsWithSubs = decl.result.outs.zipWithIndex map { case (p,i) => outParameterD(p,i) }
      val (returns, _) = returnsWithSubs.unzip

      // create context for body translation
      val ctx = new FunctionContext(_ => _ => in.Seqn(Vector.empty)(fsrc)) // dummy assign

      // extent context
      (decl.args zip argsWithSubs).foreach {
        // substitution has to be added since otherwise the parameter is translated as a addressable variable
        // TODO: another, maybe more consistent, option is to always add a context entry
        case (NoGhost(PNamedParameter(id, _)), (p, _)) => ctx.addSubst(id, p)
        case _ =>
      }

      (decl.result.outs zip returnsWithSubs).foreach {
        case (NoGhost(PNamedParameter(id, _)), (p, _)) => ctx.addSubst(id, p)
        case _ =>
      }

      // translate pre- and postconditions
      val pres = decl.spec.pres map preconditionD(ctx)
      val posts = decl.spec.posts map postconditionD(ctx)
      val terminationMeasure = decl.spec.terminationMeasure match {
        case Some(measure) => Some(terminationMeasureD(ctx)(meta(measure))(measure))
        case None => None
      }

      val bodyOpt = decl.body.map {
        case (_, b: PBlock) =>
          val res = b.nonEmptyStmts match {
            case Vector(PReturn(Vector(ret))) => pureExprD(ctx)(ret)
            case b => Violation.violation(s"unexpected pure function body: $b")
          }
          implicitConversion(res.typ, returns.head.typ, res)
      }

      in.PureFunction(name, args, returns, pres, posts, terminationMeasure, bodyOpt)(fsrc)
    }

    def methodD(decl: PMethodDecl): in.MethodMember =
      if (decl.spec.isPure) pureMethodD(decl) else {

      val name = methodProxyD(decl, info)
      val fsrc = meta(decl)

      val recvWithSubs = receiverD(decl.receiver)
      val (recv, recvSub) = recvWithSubs

      val argsWithSubs = decl.args.zipWithIndex map { case (p,i) => inParameterD(p,i) }
      val (args, argSubs) = argsWithSubs.unzip

      val returnsWithSubs = decl.result.outs.zipWithIndex map { case (p,i) => outParameterD(p,i) }
      val (returns, returnSubs) = returnsWithSubs.unzip

      def assignReturns(rets: Vector[in.Expr])(src: Meta): in.Stmt = {
        if (rets.isEmpty) {
          in.Seqn(
            returnsWithSubs.flatMap{
              case (p, Some(v)) => Some(singleAss(in.Assignee.Var(p), v)(src))
              case _ => None
            } :+ in.Return()(src)
          )(src)
        } else if (rets.size == returns.size) {
          in.Seqn(
            returns.zip(rets).map{
              case (p, v) => singleAss(in.Assignee.Var(p), v)(src)
            } :+ in.Return()(src)
          )(src)
        } else if (rets.size == 1) { // multi assignment
          in.Seqn(Vector(
            multiassD(returns.map(v => in.Assignee.Var(v)), rets.head)(src),
            in.Return()(src)
          ))(src)
        } else {
          violation(s"found ${rets.size} returns but expected 0, 1, or ${returns.size}")
        }
      }

      // create context for spec translation
      val specCtx = new FunctionContext(assignReturns)


      // extent context
      (decl.args zip argsWithSubs).foreach{
        // substitution has to be added since otherwise the parameter is translated as an addressable variable
        // TODO: another, maybe more consistent, option is to always add a context entry
        case (NoGhost(PNamedParameter(id, _)), (p, _)) => specCtx.addSubst(id, p)
        case _ =>
      }

      (decl.receiver, recvWithSubs) match {
        case (NoGhost(PNamedReceiver(id, _, _)), (p, _)) => specCtx.addSubst(id, p)
        case _ =>
      }

      (decl.result.outs zip returnsWithSubs).foreach {
        case (NoGhost(PNamedParameter(id, _)), (p, _)) => specCtx.addSubst(id, p)
        case _ =>
      }

      // translate pre- and postconditions
      val pres = (decl.spec.pres ++ decl.spec.preserves) map preconditionD(specCtx)
      val posts = (decl.spec.preserves ++ decl.spec.posts) map postconditionD(specCtx)
      val terminationMeasure = decl.spec.terminationMeasure match {
        case Some(measure) => Some(terminationMeasureD(specCtx)(meta(measure))(measure))
        case None => None
      }

      // s' := s
      val recvInits = (recvWithSubs match {
        case (p, Some(q)) => Some(singleAss(in.Assignee.Var(q), p)(p.info))
        case _ => None
      }).toVector

      // p1' := p1; ... ; pn' := pn
      val argInits = argsWithSubs.flatMap{
        case (p, Some(q)) => Some(singleAss(in.Assignee.Var(q), p)(p.info))
        case _ => None
      }

      // r1 := r1'; .... rn := rn'
      val resultAssignments =
        returnsWithSubs.flatMap{
          case (p, Some(v)) => Some(singleAss(in.Assignee.Var(p), v)(fsrc))
          case _ => None
        } // :+ in.Return()(fsrc)

      // create context for body translation
      val ctx = new FunctionContext(assignReturns)

      // extent context
      (decl.receiver, recvWithSubs) match {
        case (PNamedReceiver(id, _, _), (_, Some(q))) => ctx.addSubst(id, q)
        case _ =>
      }

      (decl.args zip argsWithSubs).foreach{
        case (NoGhost(PNamedParameter(id, _)), (_, Some(q))) => ctx.addSubst(id, q)
        case _ =>
      }

      (decl.result.outs zip returnsWithSubs).foreach{
        case (NoGhost(PNamedParameter(id, _)), (_, Some(q))) => ctx.addSubst(id, q)
        case (NoGhost(_: PUnnamedParameter), (_, Some(_))) => violation("cannot have an alias for an unnamed parameter")
        case _ =>
      }


      val bodyOpt = decl.body.map{ case (_, s) =>
        val vars = recvSub.toVector ++ argSubs.flatten ++ returnSubs.flatten
        val varsInit = vars map (v => in.Initialization(v)(v.info))
        val body = varsInit ++ recvInits ++ argInits ++ Vector(blockD(ctx)(s)) ++ resultAssignments
        in.Block(vars, body)(meta(s))
      }

      in.Method(recv, name, args, returns, pres, posts, terminationMeasure, bodyOpt)(fsrc)
    }

    def pureMethodD(decl: PMethodDecl): in.PureMethod = {
      require(decl.spec.isPure)

      val name = methodProxyD(decl, info)
      val fsrc = meta(decl)

      val recvWithSubs = receiverD(decl.receiver)
      val (recv, _) = recvWithSubs

      val argsWithSubs = decl.args.zipWithIndex map { case (p,i) => inParameterD(p,i) }
      val (args, _) = argsWithSubs.unzip

      val returnsWithSubs = decl.result.outs.zipWithIndex map { case (p,i) => outParameterD(p,i) }
      val (returns, _) = returnsWithSubs.unzip

      // create context for body translation
      val ctx = new FunctionContext(_ => _ => in.Seqn(Vector.empty)(fsrc)) // dummy assign

      // extent context
      (decl.args zip argsWithSubs).foreach{
        // substitution has to be added since otherwise the parameter is translated as an addressable variable
        // TODO: another, maybe more consistent, option is to always add a context entry
        case (NoGhost(PNamedParameter(id, _)), (p, _)) => ctx.addSubst(id, p)
        case _ =>
      }

      (decl.receiver, recvWithSubs) match {
        case (NoGhost(PNamedReceiver(id, _, _)), (p, _)) => ctx.addSubst(id, p)
        case _ =>
      }

      (decl.result.outs zip returnsWithSubs).foreach {
        case (NoGhost(PNamedParameter(id, _)), (p, _)) => ctx.addSubst(id, p)
        case _ =>
      }

      // translate pre- and postconditions
      val pres = (decl.spec.pres ++ decl.spec.preserves) map preconditionD(ctx)
      val posts = (decl.spec.preserves ++ decl.spec.posts) map postconditionD(ctx)
      val terminationMeasure = decl.spec.terminationMeasure match {
        case Some(measure) => Some(terminationMeasureD(ctx)(meta(measure))(measure))
        case None => None
      }

      val bodyOpt = decl.body.map {
        case (_, b: PBlock) =>
          val res = b.nonEmptyStmts match {
            case Vector(PReturn(Vector(ret))) => pureExprD(ctx)(ret)
            case s => Violation.violation(s"unexpected pure function body: $s")
          }
          implicitConversion(res.typ, returns.head.typ, res)
      }

      in.PureMethod(recv, name, args, returns, pres, posts, terminationMeasure, bodyOpt)(fsrc)
    }

    def fpredicateD(decl: PFPredicateDecl): in.FPredicate = {
      val name = fpredicateProxyD(decl, info)
      val fsrc = meta(decl)

      val argsWithSubs = decl.args.zipWithIndex map { case (p,i) => inParameterD(p,i) }
      val (args, _) = argsWithSubs.unzip

      // create context for body translation
      val ctx = new FunctionContext(_ => _ => in.Seqn(Vector.empty)(fsrc)) // dummy assign

      val bodyOpt = decl.body.map{ s =>
        specificationD(ctx)(s)
      }

      in.FPredicate(name, args, bodyOpt)(fsrc)
    }

    def mpredicateD(decl: PMPredicateDecl): in.MPredicate = {
      val name = mpredicateProxyD(decl, info)
      val fsrc = meta(decl)

      val recvWithSubs = receiverD(decl.receiver)
      val (recv, _) = recvWithSubs

      val argsWithSubs = decl.args.zipWithIndex map { case (p,i) => inParameterD(p,i) }
      val (args, _) = argsWithSubs.unzip

      // create context for body translation
      val ctx = new FunctionContext(_ => _ => in.Seqn(Vector.empty)(fsrc)) // dummy assign

      val bodyOpt = decl.body.map{ s =>
        specificationD(ctx)(s)
      }

      in.MPredicate(recv, name, args, bodyOpt)(fsrc)
    }



    // Statements

    def maybeStmtD(ctx: FunctionContext)(stmt: Option[PStatement])(src: Source.Parser.Info): Writer[in.Stmt] =
      stmt.map(stmtD(ctx)).getOrElse(unit(in.Seqn(Vector.empty)(src)))

    def blockD(ctx: FunctionContext)(block: PBlock): in.Stmt = {
      val dStatements = sequence(block.nonEmptyStmts map (s => seqn(stmtD(ctx)(s))))
      blockV(dStatements)(meta(block))
    }

     def getMeasureStmts(ctx: FunctionContext)(ass:PExpression):Vector[in.Stmt]={
      val measure=exprD(ctx)(ass)
      measure.stmts
    }

    def stmtD(ctx: FunctionContext)(stmt: PStatement): Writer[in.Stmt] = {

      def goS(s: PStatement): Writer[in.Stmt] = stmtD(ctx)(s)
      def goE(e: PExpression): Writer[in.Expr] = exprD(ctx)(e)
      def goL(a: PAssignee): Writer[in.Assignee] = assigneeD(ctx)(a)

      val src: Meta = meta(stmt)

      /**
        * Desugars the left side of an assignment, short variable declaration, and normal variable declaration.
        * If the left side is an identifier definition, a variable declaration and initialization is written, as well.
        */
      def leftOfAssignmentD(idn: PIdnNode)(t: in.Type): Writer[in.AssignableVar] = {
        val isDef = idn match {
          case _: PIdnDef => true
          case unk: PIdnUnk if info.isDef(unk) => true
          case _ => false
        }

        idn match {
          case _: PWildcard =>
            freshDeclaredExclusiveVar(t.withAddressability(Addressability.Exclusive))(src)

          case _ =>
            val x = assignableVarD(ctx)(idn)
            if (isDef) {
              val v = x.asInstanceOf[in.LocalVar]
              for {
                _ <- declare(v)
                _ <- write(in.Initialization(v)(src))
              } yield v
            } else unit(x)
        }
      }

      stmt match {
        case NoGhost(noGhost) => noGhost match {
          case _: PEmptyStmt => unit(in.Seqn(Vector.empty)(src))

          case s: PSeq => for {ss <- sequence(s.nonEmptyStmts map goS)} yield in.Seqn(ss)(src)

          case b: PBlock => unit(blockD(ctx)(b))

          case l: PLabeledStmt =>
            val proxy = labelProxy(l.label)
            for {
              _ <- declare(proxy)
              _ <- write(in.Label(proxy)(src))
              s <- goS(l.stmt)
            } yield s

          case PIfStmt(ifs, els) =>
            val elsStmt = maybeStmtD(ctx)(els)(src)
            unit(block( // is a block because 'pre' might define new variables
              ifs.foldRight(elsStmt){
                case (PIfClause(pre, cond, body), c) =>
                  for {
                    dPre <- maybeStmtD(ctx)(pre)(src)
                    dCond <- exprD(ctx)(cond)
                    dBody = blockD(ctx)(body)
                    els <- seqn(c)
                  } yield in.Seqn(Vector(dPre, in.If(dCond, dBody, els)(src)))(src)
              }
            ))

          case PForStmt(pre, cond, post, spec, body) =>
            unit(block( // is a block because 'pre' might define new variables
              for {
                dPre <- maybeStmtD(ctx)(pre)(src)
                (dCondPre, dCond) <- prelude(exprD(ctx)(cond))
                (dInvPre, dInv) <- prelude(sequence(spec.invariants map assertionD(ctx)))
                (dTerPre, dTer) = spec.terminationMeasure match {
                  case Some(measure) => measure match {
                    case PStarMeasure() => (Vector.empty, Some(in.StarMeasure()(src)))
                    case PWildcardMeasure() => (Vector.empty, Some(in.WildcardMeasure()(src)))
                    case PInferTerminationMeasure() => (Vector.empty, Some(in.InferTerminationMeasure()(src)))
                    case PTupleTerminationMeasure(tuple) =>
                      (tuple flatMap getExprStmts(ctx), Some(terminationMeasureD(ctx)(meta(measure))(measure)))
                    case PConditionalTerminationMeasures(clauses) =>
                      (clauses flatMap getClauseStmts(ctx), Some(in.ConditionalTerminationMeasures(clauses map clauseD(ctx)(src))(src)))
                  }
                  case None => (Vector.empty, None)
                }

                dBody = blockD(ctx)(body)
                dPost <- maybeStmtD(ctx)(post)(src)

                wh = in.Seqn(
                  Vector(dPre) ++ dCondPre ++ dInvPre ++ dTerPre ++ Vector(
                    in.While(dCond, dInv, dTer, in.Seqn(
                      Vector(dBody, dPost) ++ dCondPre ++ dInvPre ++ dTerPre
                    )(src))(src)
                  )
                )(src)
              } yield wh
            ))

          case PExpressionStmt(e) =>
            val w = goE(e)
            create(stmts = w.stmts, decls = w.decls, res = in.Seqn(Vector.empty)(src))

          case PAssignment(right, left) =>
            if (left.size == right.size) {
              if (left.size == 1) {
                for{le <- goL(left.head); re <- goE(right.head)} yield singleAss(le, re)(src)
              } else {
                // copy results to temporary variables and then to assigned variables
                val temps = left map (l => freshExclusiveVar(typeD(info.typ(l), Addressability.exclusiveVariable)(src))(src))
                val resToTemps = (temps zip right).map{ case (l, r) =>
                  for{re <- goE(r)} yield singleAss(in.Assignee.Var(l), re)(src)
                }
                val tempsToVars = (left zip temps).map{ case (l, r) =>
                  for{le <- goL(l)} yield singleAss(le, r)(src)
                }
                declare(temps: _*) flatMap (_ =>
                  sequence(resToTemps ++ tempsToVars).map(in.Seqn(_)(src))
                  )
              }
            } else if (right.size == 1) {
              for{les <- sequence(left map goL); re  <- goE(right.head)}
                yield multiassD(les, re)(src)
            } else { violation("invalid assignment") }

          case PAssignmentWithOp(right, op, left) =>
              for {
                l <- goL(left)
                r <- goE(right)

                rWithOp = op match {
                  case PAddOp() => in.Add(l.op, r)(src)
                  case PSubOp() => in.Sub(l.op, r)(src)
                  case PMulOp() => in.Mul(l.op, r)(src)
                  case PDivOp() => in.Div(l.op, r)(src)
                  case PModOp() => in.Mod(l.op, r)(src)
                  case PBitAndOp() => in.BitAnd(l.op, r)(src)
                  case PBitOrOp() => in.BitOr(l.op, r)(src)
                  case PBitXorOp() => in.BitXor(l.op, r)(src)
                  case PBitClearOp() => in.BitClear(l.op, r)(src)
                  case PShiftLeftOp() => in.ShiftLeft(l.op, r)(src)
                  case PShiftRightOp() => in.ShiftRight(l.op, r)(src)
                }
              } yield singleAss(l, rWithOp)(src)

          case PShortVarDecl(right, left, _) =>
            if (left.size == right.size) {
              seqn(sequence((left zip right).map{ case (l, r) =>
                for {
                  re <- goE(r)
                  dL <- leftOfAssignmentD(l)(re.typ)
                  le = in.Assignee.Var(dL)
                } yield singleAss(le, re)(src)
              }).map(in.Seqn(_)(src)))
            } else if (right.size == 1) {
              seqn(for {
                re  <- goE(right.head)
                les <- sequence(left.map{ l =>
                  for {
                    dL <- leftOfAssignmentD(l)(typeD(info.typ(l), Addressability.exclusiveVariable)(src))
                  } yield in.Assignee.Var(dL)
                })
              } yield multiassD(les, re)(src))
            } else { violation("invalid assignment") }

          case PVarDecl(typOpt, right, left, _) =>

            if (left.size == right.size) {
              seqn(sequence((left zip right).map{ case (l, r) =>
                for {
                  re <- goE(r)
                  typ = typOpt.map(x => typeD(info.symbType(x), Addressability.exclusiveVariable)(src)).getOrElse(re.typ)
                  dL <- leftOfAssignmentD(l)(typ)
                  le <- unit(in.Assignee.Var(dL))
                } yield singleAss(le, re)(src)
              }).map(in.Seqn(_)(src)))
            } else if (right.size == 1) {
              seqn(for {
                re  <- goE(right.head)
                les <- sequence(left.map{l =>
                  for {
                    dL <- leftOfAssignmentD(l)(re.typ)
                  } yield in.Assignee.Var(dL)
                })
              } yield multiassD(les, re)(src))
            } else if (right.isEmpty && typOpt.nonEmpty) {
              val typ = typeD(info.symbType(typOpt.get), Addressability.exclusiveVariable)(src)
              val lelems = sequence(left.map{ l =>
                for {
                  dL <- leftOfAssignmentD(l)(typ)
                } yield in.Assignee.Var(dL)
              })
              val relems = left.map{ l => in.DfltVal(typeD(info.symbType(typOpt.get), Addressability.defaultValue)(meta(l)))(meta(l)) }
              seqn(lelems.map{ lelemsV =>
                in.Seqn((lelemsV zip relems).map{
                  case (l, r) => singleAss(l, r)(src)
                })(src)
              })
            } else { violation("invalid declaration") }

          case PReturn(exps) =>
            for{es <- sequence(exps map goE)} yield ctx.ret(es)(src)

          case g: PGhostStatement => ghostStmtD(ctx)(g)

          case PExprSwitchStmt(pre, exp, cases, dflt) =>
            for {
              dPre <- maybeStmtD(ctx)(pre)(src)
              dExp <- exprD(ctx)(exp)
              exprVar <- freshDeclaredExclusiveVar(dExp.typ.withAddressability(Addressability.exclusiveVariable))(dExp.info)
              exprAss = singleAss(in.Assignee.Var(exprVar), dExp)(dExp.info)
              _ <- write(exprAss)
              clauses <- sequence(cases.map(c => switchCaseD(c, exprVar)(ctx)))

              dfltStmt <- if (dflt.size > 1) {
                violation("switch statement has more than one default clause")
              } else if (dflt.size == 1) {
                stmtD(ctx)(dflt(0))
              } else {
                unit(in.Seqn(Vector.empty)(src))
              }

              clauseBody = clauses.foldRight(dfltStmt){
                (clauseD, tail) =>
                  clauseD match {
                    case (exprCond, body) => in.If(exprCond, body, tail)(body.info)
                  }
              }
            } yield in.Seqn(Vector(dPre, exprAss, clauseBody))(src)

          case PGoStmt(exp) =>
            def unexpectedExprError(exp: PExpression) = violation(s"unexpected expression $exp in go statement")

            // nParams is the number of parameters in the function/method definition, and
            // args is the actual list of arguments
            def getArgs(nParams: Int, args: Vector[PExpression]): Writer[Vector[in.Expr]] = {
              sequence(args map exprD(ctx)).map {
                // go function chaining feature
                case Vector(in.Tuple(targs)) if nParams > 1 => targs
                case dargs => dargs
              }
            }

            exp match {
              case inv: PInvoke => info.resolve(inv) match {
                // TODO: the whole thing should just be desugared as a call. The code below has multiple bugs.
                case Some(p: ap.FunctionCall) => p.callee match {
                  case ap.Function(_, st.Function(decl, _, context)) =>
                    val func = functionProxyD(decl, context.getTypeInfo)
                    for { args <- getArgs(decl.args.length, p.args) } yield in.GoFunctionCall(func, args)(src)

                  case ap.ReceivedMethod(recv, _, _, st.MethodImpl(decl, _, context)) =>
                    val meth = methodProxyD(decl, context.getTypeInfo)
                    for {
                      args <- getArgs(decl.args.length, p.args)
                      recvIn <- goE(recv)
                    } yield in.GoMethodCall(recvIn, meth, args)(src)

                  case ap.MethodExpr(_, _, _, st.MethodImpl(decl, _, context)) =>
                    val meth = methodProxyD(decl, context.getTypeInfo)
                    for {
                      args <- getArgs(decl.args.length, p.args.tail)
                      recv <- goE(p.args.head)
                    } yield in.GoMethodCall(recv, meth, args)(src)

                  case _ => unexpectedExprError(exp)
                }
                case _ => unexpectedExprError(exp)
              }
              case _ => unexpectedExprError(exp)
            }

          case PSendStmt(channel, msg) =>
            for {
              dchannel <- goE(channel)
              dmsg <- goE(msg)
              sendChannelProxy = mpredicateProxy(BuiltInMemberTag.SendChannelMPredTag, dchannel.typ, Vector())(src)
              sendGivenPermProxy = methodProxy(BuiltInMemberTag.SendGivenPermMethodTag, dchannel.typ, Vector())(src)
              sendGotPermProxy = methodProxy(BuiltInMemberTag.SendGotPermMethodTag, dchannel.typ, Vector())(src)
            } yield in.Send(dchannel, dmsg, sendChannelProxy, sendGivenPermProxy, sendGotPermProxy)(src)

          case PTypeSwitchStmt(pre, exp, binder, cases, dflt) =>
            for {
              dPre <- maybeStmtD(ctx)(pre)(src)
              dExp <- exprD(ctx)(exp)
              exprVar <- freshDeclaredExclusiveVar(dExp.typ.withAddressability(Addressability.exclusiveVariable))(dExp.info)
              exprAss = singleAss(in.Assignee.Var(exprVar), dExp)(dExp.info)
              _ <- write(exprAss)
              clauses <- sequence(cases.map(c => typeSwitchCaseD(c, exprVar, binder)(ctx)))

              dfltStmt <- if (dflt.size > 1) {
                violation("switch statement has more than one default clause")
              } else if (dflt.size == 1) {
                stmtD(ctx)(dflt(0))
              } else {
                unit(in.Seqn(Vector.empty)(src))
              }

              clauseBody = clauses.foldRight(dfltStmt){
                (clauseD, tail) =>
                  clauseD match {
                    case (exprCond, body) => in.If(exprCond, body, tail)(body.info)
                  }
              }
            } yield in.Seqn(Vector(dPre, exprAss, clauseBody))(src)

          case n: POutline => 
            val src: Meta = meta(n, info)
            val variables = info.variables(n.body).toVector
            val modified = info.modified(n.body).toVector
            val declared = info.declared(n.body).toVector
            // create in parameters
            val readWithSubsAux = variables.map {id => 
              val param = in.Parameter.In(idName(id, info), typeD(info.typ(id), Addressability.inParameter)(src))(src)
              val local = localAlias(localVarContextFreeD(id, info))
              (param, local)
            }
            val (readArgs, readArgsSubs) = readWithSubsAux.unzip
            val modifiedArgsWithSubsAux = modified.map {id => 
              val param = in.Parameter.In(idName(id, info), typeD(info.typ(id), Addressability.inParameter)(src))(src)
              val local = localAlias(localVarContextFreeD(id, info))
              (param, local)
            }
            val (modifiedArgs, modifiedArgsSubs) = modifiedArgsWithSubsAux.unzip
            // create out parameters
            val returns = (modified ++ declared).zipWithIndex.map { case (id, idx) => 
              in.Parameter.Out(nm.outParam(idx, info.codeRoot(n), info), typeD(info.typ(id), Addressability.outParameter)(src))(src)
            }
            // add temporary return variables to initialization
            val targets = (modified ++ declared).map(id => 
              freshExclusiveVar(typeD(info.typ(id), Addressability.callResult)(src))(src)
            )
            // add declared and modified variables to initalization
            val declaredLocalVars = declared.map(id => 
              in.LocalVar(idName(id, info), typeD(info.typ(id), Addressability.exclusiveVariable)(src))(src)
            )
            val modifiedLocalVars = modified.map(id => 
              in.LocalVar(idName(id, info), typeD(info.typ(id), Addressability.exclusiveVariable)(src))(src)
            )
            val blockInit = targets ++ declaredLocalVars
            // create arguments for function call
            val outArgs = (variables ++ modified).map{id => 
              val typ = info.typ(id)
              val add = info.addressableVar(id)
              in.LocalVar(idName(id, info),typeD(typ, add)(src))(src)
            }
            // add function call
            val proxy = in.FunctionProxy(nm.outlinedFunction(info))(meta(n, info))
            val functionCall = in.FunctionCall(targets, proxy, outArgs)(src)
            // init declared variables
            val declareInits = declaredLocalVars.map(lvar => in.Initialization(lvar)(src))
            // assign return values to variables
            val returnTargets = targets.zip (modifiedLocalVars ++ declaredLocalVars)
            val returnAssigns = returnTargets.map{ case (t, r) => 
              in.SingleAss(in.Assignee.Var(r), t)(src)
            }
            // create context for body translation
            val outlinedContext = new FunctionContext(_ => violation("Body of outline statement must not contain a return statement."))
            // init new variables
            val newVariablesInit = (readArgsSubs ++ modifiedArgsSubs).map(v => in.Initialization(v)(v.info))
            // assign in parameters to local variables
            val argInits = (readWithSubsAux ++ modifiedArgsWithSubsAux).flatMap{
              case (p, q) => Some(singleAss(in.Assignee.Var(q), p)(p.info))
              case _ => None
            }
            // extends context
            (readArgsSubs ++ modifiedArgsSubs).zip(variables ++ modified).foreach{case (lvar, id) =>
              outlinedContext.addSubst(id, lvar)
            }
            // assign local variables to out parameters
            val outParamAssigns = (modifiedArgsSubs ++ declaredLocalVars).zip(returns).map{case (lvar, param) =>               
              in.SingleAss(in.Assignee.Var(param), lvar)(src)
            }
            // desugar outlined function body
            val desugaredBlockStmts = sequence(n.body map (s => seqn(stmtD(outlinedContext)(s))))
            val blockContent = blockV(desugaredBlockStmts)(src)
            // create block
            val blockBody = newVariablesInit ++ argInits ++ Vector(blockContent) ++ outParamAssigns
            val block = in.Block(readArgsSubs ++ modifiedArgsSubs, blockBody)(src)
            // create spec context
            val specContext = new FunctionContext(_ => violation("Body of outline statement must not contain a return statement."))
            (modified ++ declared).zip(returns).foreach{case (id, out) =>
              specContext.addSubst(id, out)
            }
            // translate pre- and postconditions
            val pres = n.spec.pres map preconditionD(ctx)
            val posts = n.spec.posts map postconditionD(specContext)
            // create function and add as member
<<<<<<< HEAD
            // TODO: currently, termination measures are not supported in outline blocks
            val function = in.Function(proxy, readArgs ++ modifiedArgs, returns, pres, posts, None, Some(block))(src)
=======
            val function = in.Function(proxy, readArgs ++ modifiedArgs, returns, pres, posts, Some(block))(src)
>>>>>>> eb6db6ad
            definedFunctions += proxy -> function
            AdditionalMembers.addMember(function)
            // write function call and result assignments
            val stmts = Vector(functionCall) ++ declareInits ++ returnAssigns
            create(stmts, blockInit, in.Seqn(Vector.empty)(src))

          case _ => ???
        }
      }
    }

    def switchCaseD(switchCase: PExprSwitchCase, scrutinee: in.LocalVar)(ctx: FunctionContext): Writer[(in.Expr, in.Stmt)] = {
      val left = switchCase.left
      val body = switchCase.body
      for {
        acceptExprs <- sequence(left.map(clause => exprD(ctx)(clause)))
        acceptCond = acceptExprs.foldRight(in.BoolLit(b = false)(meta(switchCase)): in.Expr){
          (expr, tail) => in.Or(in.EqCmp(scrutinee, expr)(expr.info), tail)(expr.info)
        }
        stmt <- stmtD(ctx)(body)
      } yield (acceptCond, stmt)
    }

    def typeSwitchCaseD(switchCase: PTypeSwitchCase, scrutinee: in.LocalVar, bind: Option[PIdnDef])(ctx: FunctionContext): Writer[(in.Expr, in.Stmt)] = {
      val left = switchCase.left
      val body = switchCase.body
      val metaCase = meta(switchCase)
      for {
        acceptExprs <- sequence(left.map {
          case t: PType => underlyingType(info.symbType(t)) match {
            case _: Type.InterfaceT => violation(s"Interface Types are not supported in case clauses yet, but got $t")
            case _ => for { e <- exprAndTypeAsExpr(ctx)(t) } yield in.EqCmp(in.TypeOf(scrutinee)(meta(t)), e)(metaCase)
          }
          case n: PNilLit => for { e <- exprAndTypeAsExpr(ctx)(n) } yield in.EqCmp(scrutinee, e)(metaCase)
          case n => violation(s"Expected either a type or nil, but got $n instead")
        })
        acceptCond = acceptExprs.foldRight(in.BoolLit(b = false)(metaCase): in.Expr) {
          (expr, tail) => in.Or(expr, tail)(expr.info)
        }
        // In clauses with a case listing exactly one type, the variable has that type;
        // otherwise, the variable has the type of the expression in the TypeSwitchGuard
        assign = for {
          bId <- bind
          typ = left match {
            case Vector(t: PType) => typeD(info.symbType(t), Addressability.rValue)(Source.Parser.Internal)
            case Vector(_: PNilLit) => scrutinee.typ
            case l if l.length > 1 => scrutinee.typ
            case c => violation(s"This case should be unreachable, but got $c")
          }
          name = idName(bId)
        } yield in.LocalVar(name, typ)(Source.Parser.Internal)

        context = (bind, assign) match {
          case (Some(id), Some(v)) =>
            val newCtx = ctx.copy
            newCtx.addSubst(id, v)
            newCtx
          case (None, None) => ctx
          case c => violation(s"This case should be unreachable, but got $c")
        }

        init = assign.map(v => in.SingleAss(in.Assignee.Var(v), in.TypeAssertion(scrutinee, v.typ)(v.info))(v.info)).toVector

        stmt = blockD(context)(body) match {
          case in.Block(decls, stmts) => in.Block(assign.toVector ++ decls, init ++ stmts)(meta(body))
          case c => violation(s"Expected Block as result from blockD, but got $c")
        }
      } yield (acceptCond, stmt)
    }

    def multiassD(lefts: Vector[in.Assignee], right: in.Expr)(src: Source.Parser.Info): in.Stmt = {

      right match {
        case in.Tuple(args) if args.size == lefts.size =>
          in.Seqn(lefts.zip(args) map { case (l, r) => singleAss(l, r)(src)})(src)

        case n: in.TypeAssertion if lefts.size == 2 =>
          val resTarget = freshExclusiveVar(lefts(0).op.typ.withAddressability(Addressability.exclusiveVariable))(src)
          val successTarget = freshExclusiveVar(lefts(1).op.typ.withAddressability(Addressability.exclusiveVariable))(src)
          in.Block(
            Vector(resTarget, successTarget),
            Vector( // declare for the fresh variables is not necessary because they are put into a block
              in.SafeTypeAssertion(resTarget, successTarget, n.exp, n.arg)(n.info),
              singleAss(lefts(0), resTarget)(src),
              singleAss(lefts(1), successTarget)(src)
            )
          )(src)

        case n: in.Receive if lefts.size == 2 =>
          val resTarget = freshExclusiveVar(lefts(0).op.typ.withAddressability(Addressability.exclusiveVariable))(src)
          val successTarget = freshExclusiveVar(in.BoolT(Addressability.exclusiveVariable))(src)
          val recvChannelProxy = n.recvChannel
          val recvGivenPermProxy = n.recvGivenPerm
          val recvGotPermProxy = n.recvGotPerm
          val closedProxy = mpredicateProxy(BuiltInMemberTag.ClosedMPredTag, n.channel.typ, Vector())(src)
          in.Block(
            Vector(resTarget, successTarget),
            Vector( // declare for the fresh variables is not necessary because they are put into a block
              in.SafeReceive(resTarget, successTarget, n.channel, recvChannelProxy, recvGivenPermProxy, recvGotPermProxy, closedProxy)(n.info),
              singleAss(lefts(0), resTarget)(src),
              singleAss(lefts(1), successTarget)(src)
            )
          )(src)

        case l@ in.IndexedExp(base, _, _) if base.typ.isInstanceOf[in.MapT] && lefts.size == 2 =>
          val resTarget = freshExclusiveVar(lefts(0).op.typ.withAddressability(Addressability.exclusiveVariable))(src)
          val successTarget = freshExclusiveVar(in.BoolT(Addressability.exclusiveVariable))(src)
          in.Block(
            Vector(resTarget, successTarget),
            Vector(
              in.SafeMapLookup(resTarget, successTarget, l)(l.info),
              singleAss(lefts(0), resTarget)(src),
              singleAss(lefts(1), successTarget)(src)
            )
          )(src)

        case _ => Violation.violation(s"Multi assignment of $right to $lefts is not supported")
      }
    }


    // Expressions

    def derefD(ctx: FunctionContext)(p: ap.Deref)(src: Meta): Writer[in.Deref] = {
      exprD(ctx)(p.base) map (in.Deref(_)(src))
    }

    def fieldSelectionD(ctx: FunctionContext)(p: ap.FieldSelection)(src: Meta): Writer[in.FieldRef] = {
      for {
        r <- exprD(ctx)(p.base)
        base = applyMemberPathD(r, p.path)(src)
        f = structMemberD(p.symb, Addressability.fieldLookup(base.typ.addressability))(src)
      } yield in.FieldRef(base, f)(src)
    }

    def functionCallD(ctx: FunctionContext)(p: ap.FunctionCall)(src: Meta): Writer[in.Expr] = {
      def getBuiltInFuncType(f: ap.BuiltInFunctionKind): FunctionT = {
        val abstractType = info.typ(f.symb.tag)
        val argsForTyping = f match {
          case _: ap.BuiltInFunction =>
            p.args.map(info.typ)
          case base: ap.BuiltInReceivedMethod =>
            Vector(info.typ(base.recv))
          case base: ap.BuiltInMethodExpr =>
            Vector(info.symbType(base.typ))
        }
        Violation.violation(abstractType.typing.isDefinedAt(argsForTyping), s"cannot type built-in member ${f.symb.tag} as it is not defined for arguments $argsForTyping")
        abstractType.typing(argsForTyping)
      }

      def getFunctionProxy(f: ap.FunctionKind, args: Vector[in.Expr]): in.FunctionProxy = f match {
        case ap.Function(id, _) => functionProxy(id, info)
        case ap.BuiltInFunction(_, symb) => functionProxy(symb.tag, args.map(_.typ))(src)
        case c => Violation.violation(s"This case should be unreachable, but got $c")
      }

      def getMethodProxy(f: ap.FunctionKind, recv: in.Expr, args: Vector[in.Expr]): in.MethodProxy = f match {
        case ap.ReceivedMethod(_, id, _, _) => methodProxy(id, info)
        case ap.MethodExpr(_, id, _, _) => methodProxy(id, info)
        case bm: ap.BuiltInMethodKind => methodProxy(bm.symb.tag, recv.typ, args.map(_.typ))(src)
        case c => Violation.violation(s"This case should be unreachable, but got $c")
      }

      def convertArgs(args: Vector[in.Expr]): Vector[in.Expr] = {
        // implicitly convert arguments:
        p.callee match {
          // `BuiltInFunctionKind` has to be checked first since it implements `Symbolic` as well
          case f: ap.BuiltInFunctionKind => arguments(getBuiltInFuncType(f), args)
          case base: ap.Symbolic => base.symb match {
            case fsym: st.WithArguments => arguments(fsym, args)
            case c => Violation.violation(s"This case should be unreachable, but got $c")
          }
        }
      }

      // encode arguments
      val dArgs = {
        val params: Vector[Type] = p.callee match {
          // `BuiltInFunctionKind` has to be checked first since it implements `Symbolic` as well
          case f: ap.BuiltInFunctionKind => getBuiltInFuncType(f).args
          case base: ap.Symbolic => base.symb match {
            case fsym: st.WithArguments => fsym.args.map(fsym.context.typ(_))
            case c => Violation.violation(s"This case should be unreachable, but got $c")
          }
        }

        val parameterCount: Int = params.length

        // is of the form Some(x) if the type of the last param is variadic and the type of its elements is x
        val variadicTypeOption: Option[Type] = params.lastOption match {
          case Some(VariadicT(elem)) => Some(elem)
          case _ => None
        }

        val wRes: Writer[Vector[in.Expr]] = sequence(p.args map exprD(ctx)).map {
          // go function chaining feature
          case Vector(in.Tuple(targs)) if parameterCount > 1 => targs
          case dargs => dargs
        }

        lazy val getArgsMap = (args: Vector[in.Expr], typ: in.Type) =>
          args.zipWithIndex.map {
            case (arg, index) => BigInt(index) -> implicitConversion(arg.typ, typ, arg)
          }.toMap

        variadicTypeOption match {
          case Some(variadicTyp) => for {
            res <- wRes
            variadicInTyp = typeD(variadicTyp, Addressability.sliceElement)(src)
            len = res.length
            argList = res.lastOption.map(_.typ) match {
              case Some(t) if underlyingType(t).isInstanceOf[in.SliceT] &&
                len == parameterCount && underlyingType(t).asInstanceOf[in.SliceT].elems == variadicInTyp =>
                  // corresponds to the case where an unpacked slice is already passed as an argument
                  res
              case Some(in.TupleT(_, _)) if len == 1 && parameterCount == 1 =>
                // supports chaining function calls with variadic functions of one argument
                val argsMap = getArgsMap(res.last.asInstanceOf[in.Tuple].args, variadicInTyp)
                Vector(in.SliceLit(variadicInTyp, argsMap)(src))
              case _ if len >= parameterCount =>
                val argsMap = getArgsMap(res.drop(parameterCount-1), variadicInTyp)
                res.take(parameterCount-1) :+ in.SliceLit(variadicInTyp, argsMap)(src)
              case _ if len == parameterCount - 1 =>
                // variadic argument not passed
                res :+ in.NilLit(in.SliceT(variadicInTyp, Addressability.nil))(src)
              case t => violation(s"this case should be unreachable, but got $t")
            }
          } yield argList

          case None => wRes
        }
      }

      // encode results
      val (resT, targets) = p.callee match {
        // `BuiltInFunctionKind` has to be checked first since it implements `Symbolic` as well
        case f: ap.BuiltInFunctionKind =>
          val ft = getBuiltInFuncType(f)
          val resT = typeD(ft.result, Addressability.callResult)(src)
          val targets = resT match {
            case in.VoidT => Vector()
            case _ => Vector(freshExclusiveVar(resT)(src))
          }
          (resT, targets)
        case base: ap.Symbolic => base.symb match {
          case fsym: st.WithResult =>
            val resT = typeD(fsym.context.typ(fsym.result), Addressability.callResult)(src)
            val targets = fsym.result.outs map (o => freshExclusiveVar(typeD(fsym.context.symbType(o.typ), Addressability.exclusiveVariable)(src))(src))
            (resT, targets)
          case c => Violation.violation(s"This case should be unreachable, but got $c")
        }
      }
      val res = if (targets.size == 1) targets.head else in.Tuple(targets)(src) // put returns into a tuple if necessary

      val isPure = p.callee match {
        case base: ap.Symbolic => base.symb match {
          case f: st.Function => f.isPure
          case m: st.Method => m.isPure
          case _: st.DomainFunction => true
          case f: st.BuiltInFunction => f.isPure
          case m: st.BuiltInMethod => m.isPure
          case c => Violation.violation(s"This case should be unreachable, but got $c")
        }
      }

      p.callee match {
        case base: ap.FunctionKind => base match {
          case _: ap.Function | _: ap.BuiltInFunction =>
            if (isPure) {
              for {
                args <- dArgs
                convertedArgs = convertArgs(args)
                fproxy = getFunctionProxy(base, convertedArgs)
              } yield in.PureFunctionCall(fproxy, convertedArgs, resT)(src)
            } else {
              for {
                args <- dArgs
                _ <- declare(targets: _*)
                convertedArgs = convertArgs(args)
                fproxy = getFunctionProxy(base, convertedArgs)
                _ <- write(in.FunctionCall(targets, fproxy, convertedArgs)(src))
              } yield res
            }

          case iim: ap.ImplicitlyReceivedInterfaceMethod =>
            violation(info == iim.symb.context.getTypeInfo,
              "invariance in desugarer violated: interface methods can only be implicitly call in the interface itself")
            if (isPure) {
              for {
                args <- dArgs
                convertedArgs = convertArgs(args)
                proxy = methodProxy(iim.id, iim.symb.context.getTypeInfo)
                recvType = typeD(iim.symb.itfType, Addressability.receiver)(src)
              } yield in.PureMethodCall(implicitThisD(recvType)(src), proxy, convertedArgs, resT)(src)
            } else {
              for {
                args <- dArgs
                _ <- declare(targets: _*)
                convertedArgs = convertArgs(args)
                proxy = methodProxy(iim.id, iim.symb.context.getTypeInfo)
                recvType = typeD(iim.symb.itfType, Addressability.receiver)(src)
                _ <- write(in.MethodCall(targets, implicitThisD(recvType)(src), proxy, convertedArgs)(src))
              } yield res
            }

          case df: ap.DomainFunction =>
            for {
              args <- dArgs
              convertedArgs = convertArgs(args)
              proxy = domainFunctionProxy(df.symb)
            } yield in.DomainFunctionCall(proxy, convertedArgs, resT)(src)

          case _: ap.ReceivedMethod | _: ap.MethodExpr | _: ap.BuiltInReceivedMethod | _: ap.BuiltInMethodExpr => {
            val dRecvWithArgs = base match {
              case base: ap.ReceivedMethod =>
                for {
                  r <- exprD(ctx)(base.recv)
                  args <- dArgs
                } yield (applyMemberPathD(r, base.path)(src), args)
              case base: ap.MethodExpr =>
                // first argument is the receiver, the remaining arguments are the rest
                dArgs map (args => (applyMemberPathD(args.head, base.path)(src), args.tail))
              case base: ap.BuiltInReceivedMethod =>
                for {
                  r <- exprD(ctx)(base.recv)
                  args <- dArgs
                } yield (applyMemberPathD(r, base.path)(src), args)
              case base: ap.BuiltInMethodExpr =>
                // first argument is the receiver, the remaining arguments are the rest
                dArgs map (args => (applyMemberPathD(args.head, base.path)(src), args.tail))
              case c => Violation.violation(s"This case should be unreachable, but got $c")
            }

            if (isPure) {
              for {
                (recv, args) <- dRecvWithArgs
                convertedArgs = convertArgs(args)
                mproxy = getMethodProxy(base, recv, convertedArgs)
              } yield in.PureMethodCall(recv, mproxy, convertedArgs, resT)(src)
            } else {
              for {
                (recv, args) <- dRecvWithArgs
                _ <- declare(targets: _*)
                convertedArgs = convertArgs(args)
                mproxy = getMethodProxy(base, recv, convertedArgs)
                _ <- write(in.MethodCall(targets, recv, mproxy, convertedArgs)(src))
              } yield res
            }
          }
          case sym => Violation.violation(s"expected symbol with arguments and result or a built-in entity, but got $sym")
        }
      }
    }

    def implicitConversion(from: in.Type, to: in.Type, exp: in.Expr): in.Expr = {

      val fromUt = underlyingType(from)
      val toUt = underlyingType(to)

      if (toUt.isInstanceOf[in.InterfaceT] && !fromUt.isInstanceOf[in.InterfaceT]) {
        in.ToInterface(exp, toUt)(exp.info)
      } else {
        exp
      }
    }

    def singleAss(left: in.Assignee, right: in.Expr)(info: Source.Parser.Info): in.SingleAss = {
      in.SingleAss(left, implicitConversion(right.typ, left.op.typ, right))(info)
    }

    def arguments(symb: st.WithArguments, args: Vector[in.Expr]): Vector[in.Expr] = {
      val c = args zip symb.args
      val assignments = c.map{ case (from, pTo) => (from, typeD(symb.context.symbType(pTo.typ), Addressability.inParameter)(from.info)) }
      assignments.map{ case (from, to) => implicitConversion(from.typ, to, from) }
    }

    def arguments(ft: FunctionT, args: Vector[in.Expr]): Vector[in.Expr] = {
      val c = args zip ft.args
      val assignments = c.map{ case (from, pTo) => (from, typeD(pTo, Addressability.inParameter)(from.info)) }
      assignments.map{ case (from, to) => implicitConversion(from.typ, to, from) }
    }

    def assigneeD(ctx: FunctionContext)(expr: PExpression): Writer[in.Assignee] = {
      val src: Meta = meta(expr)

      info.resolve(expr) match {
        case Some(p: ap.LocalVariable) =>
          unit(in.Assignee.Var(assignableVarD(ctx)(p.id)))
        case Some(p: ap.Deref) =>
          derefD(ctx)(p)(src) map in.Assignee.Pointer
        case Some(p: ap.FieldSelection) =>
          fieldSelectionD(ctx)(p)(src) map in.Assignee.Field
        case Some(p : ap.IndexedExp) =>
          indexedExprD(p.base, p.index)(ctx)(src) map in.Assignee.Index
        case Some(ap.BlankIdentifier(decl)) =>
          for {
            expr <- exprD(ctx)(decl)
            v <- freshDeclaredExclusiveVar(expr.typ)(src)
          } yield in.Assignee.Var(v)
        case p => Violation.violation(s"unexpected ast pattern $p")
      }
    }

    def addressableD(ctx: FunctionContext)(expr: PExpression): Writer[in.Addressable] = {
      val src: Meta = meta(expr)

      info.resolve(expr) match {
        case Some(p: ap.LocalVariable) =>
          varD(ctx)(p.id) match {
            case r: in.LocalVar => unit(in.Addressable.Var(r))
            case r => Violation.violation(s"expected variable reference but got $r")
          }
        case Some(p: ap.Deref) =>
          derefD(ctx)(p)(src) map in.Addressable.Pointer
        case Some(p: ap.FieldSelection) =>
          fieldSelectionD(ctx)(p)(src) map in.Addressable.Field
        case Some(p: ap.IndexedExp) =>
          indexedExprD(p)(ctx)(src) map in.Addressable.Index

        case p => Violation.violation(s"unexpected ast pattern $p ")
      }
    }


    private def indexedExprD(base : PExpression, index : PExpression)(ctx : FunctionContext)(src : Meta) : Writer[in.IndexedExp] = {
      for {
        dbase <- exprD(ctx)(base)
        dindex <- exprD(ctx)(index)
        baseUnderlyingType = underlyingType(dbase.typ)
      } yield in.IndexedExp(dbase, dindex, baseUnderlyingType)(src)
    }

    def indexedExprD(expr : PIndexedExp)(ctx : FunctionContext) : Writer[in.IndexedExp] =
      indexedExprD(expr.base, expr.index)(ctx)(meta(expr))
    def indexedExprD(expr : ap.IndexedExp)(ctx : FunctionContext)(src : Meta) : Writer[in.IndexedExp] =
      indexedExprD(expr.base, expr.index)(ctx)(src)

    def exprD(ctx: FunctionContext)(expr: PExpression): Writer[in.Expr] = {

      def go(e: PExpression): Writer[in.Expr] = exprD(ctx)(e)
      def goTExpr(e: PExpressionOrType): Writer[in.Expr] = exprAndTypeAsExpr(ctx)(e)

      val src: Meta = meta(expr)

      // if expr is a permission and its case is defined in maybePermissionD,
      // then desugaring expr should yield the value returned by that method
      if(info.typ(expr) == PermissionT) {
        val maybePerm = maybePermissionD(ctx)(expr)
        if (maybePerm.isDefined) {
          return maybePerm.head
        }
      }

      expr match {
        case NoGhost(noGhost) => noGhost match {
          case n: PNamedOperand => info.resolve(n) match {
            case Some(p: ap.Constant) => unit(globalConstD(p.symb)(src))
            case Some(_: ap.LocalVariable) => unit(varD(ctx)(n.id))
            case Some(_: ap.NamedType) =>
              val name = typeD(info.symbType(n), Addressability.Exclusive)(src).asInstanceOf[in.DefinedT].name
              unit(in.DefinedTExpr(name)(src))
            case p => Violation.violation(s"encountered unexpected pattern: $p")
          }

          case n: PDeref => info.resolve(n) match {
            case Some(p: ap.Deref) => derefD(ctx)(p)(src)
            case Some(p: ap.PointerType) => for { inElem <- goTExpr(p.base) } yield in.PointerTExpr(inElem)(src)
            case p => Violation.violation(s"encountered unexpected pattern: $p")
          }

          case PReference(exp) => exp match {
            // The reference of a literal is desugared to a new call
            case c: PCompositeLit =>
              for {
                c <- compositeLitD(ctx)(c)
                v <- freshDeclaredExclusiveVar(in.PointerT(c.typ.withAddressability(Addressability.Shared), Addressability.reference))(src)
                _ <- write(in.New(v, c)(src))
              } yield v

            case _ => addressableD(ctx)(exp) map (a => in.Ref(a, in.PointerT(a.op.typ, Addressability.reference))(src))
          }

          case n: PDot => info.resolve(n) match {
            case Some(p: ap.FieldSelection) => fieldSelectionD(ctx)(p)(src)
            case Some(p: ap.Constant) => unit[in.Expr](globalConstD(p.symb)(src))
            case Some(_: ap.NamedType) =>
              val name = typeD(info.symbType(n), Addressability.Exclusive)(src).asInstanceOf[in.DefinedT].name
              unit(in.DefinedTExpr(name)(src))
            case Some(p) => Violation.violation(s"only field selections, global constants, and types can be desugared to an expression, but got $p")
            case _ => Violation.violation(s"could not resolve $n")
          }

          case n: PInvoke => invokeD(ctx)(n)

          case n: PTypeAssertion =>
            for {
              inExpr <- go(n.base)
              inArg = typeD(info.symbType(n.typ), Addressability.typeAssertionResult)(src)
            } yield in.TypeAssertion(inExpr, inArg)(src)

          case PNegation(op) => for {o <- go(op)} yield in.Negation(o)(src)

          case PEquals(left, right) =>
            if (info.typOfExprOrType(left) == PermissionT || info.typOfExprOrType(right) == PermissionT) {
              for {
                l <- permissionD(ctx)(left.asInstanceOf[PExpression])
                r <- permissionD(ctx)(right.asInstanceOf[PExpression])
              } yield in.EqCmp(l, r)(src)
            } else {
              for {
                l <- exprAndTypeAsExpr(ctx)(left)
                r <- exprAndTypeAsExpr(ctx)(right)
              } yield in.EqCmp(l, r)(src)
            }

          case PUnequals(left, right) =>
            if (info.typOfExprOrType(left) == PermissionT || info.typOfExprOrType(right) == PermissionT) {
              for {
                l <- permissionD(ctx)(left.asInstanceOf[PExpression])
                r <- permissionD(ctx)(right.asInstanceOf[PExpression])
              } yield in.UneqCmp(l, r)(src)
            } else {
              for {
                l <- exprAndTypeAsExpr(ctx)(left)
                r <- exprAndTypeAsExpr(ctx)(right)
              } yield in.UneqCmp(l, r)(src)
            }

          case PLess(left, right) =>
            if (info.typ(left) == PermissionT || info.typ(right) == PermissionT) {
              for {l <- permissionD(ctx)(left); r <- permissionD(ctx)(right)} yield in.PermLtCmp(l, r)(src)
            } else {
              for {l <- go(left); r <- go(right)} yield in.LessCmp(l, r)(src)
            }

          case PAtMost(left, right) =>
            if (info.typ(left) == PermissionT || info.typ(right) == PermissionT) {
              for {l <- permissionD(ctx)(left); r <- permissionD(ctx)(right)} yield in.PermLeCmp(l, r)(src)
            } else {
              for {l <- go(left); r <- go(right)} yield in.AtMostCmp(l, r)(src)
            }

          case PGreater(left, right) =>
            if (info.typ(left) == PermissionT || info.typ(right) == PermissionT) {
              for {l <- permissionD(ctx)(left); r <- permissionD(ctx)(right)} yield in.PermGtCmp(l, r)(src)
            } else {
              for {l <- go(left); r <- go(right)} yield in.GreaterCmp(l, r)(src)
            }

          case PAtLeast(left, right) =>
            if (info.typ(left) == PermissionT || info.typ(right) == PermissionT) {
              for {l <- permissionD(ctx)(left); r <- permissionD(ctx)(right)} yield in.PermGeCmp(l, r)(src)
            } else {
              for {l <- go(left); r <- go(right)} yield in.AtLeastCmp(l, r)(src)
            }

          case PAnd(left, right) => for {l <- go(left); r <- go(right)} yield in.And(l, r)(src)
          case POr(left, right) => for {l <- go(left); r <- go(right)} yield in.Or(l, r)(src)

          case PAdd(left, right) =>
            for {
              l <- go(left)
              r <- go(right)
              res = (info.typ(left), info.typ(right)) match {
                case (StringT, StringT) => in.Concat(l, r)(src)
                case _ => in.Add(l, r)(src)
              }
            } yield res
          case PSub(left, right) => for {l <- go(left); r <- go(right)} yield in.Sub(l, r)(src)
          case PMul(left, right) => for {l <- go(left); r <- go(right)} yield in.Mul(l, r)(src)
          case PMod(left, right) => for {l <- go(left); r <- go(right)} yield in.Mod(l, r)(src)
          case PDiv(left, right) => for {l <- go(left); r <- go(right)} yield in.Div(l, r)(src)

          case PBitAnd(left, right) => for {l <- go(left); r <- go(right)} yield in.BitAnd(l, r)(src)
          case PBitOr(left, right) => for {l <- go(left); r <- go(right)} yield in.BitOr(l, r)(src)
          case PBitXor(left, right) => for {l <- go(left); r <- go(right)} yield in.BitXor(l, r)(src)
          case PBitClear(left, right) => for {l <- go(left); r <- go(right)} yield in.BitClear(l, r)(src)
          case PShiftLeft(left, right) => for {l <- go(left); r <- go(right)} yield in.ShiftLeft(l, r)(src)
          case PShiftRight(left, right) => for {l <- go(left); r <- go(right)} yield in.ShiftRight(l, r)(src)
          case PBitNegation(exp) => for {e <- go(exp)} yield in.BitNeg(e)(src)

          case l: PLiteral => litD(ctx)(l)

          case PUnfolding(acc, op) =>
            val dAcc = specificationD(ctx)(acc).asInstanceOf[in.Access]
            val dOp = pureExprD(ctx)(op)
            unit(in.Unfolding(dAcc, dOp)(src))

          case n : PIndexedExp => indexedExprD(n)(ctx)

          case PSliceExp(base, low, high, cap) => for {
            dbase <- go(base)
            dlow <- option(low map go)
            dhigh <- option(high map go)
            dcap <- option(cap map go)
          } yield underlyingType(dbase.typ) match {
            case _: in.SequenceT => (dlow, dhigh) match {
              case (None, None) => dbase
              case (Some(lo), None) => in.SequenceDrop(dbase, lo)(src)
              case (None, Some(hi)) => in.SequenceTake(dbase, hi)(src)
              case (Some(lo), Some(hi)) =>
                val sub = in.Sub(hi, lo)(src)
                val drop = in.SequenceDrop(dbase, lo)(src)
                in.SequenceTake(drop, sub)(src)
            }
            case baseT @ (_: in.ArrayT | _: in.SliceT) => (dlow, dhigh) match {
              case (None, None) => in.Slice(dbase, in.IntLit(0)(src), in.Length(dbase)(src), dcap, baseT)(src)
              case (Some(lo), None) => in.Slice(dbase, lo, in.Length(dbase)(src), dcap, baseT)(src)
              case (None, Some(hi)) => in.Slice(dbase, in.IntLit(0)(src), hi, dcap, baseT)(src)
              case (Some(lo), Some(hi)) => in.Slice(dbase, lo, hi, dcap, baseT)(src)
            }
            case baseT: in.StringT =>
              Violation.violation(dcap.isEmpty, s"expected dcap to be None when slicing strings, but got $dcap instead")
              (dlow, dhigh) match {
                case (None, None) => in.Slice(dbase, in.IntLit(0)(src), in.Length(dbase)(src), None, baseT)(src)
                case (Some(lo), None) => in.Slice(dbase, lo, in.Length(dbase)(src), None, baseT)(src)
                case (None, Some(hi)) => in.Slice(dbase, in.IntLit(0)(src), hi, None, baseT)(src)
                case (Some(lo), Some(hi)) => in.Slice(dbase, lo, hi, None, baseT)(src)
              }
            case t => Violation.violation(s"desugaring of slice expressions of base type $t is currently not supported")
          }

          case PLength(op) => for {
            dop <- go(op)
          } yield dop match {
            case dop : in.ArrayLit => in.IntLit(dop.length)(src)
            case dop : in.SequenceLit => in.IntLit(dop.length)(src)
            case _ => in.Length(dop)(src)
          }

          case PCapacity(op) => for {
            dop <- go(op)
          } yield dop match {
            case dop : in.ArrayLit => in.IntLit(dop.length)(src)
            case _ => dop.typ match {
              case _: in.ArrayT => in.Length(dop)(src)
              case _: in.SliceT => in.Capacity(dop)(src)
              case t => violation(s"expected an array or slice type, but got $t")
            }
          }

          case g: PGhostExpression => ghostExprD(ctx)(g)

          case b: PBlankIdentifier =>
            val typ = typeD(info.typ(b), Addressability.exclusiveVariable)(src)
            freshDeclaredExclusiveVar(typ)(src)

          case PReceive(op) =>
            for {
              dop <- go(op)
              recvChannel = mpredicateProxy(BuiltInMemberTag.RecvChannelMPredTag, dop.typ, Vector())(src)
              recvGivenPerm = methodProxy(BuiltInMemberTag.RecvGivenPermMethodTag, dop.typ, Vector())(src)
              recvGotPerm = methodProxy(BuiltInMemberTag.RecvGotPermMethodTag, dop.typ, Vector())(src)
            } yield in.Receive(dop, recvChannel, recvGivenPerm, recvGotPerm)(src)

          case PMake(t, args) =>
            def elemD(t: Type): in.Type = typeD(t, Addressability.make)(src)

            // the target arguments must be always exclusive, that is an invariant of the desugarer
            val resT = typeD(info.symbType(t), Addressability.Exclusive)(src)

            for {
              target <- freshDeclaredExclusiveVar(resT)(src)
              argsD <- sequence(args map go)
              arg0 = argsD.lift(0)
              arg1 = argsD.lift(1)

              make: in.MakeStmt = underlyingType(info.symbType(t)) match {
                case s: SliceT => in.MakeSlice(target, elemD(s).asInstanceOf[in.SliceT], arg0.get, arg1)(src)
                case s: GhostSliceT => in.MakeSlice(target, elemD(s).asInstanceOf[in.SliceT], arg0.get, arg1)(src)
                case c@ChannelT(_, _) =>
                  val channelType = elemD(c).asInstanceOf[in.ChannelT]
                  val isChannelProxy = mpredicateProxy(BuiltInMemberTag.IsChannelMPredTag, channelType, Vector())(src)
                  val bufferSizeProxy = methodProxy(BuiltInMemberTag.BufferSizeMethodTag, channelType, Vector())(src)
                  in.MakeChannel(target, channelType, arg0, isChannelProxy, bufferSizeProxy)(src)
                case m@MapT(_, _) => in.MakeMap(target, elemD(m).asInstanceOf[in.MapT], arg0)(src)
                case c => Violation.violation(s"This case should be unreachable, but got $c")
              }
              _ <- write(make)
            } yield target

          case PNew(t) =>
            val allocatedType = typeD(info.symbType(t), Addressability.Exclusive)(src)
            val targetT = in.PointerT(allocatedType.withAddressability(Addressability.Shared), Addressability.reference)
            for {
              target <- freshDeclaredExclusiveVar(targetT)(src)
              zero = in.DfltVal(allocatedType)(src)
              _ <- write(in.New(target, zero)(src))
            } yield target

          case PPredConstructor(base, args) =>
            def handleBase(base: PPredConstructorBase, w: (in.PredT, Vector[Option[in.Expr]]) => Writer[in.Expr]) = {
              for {
                dArgs <- sequence(args.map { x => option(x.map(exprD(ctx)(_))) })
                idT = info.typ(base) match {
                  case FunctionT(fnArgs, AssertionT) => in.PredT(fnArgs.map(typeD(_, Addressability.rValue)(src)), Addressability.rValue)
                  case _: AbstractType =>
                    violation(dArgs.length == dArgs.flatten.length, "non-applied arguments in abstract type")
                    // The result can have arguments, namely the arguments that are provided.
                    // The receiver type is not necessary, since this should already be partially applied by the typing of base
                    in.PredT(dArgs.flatten.map(_.typ), Addressability.rValue)
                  case c => Violation.violation(s"This case should be unreachable, but got $c")
                }
                res <- w(idT, dArgs)
              } yield res
            }

            def getFPredProxy(args: Vector[Option[in.Expr]]) = info.regular(base.id) match {
              case _: st.FPredicate => fpredicateProxy(base.id, info)
              case st.BuiltInFPredicate(tag, _, _) =>
                // the type checker ensures that all arguments are applied
                val appliedArgs = args.flatten
                violation(appliedArgs.length == args.length, s"unsupported predicate construction of a built-in predicate with partially applied arguments")
                fpredicateProxy(tag, appliedArgs.map(_.typ))(src)
              case c => Violation.violation(s"This case should be unreachable, but got $c")
            }

            def getMPredProxy(recvT: in.Type, argsT: Vector[in.Type]) = info.regular(base.id) match {
              case _: st.MPredicate => mpredicateProxyD(base.id, info)
              case st.BuiltInMPredicate(tag, _, _) => mpredicateProxy(tag, recvT, argsT)(src)
              case c => Violation.violation(s"This case should be unreachable, but got $c")
            }

            base match {
              case b: PFPredBase =>
                handleBase(b, { case (baseT: in.PredT, dArgs: Vector[Option[in.Expr]]) =>
                  unit( in.PredicateConstructor(getFPredProxy(dArgs), baseT, dArgs)(src) )
                })

              case b@PDottedBase(recvWithId) => info.resolve(recvWithId) match {
                case Some(_: ap.ReceivedPredicate) =>
                  handleBase(b, { case (baseT: in.PredT, dArgs: Vector[Option[in.Expr]]) =>
                    for {
                      dRecv <- exprAndTypeAsExpr(ctx)(b.recv)
                      proxy = getMPredProxy(dRecv.typ, baseT.args)
                      idT = in.PredT(dRecv.typ +: baseT.args, Addressability.rValue)
                    } yield in.PredicateConstructor(proxy, idT, Some(dRecv) +: dArgs)(src)
                  })

                case Some(_: ap.Predicate) =>
                  handleBase(b, { case (baseT: in.PredT, dArgs: Vector[Option[in.Expr]]) =>
                    unit( in.PredicateConstructor(getFPredProxy(dArgs), baseT, dArgs)(src) )
                  })

                case Some(_: ap.PredicateExpr) =>
                  handleBase(b, { case (baseT: in.PredT, dArgs: Vector[Option[in.Expr]]) =>
                    for {
                      dRecv <- exprAndTypeAsExpr(ctx)(b.recv)
                      proxy = getMPredProxy(dRecv.typ, baseT.args.tail) // args must include at least the receiver
                      idT = in.PredT(baseT.args, Addressability.rValue)
                    } yield in.PredicateConstructor(proxy, idT, dArgs)(src)
                  })
                case c => Violation.violation(s"This case should be unreachable, but got $c")
              }
          }

          case PUnpackSlice(slice) => exprD(ctx)(slice)
          case e => Violation.violation(s"desugarer: $e is not supported")
        }
      }
    }

    def invokeD(ctx: FunctionContext)(expr: PExpression): Writer[in.Expr] = {
      val src: Meta = meta(expr)
      info.resolve(expr) match {
        case Some(p: ap.FunctionCall) => functionCallD(ctx)(p)(src)
        case Some(ap.Conversion(typ, arg)) =>
          val typType = info.symbType(typ)
          val argType = info.typ(arg)

          (underlyingType(typType), underlyingType(argType)) match {
            case (SliceT(IntT(TypeBounds.Byte)), StringT) =>
              val resT = typeD(SliceT(IntT(TypeBounds.Byte)), Addressability.Exclusive)(src)
              for {
                target <- freshDeclaredExclusiveVar(resT)(src)
                dArg <- exprD(ctx)(arg)
                conv: in.EffectfulConversion = in.EffectfulConversion(target, resT, dArg)(src)
                _ <- write(conv)
              } yield target
            case _ =>
              val desugaredTyp = typeD(typType, info.addressability(expr))(src)
              for { expr <- exprD(ctx)(arg) } yield in.Conversion(desugaredTyp, expr)(src)
          }

        case Some(_: ap.PredicateCall) => Violation.violation(s"cannot desugar a predicate call ($expr) to an expression")
        case p => Violation.violation(s"expected function call, predicate call, or conversion, but got $p")
      }
    }

    def applyMemberPathD(base: in.Expr, path: Vector[MemberPath])(pinfo: Source.Parser.Info): in.Expr = {
      path.foldLeft(base){ case (e, p) => p match {
        case MemberPath.Underlying => e
        case MemberPath.Deref => in.Deref(e)(pinfo)
        case MemberPath.Ref => in.Ref(e)(pinfo)
        case MemberPath.Next(g) =>
          in.FieldRef(e, embeddedDeclD(g.decl, Addressability.fieldLookup(e.typ.addressability), g.context)(pinfo))(pinfo)
      }}
    }

    def typeAsExpr(t: in.Type)(src: Source.Parser.Info): Writer[in.Expr] = {
      t match {
        case in.BoolT(_) => unit(in.BoolTExpr()(src))
        case in.IntT(_, kind) => unit(in.IntTExpr(kind)(src))
        case in.StringT(_) => unit(in.StringTExpr()(src))
        case in.PermissionT(_) => unit(in.PermTExpr()(src))
        case in.ArrayT(length, elems, _) => unit(in.ArrayTExpr(in.IntLit(length, UnboundedInteger)(src), typeAsExpr(elems)(src).res)(src))
        case in.SliceT(elems, _) => unit(in.SliceTExpr(typeAsExpr(elems)(src).res)(src))
        case in.MapT(keys, values, _) => unit(in.MapTExpr(typeAsExpr(keys)(src).res, typeAsExpr(values)(src).res)(src))
        case in.SequenceT(t, _) => unit(in.SequenceTExpr(typeAsExpr(t)(src).res)(src))
        case in.SetT(t, _) => unit(in.SetTExpr(typeAsExpr(t)(src).res)(src))
        case in.MultisetT(t, _) => unit(in.MultisetTExpr(typeAsExpr(t)(src).res)(src))
        case in.MathMapT(keys, values, _) => unit(in.MathMapTExpr(typeAsExpr(keys)(src).res, typeAsExpr(values)(src).res)(src))
        case in.OptionT(t, _) => unit(in.OptionTExpr(typeAsExpr(t)(src).res)(src))
        case in.DefinedT(name, _) => unit(in.DefinedTExpr(name)(src))
        case in.PointerT(t, _) => unit(in.PointerTExpr(typeAsExpr(t)(src).res)(src))
        case in.TupleT(ts, _) => unit(in.TupleTExpr(sequence(ts map(typeAsExpr(_)(src))).res)(src))
        case in.StructT(_, fields: Vector[in.Field], _) => unit(in.StructTExpr(fields.map (field => transformField(field)(src)))(src))
        case _ => Violation.violation(s"no corresponding type expression matched: $t")
      }
    }

    def transformField(field: in.Field)(src: Source.Parser.Info): (String, in.Expr, Boolean) = (field.name, typeAsExpr(field.typ)(src).res, field.ghost)

    def exprAndTypeAsExpr(ctx: FunctionContext)(expr: PExpressionOrType): Writer[in.Expr] = {

      def go(x: PExpressionOrType): Writer[in.Expr] = exprAndTypeAsExpr(ctx)(x)

      val src: Meta = meta(expr)

      expr match {
        case e: PExpression => exprD(ctx)(e)

        case PBoolType() => unit(in.BoolTExpr()(src))

        case PStringType() => unit(in.StringTExpr()(src))

        case t: PIntegerType =>
          val st = info.symbType(t).asInstanceOf[Type.IntT]
          unit(in.IntTExpr(st.kind)(src))

        case PArrayType(len, elem) =>
          for {
            inLen <- exprD(ctx)(len)
            inElem <- go(elem)
          } yield in.ArrayTExpr(inLen, inElem)(src)

        case PSliceType(elem) =>
          for {
            inElem <- go(elem)
          } yield in.SliceTExpr(inElem)(src)

        case PSequenceType(elem) => for { inElem <- go(elem) } yield in.SequenceTExpr(inElem)(src)
        case PSetType(elem) => for { inElem <- go(elem) } yield in.SetTExpr(inElem)(src)
        case PMultisetType(elem) => for { inElem <- go(elem) } yield in.MultisetTExpr(inElem)(src)
        case POptionType(elem) => for { inElem <- go(elem) } yield in.OptionTExpr(inElem)(src)

          // TODO: struct and interface types will be added later.
        case t => Violation.violation(s"encountered unsupported type expression: $t")
      }
    }


    def litD(ctx: FunctionContext)(lit: PLiteral): Writer[in.Expr] = {

      val src: Meta = meta(lit)
      def single[E <: in.Expr](gen: Meta => E): Writer[in.Expr] = unit[in.Expr](gen(src))

      lit match {
        case PIntLit(v, base)  => single(in.IntLit(v, base = base))
        case PBoolLit(b) => single(in.BoolLit(b))
        case PStringLit(s) => single(in.StringLit(s))
        case nil: PNilLit => single(in.NilLit(typeD(info.nilType(nil).getOrElse(Type.PointerT(Type.BooleanT)), Addressability.literal)(src))) // if no type is found, then use *bool
        case c: PCompositeLit => compositeLitD(ctx)(c)
        case _ => ???
      }
    }

    def compositeLitD(ctx: FunctionContext)(lit: PCompositeLit): Writer[in.CompositeLit] = lit.typ match {

      case t: PImplicitSizeArrayType =>
        val arrayLen : BigInt = lit.lit.elems.length
        val arrayTyp = typeD(info.symbType(t.elem), Addressability.arrayElement(Addressability.literal))(meta(lit))
        literalValD(ctx)(lit.lit, in.ArrayT(arrayLen, arrayTyp, Addressability.literal))

      case t: PType =>
        val it = typeD(info.symbType(t), Addressability.literal)(meta(lit))
        literalValD(ctx)(lit.lit, it)

      case _ => ???
    }

    def underlyingType(t: Type.Type): Type.Type = t match {
      case Type.DeclaredT(d, context) => underlyingType(context.symbType(d.right))
      case _ => t
    }

    sealed trait CompositeKind

    object CompositeKind {
      case class Array(t : in.ArrayT) extends CompositeKind
      case class Slice(t : in.SliceT) extends CompositeKind
      case class Multiset(t : in.MultisetT) extends CompositeKind
      case class Sequence(t : in.SequenceT) extends CompositeKind
      case class Set(t : in.SetT) extends CompositeKind
      case class Map(t : in.MapT) extends CompositeKind
      case class MathematicalMap(t : in.MathMapT) extends CompositeKind
      case class Struct(t: in.Type, st: in.StructT) extends CompositeKind
    }

    def compositeTypeD(t : in.Type) : CompositeKind = underlyingType(t) match {
      case _ if isStructType(t) => CompositeKind.Struct(t, structType(t).get)
      case t: in.ArrayT => CompositeKind.Array(t)
      case t: in.SliceT => CompositeKind.Slice(t)
      case t: in.SequenceT => CompositeKind.Sequence(t)
      case t: in.SetT => CompositeKind.Set(t)
      case t: in.MultisetT => CompositeKind.Multiset(t)
      case t: in.MapT => CompositeKind.Map(t)
      case t: in.MathMapT => CompositeKind.MathematicalMap(t)
      case _ => Violation.violation(s"expected composite type but got $t")
    }

    def underlyingType(typ: in.Type): in.Type = {
      typ match {
        case t: in.DefinedT => underlyingType(definedTypes(t.name, t.addressability)) // it is contained in the map, since 'typ' was translated
        case _ => typ
      }
    }

    def isStructType(typ: in.Type): Boolean = structType(typ).isDefined

    def structType(typ: in.Type): Option[in.StructT] = underlyingType(typ) match {
      case st: in.StructT => Some(st)
      case _ => None
    }

    def interfaceType(typ: in.Type): Option[in.InterfaceT] = underlyingType(typ) match {
      case st: in.InterfaceT => Some(st)
      case _ => None
    }

    def compositeValD(ctx : FunctionContext)(expr : PCompositeVal, typ : in.Type) : Writer[in.Expr] = {
      val e = expr match {
        case PExpCompositeVal(e) => exprD(ctx)(e)
        case PLitCompositeVal(lit) => literalValD(ctx)(lit, typ)
      }
      e map { exp => implicitConversion(exp.typ, typ, exp) }
    }

    def literalValD(ctx: FunctionContext)(lit: PLiteralValue, t: in.Type): Writer[in.CompositeLit] = {
      val src = meta(lit)

      compositeTypeD(t) match {

        case CompositeKind.Struct(it, ist) => {
          val fields = ist.fields

          if (lit.elems.exists(_.key.isEmpty)) {
            // all elements are not keyed
            val wArgs = fields.zip(lit.elems).map { case (f, PKeyedElement(_, exp)) => exp match {
              case PExpCompositeVal(ev) => exprD(ctx)(ev)
              case PLitCompositeVal(lv) => literalValD(ctx)(lv, f.typ)
            }}

            for {
              args <- sequence(wArgs)
            } yield in.StructLit(it, args)(src)

          } else { // all elements are keyed
            // maps field names to fields
            val fMap = fields.map(f => nm.inverse(f.name) -> f).toMap
            // maps fields to given value (if one is given)
            val vMap = lit.elems.map {
              case PKeyedElement(Some(PIdentifierKey(key)), exp) =>
                val f = fMap(key.name)
                exp match {
                  case PExpCompositeVal(ev) => f -> exprD(ctx)(ev)
                  case PLitCompositeVal(lv) => f -> literalValD(ctx)(lv, f.typ)
                }

              case _ => Violation.violation("expected identifier as a key")
            }.toMap
            // list of value per field
            val wArgs = fields.map {
              case f if vMap.isDefinedAt(f) => vMap(f)
              case f => unit(in.DfltVal(f.typ)(src))
            }

            for {
              args <- sequence(wArgs)
            } yield in.StructLit(it, args)(src)
          }
        }

        case CompositeKind.Array(in.ArrayT(len, typ, addressability)) =>
          Violation.violation(addressability == Addressability.literal, "Literals have to be exclusive")
          for { elemsD <- sequence(lit.elems.map(e => compositeValD(ctx)(e.exp, typ))) }
            yield in.ArrayLit(len, typ, info.keyElementIndices(lit.elems).zip(elemsD).toMap)(src)

        case CompositeKind.Slice(in.SliceT(typ, addressability)) =>
          Violation.violation(addressability == Addressability.literal, "Literals have to be exclusive")
          for { elemsD <- sequence(lit.elems.map(e => compositeValD(ctx)(e.exp, typ))) }
            yield in.SliceLit(typ, info.keyElementIndices(lit.elems).zip(elemsD).toMap)(src)

        case CompositeKind.Sequence(in.SequenceT(typ, _)) => for {
          elemsD <- sequence(lit.elems.map(e => compositeValD(ctx)(e.exp, typ)))
          elemsMap = info.keyElementIndices(lit.elems).zip(elemsD).toMap
          lengthD = if (elemsMap.isEmpty) BigInt(0) else elemsMap.maxBy(_._1)._1 + 1
        } yield in.SequenceLit(lengthD, typ, elemsMap)(src)

        case CompositeKind.Set(in.SetT(typ, _)) => for {
          elemsD <- sequence(lit.elems.map(e => compositeValD(ctx)(e.exp, typ)))
        } yield in.SetLit(typ, elemsD)(src)

        case CompositeKind.Multiset(in.MultisetT(typ, _)) => for {
          elemsD <- sequence(lit.elems.map(e => compositeValD(ctx)(e.exp, typ)))
        } yield in.MultisetLit(typ, elemsD)(src)

        case CompositeKind.Map(in.MapT(keys, values, _)) => for {
          entriesD <- handleMapEntries(ctx)(lit, keys, values)
        } yield in.MapLit(keys, values, entriesD)(src)

        case CompositeKind.MathematicalMap(in.MathMapT(keys, values, _)) => for {
          entriesD <- handleMapEntries(ctx)(lit, keys, values)
        } yield in.MathMapLit(keys, values, entriesD)(src)
      }
    }

    private def handleMapEntries(ctx: FunctionContext)(lit: PLiteralValue, keys: in.Type, values: in.Type): Writer[Seq[(in.Expr, in.Expr)]] = {
      sequence(
        lit.elems map {
          case PKeyedElement(Some(key), value) => for {
            entryKey <- key match {
              case v: PCompositeVal => compositeValD(ctx)(v, keys)
              case k: PIdentifierKey => info.regular(k.id) match {
                case _: st.Variable => unit(varD(ctx)(k.id))
                case c: st.Constant => unit(globalConstD(c)(meta(k)))
                case _ => violation(s"unexpected key $key")
              }
            }
            entryVal <- compositeValD(ctx)(value, values)
          } yield (entryKey, entryVal)

          case _ => violation("unexpected pattern, missing key in map literal")
        })
    }

    // Type

    var types: Set[in.TopType] = Set.empty


    def registerType[T <: in.TopType](t: T): T = {
      types += t
      t
    }

    var definedTypes: Map[(String, Addressability), in.Type] = Map.empty
    var definedTypesSet: Set[(String, Addressability)] = Set.empty
    var definedFunctions : Map[in.FunctionProxy, in.FunctionMember] = Map.empty
    var definedMethods: Map[in.MethodProxy, in.MethodMember] = Map.empty
    var definedMPredicates: Map[in.MPredicateProxy, in.MPredicate] = Map.empty
    var definedFPredicates: Map[in.FPredicateProxy, in.FPredicate] = Map.empty

    def registerDefinedType(t: Type.DeclaredT, addrMod: Addressability)(src: Meta): in.DefinedT = {
      // this type was declared in the current package
      val name = nm.typ(t.decl.left.name, t.context)

      if (!definedTypesSet.contains(name, addrMod)) {
        definedTypesSet += ((name, addrMod))
        val newEntry = typeD(t.context.symbType(t.decl.right), Addressability.underlying(addrMod))(src)
        definedTypes += (name, addrMod) -> newEntry
      }

      in.DefinedT(name, addrMod)
    }

    def registerInterface(t: Type.InterfaceT, dT: in.InterfaceT): Unit = {
      Violation.violation(t.decl.embedded.isEmpty, "embeddings in interfaces are currently not supported")

      if (!registeredInterfaces.contains(dT.name) && info == t.context.getTypeInfo) {
        registeredInterfaces += dT.name

        val itfT = dT.withAddressability(Addressability.Exclusive)
        val xInfo = t.context.getTypeInfo

        t.decl.predSpec foreach { p =>
          val src = meta(p, xInfo)
          val proxy = mpredicateProxyD(p, xInfo)
          val recv = implicitThisD(itfT)(src)
          val argsWithSubs = p.args.zipWithIndex map { case (p,i) => inParameterD(p,i,xInfo) }
          val (args, _) = argsWithSubs.unzip

          val mem = in.MPredicate(recv, proxy, args, None)(src)

          definedMPredicates += (proxy -> mem)
          AdditionalMembers.addMember(mem)
        }

        t.decl.methSpecs foreach { m =>
          val src = meta(m, xInfo)
          val proxy = methodProxyD(m, xInfo)
          val recv = implicitThisD(itfT)(src)
          val argsWithSubs = m.args.zipWithIndex map { case (p,i) => inParameterD(p,i,xInfo) }
          val (args, _) = argsWithSubs.unzip
          val returnsWithSubs = m.result.outs.zipWithIndex map { case (p,i) => outParameterD(p,i,xInfo) }
          val (returns, _) = returnsWithSubs.unzip
          val specCtx = new FunctionContext(_ => _ => in.Seqn(Vector.empty)(src)) // dummy assign
          val pres = (m.spec.pres ++ m.spec.preserves) map preconditionD(specCtx)
          val posts = (m.spec.preserves ++ m.spec.posts) map postconditionD(specCtx)
          val terminationMeasure = m.spec.terminationMeasure match {
            case Some(measure) => Some(terminationMeasureD(specCtx)(meta(measure))(measure))
            case None => None
          }

          val mem = if (m.spec.isPure) {
            in.PureMethod(recv, proxy, args, returns, pres, posts, terminationMeasure, None)(src)
          } else {
            in.Method(recv, proxy, args, returns, pres, posts, terminationMeasure, None)(src)
          }
          definedMethods += (proxy -> mem)
          AdditionalMembers.addFinalizingComputation(() => {
            //Todo: Remove mem and readd with a body
            definedMethods -= proxy
            val proxies = computeMemberProxies(definedMethods.values, interfaceImplementations, definedTypes)
            if (m.spec.isPure) {
              val helperProxy = in.MethodProxy(proxy.name, proxy.uniqueName + "_helper" )(src)
              val helperFunction = in.PureMethod(recv, helperProxy, args, returns, pres, posts, terminationMeasure, None)(src)
              val default = in.PureMethodCall(recv, helperProxy, args, returns.head.typ)(src)
              definedMethods += (helperProxy -> helperFunction)
              def helper(list: List[in.Type]): in.Expr = {
                list match {
                  case x::xs => {
                    val implProxy = proxies.get(x) match {
                      case Some(set) =>
                        val setfiltered = set.filter(_.name == mem.name.name)
                        Violation.violation(setfiltered.size == 1, s"None unique method proxy for implementation found")
                        Violation.violation(setfiltered.head.isInstanceOf[in.MethodProxy], s"Unexpected proxy type for implementation")
                        setfiltered.head.asInstanceOf[in.MethodProxy]
                      case None => Violation.violation(s"Method proxies not found for the type $x")
                    }
                    in.Conditional(in.EqCmp(in.TypeOf(recv)(src), typeAsExpr(x)(src).res)(src),
                      in.PureMethodCall(recv, implProxy, args, returns.head.typ)(src), helper(xs), returns.head.typ)(src)
                  }
                  case Nil => default
                }
              }
              val impls = interfaceImplementations.get(dT)
              val expr: in.Expr = impls match {
                case Some(set) => {
                  val list = set.toList
                  in.Conditional(in.BoolLit(true)(src), default, helper(list), returns.head.typ)(src)
                }
                case None => in.Conditional(in.BoolLit(true)(src), default, default, returns.head.typ)(src)
              }
              val newMem = in.PureMethod(recv, proxy, args, returns, pres, posts, terminationMeasure, Some(expr))(src)
              definedMethods += (proxy -> newMem)
              AdditionalMembers.addMember(newMem)
            } else {
              val firstStatement: Vector[in.Stmt] = Vector(in.Assume(in.ExprAssertion(in.BoolLit(false)(src))(src))(src))
              val impls = interfaceImplementations.get(dT)
              val caseSplit = impls match {
                case Some(set) => {
                  var statements: Vector[in.Stmt] = Vector(in.Seqn(Vector())(src))
                  val iterator = set.iterator
                  while (iterator.hasNext) {
                    val typ = iterator.next()
                    val implProxy = proxies.get(typ) match {
                      case Some(set) => val setfiltered = set.filter(_.name == mem.name.name)
                        Violation.violation(setfiltered.size == 1, s"None unique method proxy for implementation found $setfiltered")
                        Violation.violation(setfiltered.head.isInstanceOf[in.MethodProxy], s"Unexpected proxy type for implementation")
                        setfiltered.head.asInstanceOf[in.MethodProxy]
                      case None => Violation.violation(s"Method proxies not found for the type $typ")
                    }
                    val statement = in.If(in.EqCmp(in.TypeOf(recv)(src), typeAsExpr(typ)(src).res)(src),
                      in.MethodCall(returns map parameterAsLocalValVar, recv, implProxy, args)(src),
                      in.Seqn(Vector())(src))(src)
                    statements = statements :+ statement
                  }
                  statements
                }
                case None => {
                  Vector(in.Seqn(Vector())(src))
                }
              }
              val allStatements = firstStatement ++ caseSplit
              val body = in.Block(Vector.empty, allStatements)(src)
              val newMem = in.Method(recv, proxy, args, returns, pres, posts, terminationMeasure, Some(body))(src)
              definedMethods += (proxy -> newMem)
              AdditionalMembers.addMember(newMem)
            }
          })
        }
      }
    }
    var registeredInterfaces: Set[String] = Set.empty



    object AdditionalMembers {

      private var additionalMembers: List[in.Member] = List.empty
      private var finalized: Boolean = false
      private var computationsBeforeFinalize: List[() => Unit] = List.empty

      def addMember(m: in.Member): Unit = additionalMembers ::= m
      def addFinalizingComputation(f: () => Unit): Unit = computationsBeforeFinalize ::= f
      def finalizedMembers: List[in.Member] = {
        require(!finalized)

        if (!finalized) {
          computationsBeforeFinalize.foreach(_())
          finalized = true
        }

        additionalMembers
      }
    }


    def registerDomain(t: Type.DomainT, dT: in.DomainT): Unit = {
      if (!registeredDomains.contains(dT.name) && info == t.context.getTypeInfo) {
        registeredDomains += dT.name

        AdditionalMembers.addFinalizingComputation{ () =>

          val xInfo = t.context.getTypeInfo

          val funcs = t.decl.funcs.map{ f =>
            val src = meta(f, xInfo)
            val proxy = domainFunctionProxy(st.DomainFunction(f, t.decl, t.context))
            val argsWithSubs = f.args.zipWithIndex map { case (p,i) => inParameterD(p,i,xInfo) }
            val (args, _) = argsWithSubs.unzip
            val returnsWithSubs = f.result.outs.zipWithIndex map { case (p,i) => outParameterD(p,i,xInfo) }
            val (returns, _) = returnsWithSubs.unzip
            in.DomainFunc(proxy, args, returns.head)(src)
          }

          val axioms = t.decl.axioms.map{ ax =>
            val src = meta(ax, xInfo)
            val specCtx = new FunctionContext(_ => _ => in.Seqn(Vector.empty)(src)) // dummy assign
            in.DomainAxiom(pureExprD(specCtx)(ax.exp))(src)
          }

          AdditionalMembers.addMember(
            in.DomainDefinition(dT.name, funcs, axioms)(meta(t.decl, xInfo))
          )
        }
      }
    }
    var registeredDomains: Set[String] = Set.empty

    def registerImplementationProof(decl: PImplementationProof): Unit = {

      val src = meta(decl)
      val subT = info.symbType(decl.subT)
      val dSubT = typeD(subT, Addressability.Exclusive)(src)
      val superT = info.symbType(decl.superT)
      val dSuperT = interfaceType(typeD(superT, Addressability.Exclusive)(src)).get

      decl.alias foreach { al =>
        info.resolve(al.right) match {
          case Some(p: ap.Predicate) =>
            implementationProofPredicateAliases += ((dSubT, dSuperT, al.left.name) -> fpredicateProxyD(p.symb.decl, p.symb.context.getTypeInfo))
          case _ => violation("Right-hand side of an predicate assignment in an implementation proof must be a predicate")
        }
      }

      decl.memberProofs foreach { mp =>

        val subSymb = info.getMember(subT, mp.id.name).get._1.asInstanceOf[st.MethodImpl]
        val subProxy = methodProxyFromSymb(subSymb)
        val superSymb = info.getMember(superT, mp.id.name).get._1.asInstanceOf[st.MethodSpec]
        val superProxy = methodProxyFromSymb(superSymb)

        val src = meta(mp)
        val recvWithSubs = inParameterD(mp.receiver, 0)
        val (recv, _) = recvWithSubs
        val argsWithSubs = mp.args.zipWithIndex map { case (p, i) => inParameterD(p, i) }
        val (args, _) = argsWithSubs.unzip
        val returnsWithSubs = mp.result.outs.zipWithIndex map { case (p, i) => outParameterD(p, i) }
        val (returns, _) = returnsWithSubs.unzip

        val ctx = new FunctionContext(_ => _ => in.Seqn(Vector.empty)(src)) // dummy assign
        val res = if (mp.isPure) {
          val bodyOpt = mp.body.map {
            case (_, b: PBlock) =>
              b.nonEmptyStmts match {
                case Vector(PReturn(Vector(ret))) => pureExprD(ctx)(ret)
                case s => Violation.violation(s"unexpected pure function body: $s")
              }
          }
          in.PureMethodSubtypeProof(subProxy, dSuperT, superProxy, recv, args, returns, bodyOpt)(src)
        } else {
          val bodyOpt = mp.body.map { case (_, s) => blockD(ctx)(s).asInstanceOf[in.Block] }
          in.MethodSubtypeProof(subProxy, dSuperT, superProxy, recv, args, returns, bodyOpt)(src)
        }

        AdditionalMembers.addMember(res)
      }
    }

    lazy val interfaceImplementations: Map[in.InterfaceT, Set[in.Type]] = {
      info.interfaceImplementations.map{ case (itfT, implTs) =>
        (
          interfaceType(typeD(itfT, Addressability.Exclusive)(Source.Parser.Unsourced)).get,
          implTs.map(implT => typeD(implT, Addressability.Exclusive)(Source.Parser.Unsourced))
        )
      }
    }
    def missingImplProofs: Vector[in.Member] = {

      info.missingImplProofs.map{ case (implT, itfT, implSymb, itfSymb) =>
        val subProxy = methodProxyFromSymb(implSymb)
        val superT = interfaceType(typeD(itfT, Addressability.Exclusive)(Source.Parser.Unsourced)).get
        val superProxy = methodProxyFromSymb(itfSymb)
        val receiver = receiverD(implSymb.decl.receiver, implSymb.context.getTypeInfo)._1
        val args = implSymb.args.zipWithIndex.map{ case (arg, idx) => inParameterD(arg, idx, implSymb.context.getTypeInfo)._1 }
        val results = implSymb.result.outs.zipWithIndex.map{ case (res, idx) => outParameterD(res, idx, implSymb.context.getTypeInfo)._1 }

        val src = meta(implSymb.decl, implSymb.context.getTypeInfo).createAnnotatedInfo(AutoImplProofAnnotation(implT.toString, itfT.toString))

        if (itfSymb.isPure) in.PureMethodSubtypeProof(subProxy, superT, superProxy, receiver, args, results, None)(src)
        else in.MethodSubtypeProof(subProxy, superT, superProxy, receiver, args, results, None)(src)
      }
    }
    var implementationProofPredicateAliases: Map[(in.Type, in.InterfaceT, String), in.FPredicateProxy] = Map.empty


    def registerMethod(decl: PMethodDecl): in.MethodMember = {
      val method = methodD(decl)
      val methodProxy = methodProxyD(decl, info)
      definedMethods += methodProxy -> method
      method
    }

    def registerFunction(decl: PFunctionDecl): in.FunctionMember = {
      val function = functionD(decl)
      val functionProxy = functionProxyD(decl, info)
      definedFunctions += functionProxy -> function
      function
    }

    def registerMPredicate(decl: PMPredicateDecl): in.MPredicate = {
      val mPredProxy = mpredicateProxyD(decl, info)
      val mPred = mpredicateD(decl)
      definedMPredicates += mPredProxy -> mPred
      mPred
    }

    def registerFPredicate(decl: PFPredicateDecl): in.FPredicate = {
      val fPredProxy = fpredicateProxyD(decl, info)
      val fPred = fpredicateD(decl)
      definedFPredicates += fPredProxy -> fPred
      fPred
    }

    def embeddedTypeD(t: PEmbeddedType, addrMod: Addressability)(src: Meta): in.Type = t match {
      case PEmbeddedName(typ) => typeD(info.symbType(typ), addrMod)(src)
      case PEmbeddedPointer(typ) =>
        registerType(in.PointerT(typeD(info.symbType(typ), Addressability.pointerBase)(src), addrMod))
    }

    def typeD(t: Type, addrMod: Addressability)(src: Source.Parser.Info): in.Type = t match {
      case Type.VoidType => in.VoidT
      case t: DeclaredT => registerType(registerDefinedType(t, addrMod)(src))
      case Type.BooleanT => in.BoolT(addrMod)
      case Type.StringT => in.StringT(addrMod)
      case Type.IntT(x) => in.IntT(addrMod, x)
      case Type.Float32T => in.Float32T(addrMod)
      case Type.Float64T => in.Float64T(addrMod)
      case Type.ArrayT(length, elem) => in.ArrayT(length, typeD(elem, Addressability.arrayElement(addrMod))(src), addrMod)
      case Type.SliceT(elem) => in.SliceT(typeD(elem, Addressability.sliceElement)(src), addrMod)
      case Type.MapT(keys, values) =>
        val keysD = typeD(keys, Addressability.mapKey)(src)
        val valuesD = typeD(values, Addressability.mapValue)(src)
        in.MapT(keysD, valuesD, addrMod)
      case Type.GhostSliceT(elem) => in.SliceT(typeD(elem, Addressability.sliceElement)(src), addrMod)
      case Type.OptionT(elem) => in.OptionT(typeD(elem, Addressability.mathDataStructureElement)(src), addrMod)
      case PointerT(elem) => registerType(in.PointerT(typeD(elem, Addressability.pointerBase)(src), addrMod))
      case Type.ChannelT(elem, _) => in.ChannelT(typeD(elem, Addressability.channelElement)(src), addrMod)
      case Type.SequenceT(elem) => in.SequenceT(typeD(elem, Addressability.mathDataStructureElement)(src), addrMod)
      case Type.SetT(elem) => in.SetT(typeD(elem, Addressability.mathDataStructureElement)(src), addrMod)
      case Type.MultisetT(elem) => in.MultisetT(typeD(elem, Addressability.mathDataStructureElement)(src), addrMod)
      case Type.MathMapT(keys, values) =>
        val keysD = typeD(keys, Addressability.mathDataStructureElement)(src)
        val valuesD = typeD(values, Addressability.mathDataStructureElement)(src)
        in.MathMapT(keysD, valuesD, addrMod)

      case t: Type.StructT =>
        val inFields: Vector[in.Field] = structD(t, addrMod)(src)

        val structName = nm.struct(t)
        registerType(in.StructT(structName, inFields, addrMod))

      case Type.PredT(args) => in.PredT(args.map(typeD(_, Addressability.rValue)(src)), Addressability.rValue)

      case Type.FunctionT(_, _) => ???

      case t: Type.InterfaceT =>
        val interfaceName = nm.interface(t)
        val res = registerType(in.InterfaceT(interfaceName, addrMod))
        registerInterface(t, res)
        res

      case t: Type.DomainT =>
        val domainT = in.DomainT(nm.domain(t), addrMod)
        registerType(domainT)
        registerDomain(t, domainT)
        domainT

      case Type.InternalTupleT(ts) => in.TupleT(ts.map(t => typeD(t, Addressability.mathDataStructureElement)(src)), addrMod)

      case Type.SortT => in.SortT

      case Type.VariadicT(elem) =>
        val elemD = typeD(elem, Addressability.sliceElement)(src)
        in.SliceT(elemD, addrMod)

      case Type.PermissionT => in.PermissionT(addrMod)

      case _ => Violation.violation(s"got unexpected type $t")
    }


    // Identifier

    def idName(id: PIdnNode, context: TypeInfo = info): String = context.regular(id) match {
      case f: st.Function => nm.function(id.name, f.context)
      case m: st.MethodImpl => nm.method(id.name, m.decl.receiver.typ, m.context)
      case m: st.MethodSpec => nm.spec(id.name, m.itfType, m.context)
      case f: st.FPredicate => nm.function(id.name, f.context)
      case m: st.MPredicateImpl => nm.method(id.name, m.decl.receiver.typ, m.context)
      case m: st.MPredicateSpec => nm.spec(id.name, m.itfType, m.context)
      case f: st.DomainFunction => nm.function(id.name, f.context)
      case v: st.Variable => nm.variable(id.name, context.scope(id), v.context)
      case sc: st.SingleConstant => nm.global(id.name, sc.context)
      case st.Embbed(_, _, _) | st.Field(_, _, _) => violation(s"expected that fields and embedded field are desugared by using embeddedDeclD resp. fieldDeclD but idName was called with $id")
      case n: st.NamedType => nm.typ(id.name, n.context)
      case _ => ???
    }

    def globalConstD(c: st.Constant)(src: Meta): in.GlobalConst = {
      c match {
        case sc: st.SingleConstant =>
          val typ = typeD(c.context.typ(sc.idDef), Addressability.constant)(src)
          in.GlobalConst.Val(idName(sc.idDef, c.context.getTypeInfo), typ)(src)
        case _ => ???
      }
    }

    def varD(ctx: FunctionContext)(id: PIdnNode): in.Var = {
      require(info.regular(id).isInstanceOf[st.Variable])

      ctx(id) match {
        case Some(v : in.Var) => v
        case Some(_) => violation("expected a variable")
        case None => localVarContextFreeD(id)
      }
    }

    def assignableVarD(ctx: FunctionContext)(id: PIdnNode) : in.AssignableVar = {
      require(info.regular(id).isInstanceOf[st.Variable])

      ctx(id) match {
        case Some(v: in.AssignableVar) => v
        case Some(_) => violation("expected an assignable variable")
        case None => localVarContextFreeD(id)
      }
    }

    def freshExclusiveVar(typ: in.Type)(info: Source.Parser.Info): in.LocalVar = {
      require(typ.addressability == Addressability.exclusiveVariable)
      in.LocalVar(nm.fresh, typ)(info)
    }

    def freshDeclaredExclusiveVar(typ: in.Type)(info: Source.Parser.Info): Writer[in.LocalVar] = {
      require(typ.addressability == Addressability.exclusiveVariable)
      val res = in.LocalVar(nm.fresh, typ)(info)
      declare(res).map(_ => res)
    }

    def localVarD(ctx: FunctionContext)(id: PIdnNode): in.LocalVar = {
      require(info.regular(id).isInstanceOf[st.Variable]) // TODO: add local check

      ctx(id) match {
        case Some(v: in.LocalVar) => v
        case None => localVarContextFreeD(id)
        case _ => violation("expected local variable")
      }
    }

    def localVarContextFreeD(id: PIdnNode, context: TypeInfo = info): in.LocalVar = {
      require(context.regular(id).isInstanceOf[st.Variable]) // TODO: add local check

      val src: Meta = meta(id, context)

      val typ = typeD(context.typ(id), context.addressableVar(id))(meta(id, context))
      in.LocalVar(idName(id, context), typ)(src)
    }

    def parameterAsLocalValVar(p: in.Parameter): in.LocalVar = {
      in.LocalVar(p.id, p.typ)(p.info)
    }

    def labelProxy(l: PLabelNode): in.LabelProxy = {
      val src = meta(l)
      in.LabelProxy(nm.label(l.name))(src)
    }

    // Miscellaneous

    /** desugars parameter.
      * The second return argument contains an addressable copy, if necessary */
    def inParameterD(p: PParameter, idx: Int, context: TypeInfo = info): (in.Parameter.In, Option[in.LocalVar]) = {
      val src: Meta = meta(p, context)
      p match {
        case NoGhost(noGhost: PActualParameter) =>
          noGhost match {
            case PNamedParameter(id, typ) =>
              val param = in.Parameter.In(idName(id, context), typeD(context.symbType(typ), Addressability.inParameter)(src))(src)
              val local = Some(localAlias(localVarContextFreeD(id, context)))
              (param, local)

            case PUnnamedParameter(typ) =>
              val param = in.Parameter.In(nm.inParam(idx, context.codeRoot(p), context), typeD(context.symbType(typ), Addressability.inParameter)(src))(src)
              val local = None
              (param, local)
          }
        case c => Violation.violation(s"This case should be unreachable, but got $c")
      }
    }

    /** desugars parameter.
      * The second return argument contains an addressable copy, if necessary */
    def outParameterD(p: PParameter, idx: Int, context: TypeInfo = info): (in.Parameter.Out, Option[in.LocalVar]) = {
      val src: Meta = meta(p, context)
      p match {
        case NoGhost(noGhost: PActualParameter) =>
          noGhost match {
            case PNamedParameter(id, typ) =>
              val param = in.Parameter.Out(idName(id, context), typeD(context.symbType(typ), Addressability.outParameter)(src))(src)
              val local = Some(localAlias(localVarContextFreeD(id, context)))
              (param, local)

            case PUnnamedParameter(typ) =>
              val param = in.Parameter.Out(nm.outParam(idx, context.codeRoot(p), context), typeD(context.symbType(typ), Addressability.outParameter)(src))(src)
              val local = None
              (param, local)
          }
        case c => Violation.violation(s"This case should be unreachable, but got $c")
      }
    }

    def receiverD(p: PReceiver, context: TypeInfo = info): (in.Parameter.In, Option[in.LocalVar]) = {
      val src: Meta = meta(p)
      p match {
        case PNamedReceiver(id, typ, _) =>
          val param = in.Parameter.In(idName(id, context), typeD(context.symbType(typ), Addressability.receiver)(src))(src)
          val local = Some(localAlias(localVarContextFreeD(id, context)))
          (param, local)

        case PUnnamedReceiver(typ) =>
          val param = in.Parameter.In(nm.receiver(context.codeRoot(p), context), typeD(context.symbType(typ), Addressability.receiver)(src))(src)
          val local = None
          (param, local)
      }
    }

    def localAlias(internal: in.LocalVar): in.LocalVar = internal match {
      case in.LocalVar(id, typ) => in.LocalVar(nm.alias(id), typ)(internal.info)
    }

    def structD(struct: StructT, addrMod: Addressability)(src: Meta): Vector[in.Field] =
      struct.clauses.map {
        case (name, (true, typ)) => fieldDeclD((name, typ), Addressability.field(addrMod), struct)(src)
        case (name, (false, typ)) => embeddedDeclD((name, typ), Addressability.field(addrMod), struct)(src)
      }.toVector

    def structMemberD(m: st.StructMember, addrMod: Addressability)(src: Meta): in.Field = m match {
      case st.Field(decl, _, context) => fieldDeclD(decl, addrMod, context)(src)
      case st.Embbed(decl, _, context) => embeddedDeclD(decl, addrMod, context)(src)
    }

    def embeddedDeclD(embedded: (String, Type), fieldAddrMod: Addressability, struct: StructT)(src: Source.Parser.Info): in.Field = {
      val idname = nm.field(embedded._1, struct)
      val td = typeD(embedded._2, fieldAddrMod)(src)
      in.Field(idname, td, ghost = false)(src) // TODO: fix ghost attribute
    }

    def embeddedDeclD(decl: PEmbeddedDecl, addrMod: Addressability, context: ExternalTypeInfo)(src: Meta): in.Field = {
      val struct = context.struct(decl)
      val embedded: (String, Type) = (decl.id.name, context.typ(decl.typ))
      embeddedDeclD(embedded, addrMod, struct.get)(src)
    }

    def fieldDeclD(field: (String, Type), fieldAddrMod: Addressability, struct: StructT)(src: Source.Parser.Info): in.Field = {
      val idname = nm.field(field._1, struct)
      val td = typeD(field._2, fieldAddrMod)(src)
      in.Field(idname, td, ghost = false)(src) // TODO: fix ghost attribute
    }

    def fieldDeclD(decl: PFieldDecl, addrMod: Addressability, context: ExternalTypeInfo)(src: Meta): in.Field = {
      val struct = context.struct(decl)
      val field: (String, Type) = (decl.id.name, context.symbType(decl.typ))
      fieldDeclD(field, addrMod, struct.get)(src)
    }


    // Ghost Statement

    def ghostStmtD(ctx: FunctionContext)(stmt: PGhostStatement): Writer[in.Stmt] = {

      def goA(ass: PExpression): Writer[in.Assertion] = assertionD(ctx)(ass)

      val src: Meta = meta(stmt)

      stmt match {
        case PAssert(exp) => for {e <- goA(exp)} yield in.Assert(e)(src)
        case PAssume(exp) => for {e <- goA(exp)} yield in.Assume(e)(src)
        case PInhale(exp) => for {e <- goA(exp)} yield in.Inhale(e)(src)
        case PExhale(exp) => for {e <- goA(exp)} yield in.Exhale(e)(src)
        case PFold(exp)   =>
          info.resolve(exp.pred) match {
            case Some(_: ap.PredExprInstance) => for {
              // the well-definedness checks guarantees that a pred expr instance in a Fold is in format predName{p1,...,pn}(a1, ...., am)
              e <- goA(exp)
              access = e.asInstanceOf[in.Access]
              predExpInstance = access.e.op.asInstanceOf[in.PredExprInstance]
            } yield in.PredExprFold(predExpInstance.base.asInstanceOf[in.PredicateConstructor],  predExpInstance.args, access.p)(src)

            case _ => for {e <- goA(exp)} yield in.Fold(e.asInstanceOf[in.Access])(src)
          }
        case PUnfold(exp) =>
          info.resolve(exp.pred) match {
            case Some(_: ap.PredExprInstance) => for {
              // the well-definedness checks guarantees that a pred expr instance in an Unfold is in format predName{p1,...,pn}(a1, ...., am)
              e <- goA(exp)
              access = e.asInstanceOf[in.Access]
              predExpInstance = access.e.op.asInstanceOf[in.PredExprInstance]
            } yield in.PredExprUnfold(predExpInstance.base.asInstanceOf[in.PredicateConstructor],  predExpInstance.args, access.p)(src)
            case _ => for {e <- goA(exp)} yield in.Unfold(e.asInstanceOf[in.Access])(src)
          }
        case PExplicitGhostStatement(actual) => stmtD(ctx)(actual)
        case _ => ???
      }
    }

    // Ghost Expression

    def ghostExprD(ctx: FunctionContext)(expr: PGhostExpression): Writer[in.Expr] = {

      def go(e: PExpression): Writer[in.Expr] = exprD(ctx)(e)

      val src: Meta = meta(expr)

      val typ = typeD(info.typ(expr), info.addressability(expr))(src)

      expr match {
        case POld(op) => for {o <- go(op)} yield in.Old(o, typ)(src)
        case PLabeledOld(l, op) => for {o <- go(op)} yield in.LabeledOld(labelProxy(l), o)(src)
        case PConditional(cond, thn, els) =>  for {
          wcond <- go(cond)
          wthn <- go(thn)
          wels <- go(els)
        } yield in.Conditional(wcond, wthn, wels, typ)(src)

        case PForall(vars, triggers, body) =>
          for { (newVars, newTriggers, newBody) <- quantifierD(ctx)(vars, triggers, body)(exprD) }
            yield in.PureForall(newVars, newTriggers, newBody)(src)

        case PExists(vars, triggers, body) =>
          for { (newVars, newTriggers, newBody) <- quantifierD(ctx)(vars, triggers, body)(exprD) }
            yield in.Exists(newVars, newTriggers, newBody)(src)

        case PImplication(left, right) => for {
          wcond <- go(left)
          wthn <- go(right)
          wels = in.BoolLit(b = true)(src)
        } yield in.Conditional(wcond, wthn, wels, typ)(src)

        case PTypeOf(exp) => for { wExp <- go(exp) } yield in.TypeOf(wExp)(src)
        case PIsComparable(exp) => underlyingType(info.typOfExprOrType(exp)) match {
          case _: Type.InterfaceT => for { wExp <- exprAndTypeAsExpr(ctx)(exp) } yield in.IsComparableInterface(wExp)(src)
          case Type.SortT => for { wExp <- exprAndTypeAsExpr(ctx)(exp) } yield in.IsComparableType(wExp)(src)
          case t => Violation.violation(s"Expected interface or sort type, but got $t")
        }

        case PIn(left, right) => for {
          dleft <- go(left)
          dright <- go(right)
        } yield underlyingType(dright.typ) match {
          case _: in.SequenceT | _: in.SetT => in.Contains(dleft, dright)(src)
          case _: in.MultisetT => in.LessCmp(in.IntLit(0)(src), in.Contains(dleft, dright)(src))(src)
          case t => violation(s"expected a sequence or (multi)set type, but got $t")
        }

        case PMultiplicity(left, right) => for {
          dleft <- go(left)
          dright <- go(right)
        } yield in.Multiplicity(dleft, dright)(src)

        case PRangeSequence(low, high) => for {
          dlow <- go(low)
          dhigh <- go(high)
        } yield in.RangeSequence(dlow, dhigh)(src)

        case PSequenceAppend(left, right) => for {
          dleft <- go(left)
          dright <- go(right)
        } yield in.SequenceAppend(dleft, dright)(src)

        case PGhostCollectionUpdate(col, clauses) => clauses.foldLeft(go(col)) {
          case (dcol, clause) => for {
            dcolExp <- dcol
            baseUnderlyingType = underlyingType(dcolExp.typ)
            dleft <- go(clause.left)
            dright <- go(clause.right)
          } yield in.GhostCollectionUpdate(dcol.res, dleft, dright, baseUnderlyingType)(src)
        }

        case PSequenceConversion(op) => for {
          dop <- go(op)
        } yield dop.typ match {
          case _: in.SequenceT => dop
          case _: in.ArrayT => in.SequenceConversion(dop)(src)
          case _: in.OptionT => in.SequenceConversion(dop)(src)
          case t => violation(s"expected a sequence, array or option type, but got $t")
        }

        case PSetConversion(op) => for {
          dop <- go(op)
        } yield dop.typ match {
          case _: in.SetT => dop
          case _: in.SequenceT => in.SetConversion(dop)(src)
          case _: in.OptionT => in.SetConversion(in.SequenceConversion(dop)(src))(src)
          case t => violation(s"expected a sequence, set or option type, but found $t")
        }

        case PUnion(left, right) => for {
          dleft <- go(left)
          dright <- go(right)
        } yield in.Union(dleft, dright)(src)

        case PIntersection(left, right) => for {
          dleft <- go(left)
          dright <- go(right)
        } yield in.Intersection(dleft, dright)(src)

        case PSetMinus(left, right) => for {
          dleft <- go(left)
          dright <- go(right)
        } yield in.SetMinus(dleft, dright)(src)

        case PSubset(left, right) => for {
          dleft <- go(left)
          dright <- go(right)
        } yield in.Subset(dleft, dright)(src)

        case PMultisetConversion(op) => for {
          dop <- go(op)
        } yield dop.typ match {
          case _: in.MultisetT => dop
          case _: in.SequenceT => in.MultisetConversion(dop)(src)
          case _: in.OptionT => in.MultisetConversion(in.SequenceConversion(dop)(src))(src)
          case t => violation(s"expected a sequence, multiset or option type, but found $t")
        }

        case POptionNone(t) => {
          val dt = typeD(info.symbType(t), Addressability.rValue)(src)
          unit(in.OptionNone(dt)(src))
        }

        case POptionSome(op) => for {
          dop <- go(op)
        } yield in.OptionSome(dop)(src)

        case POptionGet(op) => for {
          dop <- go(op)
        } yield in.OptionGet(dop)(src)

        case PMapKeys(exp) => for {
          e <- go(exp)
          t = underlyingType(e.typ)
        } yield in.MapKeys(e, t)(src)

        case PMapValues(exp) => for {
          e <- go(exp)
          t = underlyingType(e.typ)
        } yield in.MapValues(e, t)(src)

        case _ => Violation.violation(s"cannot desugar expression to an internal expression, $expr")
      }
    }

    /**
      * Desugars a quantifier-like structure: a sequence `vars` of variable declarations,
      * together with a sequence `triggers` of triggers and a quantifier `body`.
      * @param ctx A function context consisting of variable substitutions.
      * @param vars The sequence of variable (declarations) bound by the quantifier.
      * @param triggers The sequence of triggers for the quantifier.
      * @param body The quantifier body.
      * @param go The desugarer for `body`, for example `exprD` or `assertionD`.
      * @tparam T The type of the desugared quantifier body (e.g., expression, or assertion).
      * @return The desugared versions of `vars`, `triggers` and `body`.
      */
    def quantifierD[T](ctx: FunctionContext)
                      (vars: Vector[PBoundVariable], triggers: Vector[PTrigger], body: PExpression)
                      (go : FunctionContext => PExpression => Writer[T])
        : Writer[(Vector[in.BoundVar], Vector[in.Trigger], T)] = {
      val newVars = vars map boundVariableD

      // substitution has to be added since otherwise all bound variables are translated to addressable variables
      val bodyCtx = ctx.copy
      (vars zip newVars).foreach { case (a, b) => bodyCtx.addSubst(a.id, b) }

      for {
        newTriggers <- sequence(triggers map triggerD(bodyCtx))
        newBody <- go(bodyCtx)(body)
      } yield (newVars, newTriggers, newBody)
    }

    def boundVariableD(x: PBoundVariable) : in.BoundVar =
      in.BoundVar(idName(x.id), typeD(info.symbType(x.typ), Addressability.boundVariable)(meta(x)))(meta(x))

    def pureExprD(ctx: FunctionContext)(expr: PExpression): in.Expr = {
      val dExp = exprD(ctx)(expr)
      Violation.violation(dExp.stmts.isEmpty && dExp.decls.isEmpty, s"expected pure expression, but got $expr")
      dExp.res
    }


    // Assertion

    def specificationD(ctx: FunctionContext)(ass: PExpression): in.Assertion = {
      val condition = assertionD(ctx)(ass)
      Violation.violation(condition.stmts.isEmpty && condition.decls.isEmpty, s"$ass is not an assertion")
      condition.res
    }

    def preconditionD(ctx: FunctionContext)(ass: PExpression): in.Assertion = {
      specificationD(ctx)(ass)
    }

    def postconditionD(ctx: FunctionContext)(ass: PExpression): in.Assertion = {
      specificationD(ctx)(ass)
    }

    def getClauseStmts(ctx: FunctionContext)(clause: PConditionalTerminationMeasureClause): Vector[in.Stmt] = clause match {
      case PConditionalTerminationMeasureIfClause(measure, cond) =>
        val condition = exprD(ctx)(cond)
        measure match {
          case PWildcardMeasure() =>
            condition.stmts
          case PTupleTerminationMeasure(tuple) =>
            val vector = tuple flatMap getMeasureStmts(ctx)
            vector ++ condition.stmts
          case PStarMeasure() => Violation.violation("Star measure occurs in if clause")
          case PInferTerminationMeasure() => Violation.violation("Infer measure occurs in if clause")
        }
      case PStarMeasure() =>
        Vector.empty
    }

    def getExprStmts(ctx: FunctionContext)(expr: PExpression): Vector[in.Stmt] = {
      val measure = exprD(ctx)(expr)
      measure.stmts
    }

    def elementD(expr: PExpression)(ctx: FunctionContext)(src: Meta): in.Node = expr match {
      case p: PInvoke => info.resolve(p) match {
        case Some(x: ap.PredicateCall) => predicateCallAccD(ctx)(x)(src).res
          //assertionD(ctx)(p).res
        case _ => exprD(ctx)(p).res
          //(exprD(ctx)(p) map (in.ExprAssertion(_)(src))).res
      }
      case _ => exprD(ctx)(expr).res
        //(exprD(ctx)(expr) map (in.ExprAssertion(_)(src))).res
    }

    def terminationMeasureD(ctx: FunctionContext)(src: Meta)(ter: PTerminationMeasure): in.Assertion = ter match {
      case PStarMeasure() => in.StarMeasure()(src)
      case PWildcardMeasure() => in.WildcardMeasure()(src)
      case PInferTerminationMeasure() => in.InferTerminationMeasure()(src)
      case PTupleTerminationMeasure(tuple) =>
        val vector = tuple.map(x => elementD(x)(ctx)(src))
        in.TupleTerminationMeasure(vector)(src)
      case PConditionalTerminationMeasures(clauses) =>
        in.ConditionalTerminationMeasures(clauses map clauseD(ctx)(src))(src)
    }

    def clauseD(ctx: FunctionContext)(src: Meta)(clause: PConditionalTerminationMeasureClause): in.ConditionalTerminationMeasureClause = clause match {
      case PConditionalTerminationMeasureIfClause(measure, cond) =>
        val condition = exprD(ctx)(cond)
        measure match {
          case PWildcardMeasure() =>
            in.ConditionalTerminationMeasureIfClause(in.WildcardMeasure()(src), condition.res)(src)
          case PTupleTerminationMeasure(tuple) =>
            val vector = tuple.map(x => elementD(x)(ctx)(src))
            in.ConditionalTerminationMeasureIfClause(in.TupleTerminationMeasure(vector)(src), condition.res)(src)
          case PStarMeasure() => Violation.violation("Star measure occurs in if clause")
          case PInferTerminationMeasure() => Violation.violation("Infer measure occurs in if clause")
        }
      case PStarMeasure() =>
        in.StarMeasure()(src)
    }

    def assertionD(ctx: FunctionContext)(n: PExpression): Writer[in.Assertion] = {

      def goE(e: PExpression): Writer[in.Expr] = exprD(ctx)(e)
      def goA(a: PExpression): Writer[in.Assertion] = assertionD(ctx)(a)

      val src: Meta = meta(n)

      n match {
        case n: PImplication => for {l <- goE(n.left); r <- goA(n.right)} yield in.Implication(l, r)(src)
        case n: PConditional => // TODO: create Conditional Expression in internal ast
          for {
            cnd <- goE(n.cond)
            thn <- goA(n.thn)
            els <- goA(n.els)
          } yield in.SepAnd(in.Implication(cnd, thn)(src), in.Implication(in.Negation(cnd)(src), els)(src))(src)

        case n: PAnd => for {l <- goA(n.left); r <- goA(n.right)} yield in.SepAnd(l, r)(src)

        case n: PAccess => for {e <- accessibleD(ctx)(n.exp); p <- permissionD(ctx)(n.perm)} yield in.Access(e, p)(src)
        case n: PPredicateAccess => predicateCallD(ctx)(n.pred, n.perm)

        case n: PInvoke =>
          // a predicate invocation corresponds to a predicate access with full permissions
          // register the full permission AST node in the position manager such that its meta information
          // is retrievable in predicateCallD
          val perm = PFullPerm()
          pom.positions.dupPos(n, perm)
          predicateCallD(ctx)(n, perm)

        case PForall(vars, triggers, body) =>
          for { (newVars, newTriggers, newBody) <- quantifierD(ctx)(vars, triggers, body)(assertionD) }
            yield newBody match {
              case in.ExprAssertion(exprBody) =>
                in.ExprAssertion(in.PureForall(newVars, newTriggers, exprBody)(src))(src)
              case _ => in.SepForall(newVars, newTriggers, newBody)(src)
            }

        case _ => exprD(ctx)(n) map (in.ExprAssertion(_)(src)) // a boolean expression
      }
    }

    def predicateCallD(ctx: FunctionContext)(n: PInvoke, perm: PExpression): Writer[in.Assertion] = {

      val src: Meta = meta(n)

      info.resolve(n) match {
        case Some(p: ap.PredicateCall) =>
          for {
            predAcc <- predicateCallAccD(ctx)(p)(src)
            p <- permissionD(ctx)(perm)
          } yield in.Access(in.Accessible.Predicate(predAcc), p)(src)

        case Some(_: ap.PredExprInstance) =>
          for {
            base <- exprD(ctx)(n.base.asInstanceOf[PExpression])
            args <- sequence(n.args.map(exprD(ctx)(_)))
            predExprInstance = in.PredExprInstance(base, args)(src)
            p <- permissionD(ctx)(perm)
          } yield in.Access(in.Accessible.PredExpr(predExprInstance), p)(src)

        case _ => exprD(ctx)(n) map (in.ExprAssertion(_)(src)) // a boolean expression
      }
    }

    def predicateCallAccD(ctx: FunctionContext)(p: ap.PredicateCall)(src: Meta): Writer[in.PredicateAccess] = {

      val dArgs = p.args map pureExprD(ctx)

      p.predicate match {
        case b: ap.Predicate =>
          val fproxy = fpredicateProxy(b.id, info)
          unit(in.FPredicateAccess(fproxy, dArgs)(src))

        case b: ap.ReceivedPredicate =>
          val dRecv = pureExprD(ctx)(b.recv)
          val dRecvWithPath = applyMemberPathD(dRecv, b.path)(src)
          val proxy = mpredicateProxyD(b.id, info)
          unit(in.MPredicateAccess(dRecvWithPath, proxy, dArgs)(src))

        case b: ap.PredicateExpr =>
          val dRecvWithPath = applyMemberPathD(dArgs.head, b.path)(src)
          val proxy = mpredicateProxyD(b.id, info)
          unit(in.MPredicateAccess(dRecvWithPath, proxy, dArgs.tail)(src))

        case _: ap.PredExprInstance => Violation.violation("this case should be handled somewhere else")

        case b: ap.ImplicitlyReceivedInterfacePredicate =>
          val proxy = mpredicateProxyD(b.id, info)
          val recvType = typeD(b.symb.itfType, Addressability.receiver)(src)
          unit(in.MPredicateAccess(implicitThisD(recvType)(src), proxy, dArgs)(src))

        case b: ap.BuiltInPredicate =>
          val fproxy = fpredicateProxy(b.id, info)
          unit(in.FPredicateAccess(fproxy, dArgs)(src))

        case b: ap.BuiltInReceivedPredicate =>
          val dRecv = pureExprD(ctx)(b.recv)
          val dRecvWithPath = applyMemberPathD(dRecv, b.path)(src)
          val proxy = mpredicateProxy(b.symb.tag, dRecvWithPath.typ, dArgs.map(_.typ))(src)
          unit(in.MPredicateAccess(dRecvWithPath, proxy, dArgs)(src))

        case b: ap.BuiltInPredicateExpr =>
          val dRecvWithPath = applyMemberPathD(dArgs.head, b.path)(src)
          val proxy = mpredicateProxy(b.symb.tag, dRecvWithPath.typ, dArgs.map(_.typ))(src)
          unit(in.MPredicateAccess(dRecvWithPath, proxy, dArgs.tail)(src))
      }
    }

    def implicitThisD(p: in.Type)(src: Source.Parser.Info): in.Parameter.In =
      in.Parameter.In(nm.implicitThis, p.withAddressability(Addressability.receiver))(src)

    def accessibleD(ctx: FunctionContext)(acc: PExpression): Writer[in.Accessible] = {

      def goE(e: PExpression): Writer[in.Expr] = exprD(ctx)(e)

      val src: Meta = meta(acc)

      info.resolve(acc) match {
        case Some(p: ap.PredicateCall) =>
          predicateCallAccD(ctx)(p)(src) map (x => in.Accessible.Predicate(x))

        case Some(p: ap.PredExprInstance) =>
          for {
            base <- goE(p.base)
            predInstArgs <- sequence(p.args map goE)
          } yield in.Accessible.PredExpr(in.PredExprInstance(base, predInstArgs)(src))

        case _ =>
          val argT = info.typ(acc)
          underlyingType(argT) match {
            case Single(ut: Type.PointerT) =>
              // [[in.Accessible.Address]] represents '&'.
              // If there is no outermost '&', then adds '&*'.
              acc match {
                case PReference(op) => addressableD(ctx)(op) map (x => in.Accessible.Address(x.op))
                case _ =>
                  goE(acc) map (x => in.Accessible.Address(in.Deref(x, typeD(ut.elem, Addressability.dereference)(src))(src)))
              }

            // TODO: do similarly same for slices (issue #238)
            case Single(_: Type.MapT) =>
              goE(acc) map (x => in.Accessible.ExprAccess(x))

            case _ => Violation.violation(s"expected pointer type or a predicate, but got $argT")
          }
      }

    }

    def permissionD(ctx: FunctionContext)(exp: PExpression): Writer[in.Expr] = {
      maybePermissionD(ctx)(exp) getOrElse exprD(ctx)(exp)
    }

    def maybePermissionD(ctx: FunctionContext)(exp: PExpression): Option[Writer[in.Expr]] = {
      val src: Meta = meta(exp)
      def goE(e: PExpression): Writer[in.Expr] = exprD(ctx)(e)

      exp match {
        case n: PInvoke => info.resolve(n) match {
          case Some(_: ap.Conversion) =>
            Some(for {
              // the well-definedness checker ensures that there is exactly one argument
              arg <- permissionD(ctx)(n.args.head)
            } yield in.Conversion(in.PermissionT(Addressability.conversionResult), arg)(src))
          case _ => None
        }
        case PFullPerm() => Some(unit(in.FullPerm(src)))
        case PNoPerm() => Some(unit(in.NoPerm(src)))
        case PWildcardPerm() => Some(unit(in.WildcardPerm(src)))
        case PDiv(l, r) => (info.typ(l), info.typ(r)) match {
          case (PermissionT, IntT(_)) => Some(for { vl <- permissionD(ctx)(l); vr <- goE(r) } yield in.PermDiv(vl, vr)(src))
          case (IntT(_), IntT(_)) => Some(for { vl <- goE(l); vr <- goE(r) } yield in.FractionalPerm(vl, vr)(src))
          case err => violation(s"This case should be unreachable, but got $err")
        }
        case PNegation(exp) => Some(for {e <- permissionD(ctx)(exp)} yield in.PermMinus(e)(src))
        case PAdd(l, r) => Some(for { vl <- permissionD(ctx)(l); vr <- permissionD(ctx)(r) } yield in.PermAdd(vl, vr)(src))
        case PSub(l, r) => Some(for { vl <- permissionD(ctx)(l); vr <- permissionD(ctx)(r) } yield in.PermSub(vl, vr)(src))
        case PMul(l, r) => Some(for {vl <- goE(l); vr <- permissionD(ctx)(r)} yield in.PermMul(vl, vr)(src))
        case x if info.typ(x).isInstanceOf[IntT] => Some(for { e <- goE(x) } yield in.FractionalPerm(e, in.IntLit(BigInt(1))(src))(src))
        case _ => None
      }
    }

    def triggerD(ctx: FunctionContext)(trigger: PTrigger) : Writer[in.Trigger] = {
      val src: Meta = meta(trigger)
      for { exprs <- sequence(trigger.exps map exprD(ctx)) } yield in.Trigger(exprs)(src)
    }


    //    private def origin(n: PNode): in.Origin = {
//      val start = pom.positions.getStart(n).get
//      val finish = pom.positions.getFinish(n).get
//      val pos = pom.translate(start, finish)
//      val code = pom.positions.substring(start, finish).get
//      in.Origin(code, pos)
//    }

    private def meta(n: PNode, context: TypeInfo = info): Source.Parser.Single = {
      val pom = context.getTypeInfo.tree.originalRoot.positions
      val start = pom.positions.getStart(n).get
      val finish = pom.positions.getFinish(n).get
      val pos = pom.translate(start, finish)
      val tag = pom.positions.substring(start, finish).get
      Source.Parser.Single(n, Source.Origin(pos, tag))
    }
  }

  /**
    * The NameManager returns unique names for various entities.
    * It adheres to the following naming conventions:
    * - variables, receiver, in-, and output parameter include scope counter in their names
    * - the above mentioned entities and all others except structs include the package name in which they are declared
    * - structs are differently handled as the struct type does not consist of a name. Hence, we include the positional
    *   information of the struct in its name. This positional information consists of the file name, line nr and
    *   column of the start of the struct declaration.
    * As a result, the desugared name of all entities that can be accesses from outside of a package does not depend on
    * any counters and/or maps but can be computed based on the package name and/or positional information of the
    * entity's declaration.
    * This is key to desugar packages in isolation without knowing the desugarer instance and/or name manager of each
    * imported package.
    */
  private class NameManager {

    private val FRESH_PREFIX = "N"
    private val IN_PARAMETER_PREFIX = "PI"
    private val OUT_PARAMETER_PREFIX = "PO"
    private val RECEIVER_PREFIX = "RECV"
    private val VARIABLE_PREFIX = "V"
    private val FIELD_PREFIX = "A"
    private val COPY_PREFIX = "C"
    private val FUNCTION_PREFIX = "F"
    private val METHODSPEC_PREFIX = "S"
    private val METHOD_PREFIX = "M"
    private val TYPE_PREFIX = "T"
    private val STRUCT_PREFIX = "X"
    private val INTERFACE_PREFIX = "Y"
    private val DOMAIN_PREFIX = "D"
    private val LABEL_PREFIX = "L"
    private val GLOBAL_PREFIX = "G"
    private val BUILTIN_PREFIX = "B"

    private var counter = 0
    private var outlineCounter = 0

    private var scopeCounter = 0
    private var scopeMap: Map[PScope, Int] = Map.empty

    private def maybeRegister(s: PScope): Unit = {
      if (!(scopeMap contains s)) {
        scopeMap += (s -> scopeCounter)
        scopeCounter += 1
      }
    }

    val implicitThis: String = Names.implicitThis

    private def name(postfix: String)(n: String, s: PScope, context: ExternalTypeInfo): String = {
      maybeRegister(s)
      // n has occur first in order that function inverse properly works
      s"${n}_${context.pkgName}_$postfix${scopeMap(s)}" // deterministic
    }

    private def nameWithoutScope(postfix: String)(n: String, context: ExternalTypeInfo): String = {
      // n has occur first in order that function inverse properly works
      s"${n}_${context.pkgName}_$postfix" // deterministic
    }

    def variable(n: String, s: PScope, context: ExternalTypeInfo): String = name(VARIABLE_PREFIX)(n, s, context)
    def global  (n: String, context: ExternalTypeInfo): String = nameWithoutScope(GLOBAL_PREFIX)(n, context)
    def typ     (n: String, context: ExternalTypeInfo): String = nameWithoutScope(TYPE_PREFIX)(n, context)
    def field   (n: String, @unused s: StructT): String = s"$n$FIELD_PREFIX" // Field names must preserve their equality from the Go level
    def function(n: String, context: ExternalTypeInfo): String = nameWithoutScope(FUNCTION_PREFIX)(n, context)
    def outlinedFunction(context: ExternalTypeInfo): String = {
      val name = nameWithoutScope(FUNCTION_PREFIX)("outline_"+outlineCounter, context)
      outlineCounter += 1
      name
    }
    def spec    (n: String, t: Type.InterfaceT, context: ExternalTypeInfo): String =
      nameWithoutScope(s"$METHODSPEC_PREFIX${interface(t)}")(n, context)
    def method  (n: String, t: PMethodRecvType, context: ExternalTypeInfo): String = t match {
      case PMethodReceiveName(typ)    => nameWithoutScope(s"$METHOD_PREFIX${typ.name}")(n, context)
      case PMethodReceivePointer(typ) => nameWithoutScope(s"P$METHOD_PREFIX${typ.name}")(n, context)
    }
    private def stringifyType(typ: in.Type): String = typ match {
      case _: in.BoolT => "Bool"
      case _: in.StringT => "String"
      case in.IntT(_, kind) => s"Int${kind.name}"
      case in.VoidT => ""
      case _: in.PermissionT => "Permission"
      case in.SortT => "Sort"
      case in.ArrayT(len, elemT, _) => s"Array$len${stringifyType(elemT)}"
      case in.SliceT(elemT, _) => s"Slice${stringifyType(elemT)}"
      case in.SequenceT(elemT, _) => s"Sequence${stringifyType(elemT)}"
      case in.SetT(elemT, _) => s"Set${stringifyType(elemT)}"
      case in.MultisetT(elemT, _) => s"Multiset${stringifyType(elemT)}"
      case in.OptionT(elemT, _) => s"Option${stringifyType(elemT)}"
      case in.DefinedT(name, _) => s"Defined$name"
      case in.PointerT(t, _) => s"Pointer${stringifyType(t)}"
      // we use a dollar sign to mark the beginning and end of the type list to avoid that `Tuple(Tuple(X), Y)` and `Tuple(Tuple(X, Y))` map to the same name:
      case in.TupleT(ts, _) => s"Tuple$$${ts.map(stringifyType).mkString("")}$$"
      case in.PredT(ts, _) => s"Pred$$${ts.map(stringifyType).mkString("")}$$"
      case in.StructT(name, fields, _) => s"Struct$name$$${fields.map(_.typ).map(stringifyType).mkString("")}$$"
      case in.InterfaceT(name, _) => s"Interface$name"
      case in.ChannelT(elemT, _) => s"Channel${stringifyType(elemT)}"
      case t => Violation.violation(s"cannot stringify type $t")
    }
    def builtInMember(tag: BuiltInMemberTag, dependantTypes: Vector[in.Type]): String = {
      val typeString = dependantTypes.map(stringifyType).mkString("_")
      s"${tag.identifier}_$BUILTIN_PREFIX$FUNCTION_PREFIX$typeString"
    }

    def inverse(n: String): String = n.substring(0, n.length - FIELD_PREFIX.length)

    def alias(n: String): String = s"${n}_$COPY_PREFIX$fresh"

    def fresh: String = {
      val f = FRESH_PREFIX + counter
      counter += 1
      f
    }

    def inParam(idx: Int, s: PScope, context: ExternalTypeInfo): String = name(IN_PARAMETER_PREFIX)("P" + idx, s, context)
    def outParam(idx: Int, s: PScope, context: ExternalTypeInfo): String = name(OUT_PARAMETER_PREFIX)("P" + idx, s, context)
    def receiver(s: PScope, context: ExternalTypeInfo): String = name(RECEIVER_PREFIX)("R", s, context)

    def struct(s: StructT): String = {
      // we assume that structs are uniquely identified by the SourcePosition at which they were declared:
      val pom = s.context.getTypeInfo.tree.originalRoot.positions
      val start = pom.positions.getStart(s.decl).get
      val finish = pom.positions.getFinish(s.decl).get
      val pos = pom.translate(start, finish)
      // replace characters that could be misinterpreted:
      val structName = pos.toString.replace(".", "$")
      s"$STRUCT_PREFIX$$$structName"
    }

    def interface(s: InterfaceT): String = {
      if (s.isEmpty) {
        Names.emptyInterface
      } else {
        val pom = s.context.getTypeInfo.tree.originalRoot.positions
        val start = pom.positions.getStart(s.decl).get
        val finish = pom.positions.getFinish(s.decl).get
        val pos = pom.translate(start, finish)
        // replace characters that could be misinterpreted:
        val interfaceName = pos.toString
          .replace(".", "$")
          .replace("@", "")
          .replace("-", "_")
        s"$INTERFACE_PREFIX$$$interfaceName"
      }
    }

    def domain(s: DomainT): String = {
      val pom = s.context.getTypeInfo.tree.originalRoot.positions
      val start = pom.positions.getStart(s.decl).get
      val finish = pom.positions.getFinish(s.decl).get
      val pos = pom.translate(start, finish)
      // replace characters that could be misinterpreted:
      val domainName = pos.toString
        .replace(".", "$")
        .replace("@", "")
        .replace("-", "_")
      s"$DOMAIN_PREFIX$$$domainName"
    }

    def label(n: String): String = s"${n}_$LABEL_PREFIX"
  }
}
<|MERGE_RESOLUTION|>--- conflicted
+++ resolved
@@ -1170,12 +1170,8 @@
             val pres = n.spec.pres map preconditionD(ctx)
             val posts = n.spec.posts map postconditionD(specContext)
             // create function and add as member
-<<<<<<< HEAD
             // TODO: currently, termination measures are not supported in outline blocks
             val function = in.Function(proxy, readArgs ++ modifiedArgs, returns, pres, posts, None, Some(block))(src)
-=======
-            val function = in.Function(proxy, readArgs ++ modifiedArgs, returns, pres, posts, Some(block))(src)
->>>>>>> eb6db6ad
             definedFunctions += proxy -> function
             AdditionalMembers.addMember(function)
             // write function call and result assignments
