--- conflicted
+++ resolved
@@ -190,7 +190,9 @@
       case _ => AdvancedMemberSet.empty
     }
 
-<<<<<<< HEAD
+  override def localMemberSet(t: Type): AdvancedMemberSet[TypeMember] = {
+    nonAddressableMethodSet(t)
+  }
   val adtMemberSet: Type => AdvancedMemberSet[AdtMember] =
     attr[Type, AdvancedMemberSet[AdtMember]] {
       case t: AdtT =>
@@ -199,11 +201,6 @@
         }
       case _ => AdvancedMemberSet.empty
     }
-=======
-  override def localMemberSet(t: Type): AdvancedMemberSet[TypeMember] = {
-    nonAddressableMethodSet(t)
-  }
->>>>>>> e6caeac2
 
   override def memberSet(t: Type): AdvancedMemberSet[TypeMember] = {
     val context = getMethodReceiverContext(t)
