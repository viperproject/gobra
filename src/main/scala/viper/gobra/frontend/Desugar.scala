--- conflicted
+++ resolved
@@ -1353,13 +1353,8 @@
 
     // Expressions
 
-<<<<<<< HEAD
     def derefD(ctx: FunctionContext, info: TypeInfo = info)(p: ap.Deref)(src: Meta): Writer[in.Deref] = {
-      exprD(ctx, info)(p.base) map (in.Deref(_)(src))
-=======
-    def derefD(ctx: FunctionContext)(p: ap.Deref)(src: Meta): Writer[in.Deref] = {
-      exprD(ctx)(p.base).map(e => in.Deref(e, underlyingType(e.typ))(src))
->>>>>>> 3e3b5d69
+      exprD(ctx, info)(p.base).map(e => in.Deref(e, underlyingType(e.typ))(src))
     }
 
     def fieldSelectionD(ctx: FunctionContext, info: TypeInfo = info)(p: ap.FieldSelection)(src: Meta): Writer[in.FieldRef] = {
