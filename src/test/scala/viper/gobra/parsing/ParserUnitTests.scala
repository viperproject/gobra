--- conflicted
+++ resolved
@@ -119,24 +119,14 @@
   }
 
   test("Parser: spec only function") {
-<<<<<<< HEAD
-    frontend.parseFunctionDecl("func foo() { b.bar() }", specOnly = true) should matchPattern {
-      case PFunctionDecl(PIdnDef("foo"), Vector(), PResult(Vector()), PFunctionSpec(Vector(), Vector(), Vector(), Vector(), Vector(), false, false, false, false), None) =>
-=======
     frontend.parseMemberOrFail("func foo() { b.bar() }", specOnly = true) should matchPattern {
-      case Vector(PFunctionDecl(PIdnDef("foo"), Vector(), PResult(Vector()), PFunctionSpec(Vector(), Vector(), Vector(), Vector(), Vector(), false, false, false), None)) =>
->>>>>>> 91344bb4
+      case Vector(PFunctionDecl(PIdnDef("foo"), Vector(), PResult(Vector()), PFunctionSpec(Vector(), Vector(), Vector(), Vector(), Vector(), false, false, false, false), None)) =>
     }
   }
 
   test("Parser: spec only function with nested blocks") {
-<<<<<<< HEAD
-    frontend.parseFunctionDecl("func foo() { if(true) { b.bar() } else { foo() } }", specOnly = true) should matchPattern {
-      case PFunctionDecl(PIdnDef("foo"), Vector(), PResult(Vector()), PFunctionSpec(Vector(), Vector(), Vector(), Vector(), Vector(), false, false, false, false), None) =>
-=======
     frontend.parseMemberOrFail("func foo() { if(true) { b.bar() } else { foo() } }", specOnly = true) should matchPattern {
-      case Vector(PFunctionDecl(PIdnDef("foo"), Vector(), PResult(Vector()), PFunctionSpec(Vector(), Vector(), Vector(), Vector(), Vector(), false, false, false), None)) =>
->>>>>>> 91344bb4
+      case Vector(PFunctionDecl(PIdnDef("foo"), Vector(), PResult(Vector()), PFunctionSpec(Vector(), Vector(), Vector(), Vector(), Vector(), false, false, false, false), None)) =>
     }
   }
 
@@ -168,13 +158,8 @@
   test("Parser: abstract function") {
     val modes: Set[Boolean] = Set(false, true)
     modes.foreach(specOnly => {
-<<<<<<< HEAD
-      frontend.parseFunctionDecl("func bar()", specOnly) should matchPattern {
-        case PFunctionDecl(PIdnDef("bar"), Vector(), PResult(Vector()), PFunctionSpec(Vector(), Vector(), Vector(), Vector(), Vector(), false, false, false, false), None) =>
-=======
       frontend.parseMemberOrFail("func bar()", specOnly) should matchPattern {
-        case Vector(PFunctionDecl(PIdnDef("bar"), Vector(), PResult(Vector()), PFunctionSpec(Vector(), Vector(), Vector(), Vector(), Vector(), false, false, false), None)) =>
->>>>>>> 91344bb4
+        case Vector(PFunctionDecl(PIdnDef("bar"), Vector(), PResult(Vector()), PFunctionSpec(Vector(), Vector(), Vector(), Vector(), Vector(), false, false, false, false), None)) =>
       }
     })
   }
@@ -2657,59 +2642,20 @@
   }
 
   test("Parser: should be able to parse normal termination measure") {
-<<<<<<< HEAD
-    val expected = PFunctionDecl(
-      PIdnDef("factorial"),
-      Vector(PNamedParameter(PIdnDef("n"), PIntType())),
-      PResult(Vector(PUnnamedParameter(PIntType()))),
-      PFunctionSpec(
-        Vector.empty,
-        Vector.empty,
-        Vector.empty,
-        Vector(PTupleTerminationMeasure(Vector(PNamedOperand(PIdnUse("n"))), None)),
-        Vector.empty,
-      ),
-      None
-    )
-    frontend.parseFunctionDecl("decreases n; func factorial (n int) int") should equal (expected)
-  }
-
-  test("Parser: should be able to parse underscore termination measure") {
-    val expected = PFunctionDecl(
-      PIdnDef("factorial"),
-      Vector(PNamedParameter(PIdnDef("n"), PIntType())),
-      PResult(Vector(PUnnamedParameter(PIntType()))),
-      PFunctionSpec(
-        Vector.empty,
-        Vector.empty,
-        Vector.empty,
-        Vector(PWildcardMeasure(None)),
-        Vector.empty,
-      ),
-      None
-    )
-    frontend.parseFunctionDecl("decreases _; func factorial (n int) int") should equal (expected)
-  }
-
-  test("Parser: should be able to parse conditional termination measure" ) {
-    frontend.parseFunctionDecl("decreases n if n>1; decreases _ if n<2; func factorial (n int) int") should matchPattern {
-      case PFunctionDecl(PIdnDef("factorial"), Vector(PNamedParameter(PIdnDef("n"), PIntType())), PResult(Vector(PUnnamedParameter(PIntType()))), PFunctionSpec(Vector(), Vector(), Vector(), Vector(PTupleTerminationMeasure(Vector(PNamedOperand(PIdnUse("n"))), Some(PGreater(PNamedOperand(PIdnUse("n")), PIntLit(one, Decimal)))), PWildcardMeasure(Some(PLess(PNamedOperand(PIdnUse("n")), PIntLit(two, Decimal))))), Vector(), false, false, false, false), None) if one == 1 && two == 2 =>
-=======
     frontend.parseMemberOrFail("decreases n; func factorial (n int) int") should matchPattern {
-      case Vector(PFunctionDecl(PIdnDef("factorial"), Vector(PNamedParameter(PIdnDef("n"), PIntType())), PResult(Vector(PUnnamedParameter(PIntType()))), PFunctionSpec(Vector(), Vector(), Vector(), Vector(PTupleTerminationMeasure(Vector(PNamedOperand(PIdnUse("n"))), None)), Vector(), false, false, false), None)) =>
+      case Vector(PFunctionDecl(PIdnDef("factorial"), Vector(PNamedParameter(PIdnDef("n"), PIntType())), PResult(Vector(PUnnamedParameter(PIntType()))), PFunctionSpec(Vector(), Vector(), Vector(), Vector(PTupleTerminationMeasure(Vector(PNamedOperand(PIdnUse("n"))), None)), Vector(), false, false, false, false), None)) =>
     }
   }
 
   test("Parser: should be able to parse underscore termination measure") {
     frontend.parseMemberOrFail("decreases _; func factorial (n int) int") should matchPattern {
-      case Vector(PFunctionDecl(PIdnDef("factorial"), Vector(PNamedParameter(PIdnDef("n"), PIntType())), PResult(Vector(PUnnamedParameter(PIntType()))), PFunctionSpec(Vector(), Vector(), Vector(), Vector(PWildcardMeasure(None)), Vector(), false, false, false), None)) =>
+      case Vector(PFunctionDecl(PIdnDef("factorial"), Vector(PNamedParameter(PIdnDef("n"), PIntType())), PResult(Vector(PUnnamedParameter(PIntType()))), PFunctionSpec(Vector(), Vector(), Vector(), Vector(PWildcardMeasure(None)), Vector(), false, false, false, false), None)) =>
     }
   }
 
   test("Parser: should be able to parse conditional termination measure" ) {
     frontend.parseMemberOrFail("decreases n if n>1; decreases _ if n<2; func factorial (n int) int") should matchPattern {
-      case Vector(PFunctionDecl(PIdnDef("factorial"), Vector(PNamedParameter(PIdnDef("n"), PIntType())), PResult(Vector(PUnnamedParameter(PIntType()))), PFunctionSpec(Vector(), Vector(), Vector(), Vector(PTupleTerminationMeasure(Vector(PNamedOperand(PIdnUse("n"))), Some(PGreater(PNamedOperand(PIdnUse("n")), PIntLit(one, Decimal)))), PWildcardMeasure(Some(PLess(PNamedOperand(PIdnUse("n")), PIntLit(two, Decimal))))), Vector(), false, false, false), None)) if one == 1 && two == 2 =>
->>>>>>> 91344bb4
+      case Vector(PFunctionDecl(PIdnDef("factorial"), Vector(PNamedParameter(PIdnDef("n"), PIntType())), PResult(Vector(PUnnamedParameter(PIntType()))), PFunctionSpec(Vector(), Vector(), Vector(), Vector(PTupleTerminationMeasure(Vector(PNamedOperand(PIdnUse("n"))), Some(PGreater(PNamedOperand(PIdnUse("n")), PIntLit(one, Decimal)))), PWildcardMeasure(Some(PLess(PNamedOperand(PIdnUse("n")), PIntLit(two, Decimal))))), Vector(), false, false, false, false), None)) if one == 1 && two == 2 =>
     }
   }
 
