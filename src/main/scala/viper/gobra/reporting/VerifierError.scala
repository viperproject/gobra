// This Source Code Form is subject to the terms of the Mozilla Public
// License, v. 2.0. If a copy of the MPL was not distributed with this
// file, You can obtain one at http://mozilla.org/MPL/2.0/.
//
// Copyright (c) 2011-2020 ETH Zurich.

package viper.gobra.reporting

import viper.gobra.ast.frontend
import viper.gobra.ast.frontend.{PReceive, PSendStmt}
import viper.gobra.util.Violation.violation
import viper.silver.ast.SourcePosition

sealed trait VerifierError {
  def position: Option[SourcePosition]
  def message: String
  def id: String

  def formattedMessage: String = position match {
    case Some(pos) => s"<${pos.line}:${pos.column}> $message"
    case _ => message
  }

  override def toString: String = formattedMessage

  var cached: Boolean = false
}

case class NotFoundError(message: String) extends VerifierError {
  val position: Option[SourcePosition] = None
  val id = "not_found_error"
}

case class ParserError(message: String, position: Option[SourcePosition]) extends VerifierError {
  val id = "parser_error"
}

case class TypeError(message: String, position: Option[SourcePosition]) extends VerifierError {
  val id = "type_error"
}

case class CyclicImportError(message: String) extends VerifierError {
  val position: Option[SourcePosition] = None
  val id = "cyclic_import_error"
}

case class DiamondError(message: String) extends VerifierError {
  val position: Option[SourcePosition] = None
  val id = "diamond_error"
}


sealed trait VerificationError extends VerifierError {

  def info: Source.Verifier.Info

  override def position: Option[SourcePosition] = Some(info.origin.pos)

  def localId: String
  def localMessage: String

  override def id: String = (localId :: reasons.map(_.id)).mkString(":")

  override def message: String = {
    val reasonsMsg = if (reasons.nonEmpty) s"\n${reasons.mkString("\n")}" else ""
    val detailsMsg = if (details.nonEmpty) s"\n${details.mkString("\n")}" else ""

    s"$localMessage. $reasonsMsg$detailsMsg"
  }

  protected var _reasons: List[VerificationErrorReason] = List.empty

  def reasons: List[VerificationErrorReason] = _reasons

  def dueTo(reasonToAppend: VerificationErrorReason): VerificationError = {
    _reasons ::= reasonToAppend
    this
  }

  def dueTo(reasonToAppend: Option[VerificationErrorReason]): VerificationError = reasonToAppend match {
    case Some(reason) => dueTo(reason)
    case None => this
  }

  protected var _details: List[VerificationErrorClarification] = List.empty

  def details: List[VerificationErrorClarification] = _details

  def withDetail(detailToAppend: VerificationErrorClarification): VerificationError = {
    _details ::= detailToAppend
    this
  }

  def withDetail(detailToAppend: Option[VerificationErrorClarification]): VerificationError = detailToAppend match {
    case Some(detail) => withDetail(detail)
    case None => this
  }
}

abstract class ErrorExtension(error: VerificationError) extends VerificationError {
  def extensionMessage: String
  def extensionId: String

  override def localId: String = s"$extensionId:${error.localId}"
  override def localMessage: String = s"$extensionMessage. ${error.localMessage}"
  override def info: Source.Verifier.Info = error.info
  override def reasons: List[VerificationErrorReason] = super.reasons ::: error.reasons
  override def details: List[VerificationErrorClarification] = super.details ::: error.details
}

case class UncaughtError(viperError: viper.silver.verifier.VerificationError) extends VerificationError {
  val infoOpt: Option[Source.Verifier.Info] = Source.unapply(viperError.offendingNode)
  override def info: Source.Verifier.Info = violation("Uncaught errors do not have a Gobra source.")
  override def position: Option[SourcePosition] = infoOpt.map(_.origin.pos)
  override def localId: String = "uncaught_error"
  override def localMessage: String =
    s"""
       |Encountered an unexpected Viper error. This is a bug. The following information is for debugging purposes:
       |  ${viperError.readableMessage}
       |    error is ${viperError.getClass.getSimpleName}
       |    error offending node = ${viperError.offendingNode}
       |    error offending node src = ${Source.unapply(viperError.offendingNode)}
       |    reason is ${viperError.reason.getClass.getSimpleName}
       |    reason offending node = ${viperError.reason.offendingNode}
       |    reason offending node src = ${Source.unapply(viperError.reason.offendingNode)}
        """.stripMargin
}

case class AssignmentError(info: Source.Verifier.Info) extends VerificationError {
  override def localId: String = "assignment_error"
  override def localMessage: String = "Assignment might fail"
}

case class TypeAssertionError(info: Source.Verifier.Info) extends VerificationError {
  override def localId: String = "type_assertion_error"
  override def localMessage: String = "Type assertion might fail"
}

case class ComparisonError(info: Source.Verifier.Info) extends VerificationError {
  override def localId: String = "comparison_error"
  override def localMessage: String = "Comparison might panic"
}

case class CallError(info: Source.Verifier.Info) extends VerificationError {
  override def localId: String = "call_error"
  override def localMessage: String = "Call might fail"
}

case class PostconditionError(info: Source.Verifier.Info) extends VerificationError {
  override def localId: String = "postcondition_error"
  override def localMessage: String = "Postcondition might not hold"
}

case class PreconditionError(info: Source.Verifier.Info) extends VerificationError {
  override def localId: String = "precondition_error"
  override def localMessage: String = s"Precondition of call ${info.trySrc[frontend.PInvoke](" ")}might not hold"
}

case class AssertError(info: Source.Verifier.Info) extends VerificationError {
  override def localId: String = "assert_error"
  override def localMessage: String = "Assert might fail"
}

case class ExhaleError(info: Source.Verifier.Info) extends VerificationError {
  override def localId: String = "exhale_error"
  override def localMessage: String = "Exhale might fail"
}

case class InhaleError(info: Source.Verifier.Info) extends VerificationError {
  override def localId: String = "inhale_error"
  override def localMessage: String = "Inhale might fail"
}

case class FoldError(info: Source.Verifier.Info) extends VerificationError {
  override def localId: String = "fold_error"
  override def localMessage: String = "Fold might fail"
}

case class UnfoldError(info: Source.Verifier.Info) extends VerificationError {
  override def localId: String = "unfold_error"
  override def localMessage: String = "Unfold might fail"
}

case class LoopInvariantPreservationError(info: Source.Verifier.Info) extends VerificationError {
  override def localId: String = "invariant_preservation_error"
  override def localMessage: String = "Loop invariant might not be preserved"
}

case class LoopInvariantEstablishmentError(info: Source.Verifier.Info) extends VerificationError {
  override def localId: String = "invariant_establishment_error"
  override def localMessage: String = "Loop invariant might not be established"
}

case class LoopInvariantNotWellFormedError(info: Source.Verifier.Info) extends VerificationError {
  override def localId: String = "invariant_not_well_formed"
  override def localMessage: String = "Loop invariant is not well-formed"
}

case class MethodContractNotWellFormedError(info: Source.Verifier.Info) extends VerificationError {
  override def localId: String = "contract_not_well_formed"
  override def localMessage: String = "Method contract is not well-formed"
}

case class PredicateNotWellFormedError(info: Source.Verifier.Info) extends VerificationError {
  override def localId: String = "predicate_not_well_defined"
  override def localMessage: String = "Predicate body is not well-formed"
}

case class PureFunctionNotWellFormedError(info: Source.Verifier.Info) extends VerificationError {
  override def localId: String = "pure_function_not_well_defined"
  override def localMessage: String = "The pure function is not well-formed"
}

case class ImpreciseContractNotWellFormedError(info: Source.Verifier.Info) extends VerificationError {
  override def localId: String = "imprecise_contract_not_well_formed"
  override def localMessage: String = "Contract is not well-formed"
}

case class IfError(info: Source.Verifier.Info) extends VerificationError {
  override def localId: String = "conditional_error"
  override def localMessage: String = "Conditional statement might fail"
}

case class ForLoopError(info: Source.Verifier.Info) extends VerificationError {
  override def localId: String = "for_loop_error"
  override def localMessage: String = "For loop statement might fail"
}

case class OverflowError(info: Source.Verifier.Info) extends VerificationError {
  override def localId: String = "integer_overflow_error"
  override def localMessage: String = "Expression may cause integer overflow"
}

case class ArrayMakePreconditionError(info: Source.Verifier.Info) extends VerificationError {
  override def localId: String = "make_precondition_error"
  override def localMessage: String = s"The provided length might not be smaller or equals to the provided capacity, or length and capacity might not be non-negative"
}

case class ChannelMakePreconditionError(info: Source.Verifier.Info) extends VerificationError {
  override def localId: String = "make_precondition_error"
  override def localMessage: String = s"The provided length to ${info.origin.tag.trim} might be negative"
}

case class MapMakePreconditionError(info: Source.Verifier.Info) extends VerificationError {
  override def localId: String = "make_precondition_error"
  override def localMessage: String = s"The provided length to ${info.origin.tag.trim} might be negative"
}

case class ShiftPreconditionError(info: Source.Verifier.Info) extends VerificationError {
  override def localId: String = "shift_precondition_error"
  override def localMessage: String = s"The shift count in ${info.origin.tag.trim} might be negative"
}

case class GeneratedImplementationProofError(subT: String, superT: String, error: VerificationError) extends ErrorExtension(error) {
  override def extensionId: String = "generated_implementation_proof"
  override def extensionMessage: String = s"Generated implementation proof ($subT implements $superT) failed"
  override def localMessage: String = error match {
    case _: PreconditionError => s"$extensionMessage. Precondition of call to implementation method might not hold"
    case _: PostconditionError => s"$extensionMessage. Postcondition of interface method might not hold"
    case _ => super.localMessage
  }
}

case class ChannelReceiveError(info: Source.Verifier.Info) extends VerificationError {
  override def localId: String = "receive_error"
  override def localMessage: String = s"The receive expression ${info.trySrc[PReceive](" ")}might fail"
}

case class ChannelSendError(info: Source.Verifier.Info) extends VerificationError {
  override def localId: String = "send_error"
  override def localMessage: String = s"The receive expression ${info.trySrc[PSendStmt](" ")}might fail"
}

case class FunctionTerminationError(info: Source.Verifier.Info) extends VerificationError {
<<<<<<< HEAD
  override def localId: String = "function_termination_error"
  override def localMessage: String = s"The function ${info.trySrc[PSendStmt](" ")}might not terminate"
}

case class MethodTerminationError(info: Source.Verifier.Info) extends VerificationError {
  override def localId: String = "method_termination_error"
  override def localMessage: String = s"The method ${info.trySrc[PSendStmt](" ")}might not terminate"
}

case class LoopTerminationError(info: Source.Verifier.Info) extends VerificationError {
  override def localId: String = "Loop_termination_error"
  override def localMessage: String = s"The loop ${info.trySrc[PSendStmt](" ")}might not terminate"
}

case class InferTerminationFailed(info: Source.Verifier.Info) extends VerificationError {
  override def localId: String = "infer_termination_measure_failed"
  override def localMessage: String = "Inferred termination measure cannot verify the termination"
=======
  override def localId: String = "pure_function_termination_error"
  override def localMessage: String = s"Pure function might not terminate"
}

case class MethodTerminationError(info: Source.Verifier.Info) extends VerificationError {
  override def localId: String = "function_termination_error"
  override def localMessage: String = s"Function might not terminate"
}

case class LoopTerminationError(info: Source.Verifier.Info) extends VerificationError {
  override def localId: String = "loop_termination_error"
  override def localMessage: String = s"The loop ${info.origin.tag.trim} might not terminate"
>>>>>>> 20346638
}

sealed trait VerificationErrorReason {
  def id: String
  def message: String
  override def toString: String = message
}

case class UncaughtReason(viperReason: viper.silver.verifier.ErrorReason) extends VerificationErrorReason {
  override def id: String = "uncaught_reason"
  override def message: String =
    s"""
       |Encountered an unexpected Viper reason. This is a bug. The following information is for debugging purposes:
       |  ${viperReason.readableMessage}
       |    error is ${viperReason.getClass.getSimpleName}
       |    error offending node = ${viperReason.offendingNode}
       |    error offending node src = ${Source.unapply(viperReason.offendingNode)}
        """.stripMargin
}

case class InsufficientPermissionError(info: Source.Verifier.Info) extends VerificationErrorReason {
  override def id: String = "permission_error"
  override def message: String = s"Permission to ${info.origin.tag.trim} might not suffice."
}

case class InsufficientPermissionFromTagError(tag: String) extends VerificationErrorReason {
  override def id: String = "permission_error"
  override def message: String = s"Permission to $tag might not suffice."
}

case class AssertionFalseError(info: Source.Verifier.Info) extends VerificationErrorReason {
  override def id: String = "assertion_error"
  override def message: String = s"Assertion ${info.origin.tag.trim} might not hold."
}

case class SeqIndexExceedsLengthError(node: Source.Verifier.Info, index: Source.Verifier.Info) extends VerificationErrorReason {
  override def id: String = "seq_index_exceeds_length_error"
  override def message: String = s"Index ${index.origin.tag.trim} into ${node.origin.tag.trim} might exceed sequence length."
}

case class SeqIndexNegativeError(node: Source.Verifier.Info, index: Source.Verifier.Info) extends VerificationErrorReason {
  override def id: String = "seq_index_negative_error"
  override def message: String = s"Index ${index.origin.tag.trim} into ${node.origin.tag.trim} might be negative."
}

case class MapKeyNotContained(node: Source.Verifier.Info, index: Source.Verifier.Info) extends VerificationErrorReason {
  override def id: String = "map_key_not_contained"
  override def message: String = s"Key ${index.origin.tag.trim} might not be contained in ${node.origin.tag.trim}."
}

case class KeyNotComparableReason(info: Source.Verifier.Info) extends VerificationErrorReason {
  override def id: String = "key_not_comparable_reason"
  override def message: String = s"Key in ${info.origin.tag.trim} is not comparable."
}

case class RepeatedMapKeyReason(info: Source.Verifier.Info) extends VerificationErrorReason {
  override def id: String = "repeated_map_key_reason"
  override def message: String = s"Map literal ${info.origin.tag.trim} might contain the key twice."
}

// João, 06/03/2021: unlike the other subtypes of VerificationErrorReason, DivisionByZeroReason has an Optional argument.
// This has to do with the fact that, in our tests, there are cases where a division by zero occurs but we cannot retrieve
// a corresponding Source.Verifier.Info. E.g. src/test/resources/regressions/features/fractional_permissions/fields/fail3.gobra
case class DivisionByZeroReason(node: Option[Source.Verifier.Info]) extends VerificationErrorReason {
  override def id: String = "division_by_zero"
  override def message: String = s"Divisor ${node.map(_.origin.tag.trim).getOrElse("expression")} might be zero."
}

case class OverflowErrorReason(node: Source.Verifier.Info) extends VerificationErrorReason {
  override def id: String = "integer_overflow_error"
  override def message: String = s"Expression ${node.origin.tag.trim} might cause integer overflow."
}

case class DynamicValueNotASubtypeReason(node: Source.Verifier.Info) extends VerificationErrorReason {
  override def id: String = "failed_type_assertion"
  override def message: String = s"Dynamic value might not be a subtype of the target type."
}

case class SafeTypeAssertionsToInterfaceNotSucceedingReason(node: Source.Verifier.Info) extends VerificationErrorReason {
  override def id: String = "failed_safe_type_assertion"
  override def message: String = s"The type assertion ${node.origin.tag.trim} might fail. Safe type assertions to interfaces must succeed."
}

case class ComparisonOnIncomparableInterfaces(node: Source.Verifier.Info) extends VerificationErrorReason {
  override def id: String = "incomparable_error"
  override def message: String = s"Both operands of ${node.origin.tag.trim} might not have comparable values."
}

case class SynthesizedAssertionFalseReason(info: Source.Verifier.Info) extends VerificationErrorReason {
  override def id: String = "assertion_error"
  override def message: String = info.comment.reduce[String] { case (l, r) => s"$l; $r" }
}

case class NegativePermissionReason(info: Source.Verifier.Info) extends VerificationErrorReason {
  override def id: String = "negative_permission_error"
  override def message: String = s"Expression ${info.origin.tag.trim} might be negative."
}

case class ReceiverNotInjectiveReason(info: Source.Verifier.Info) extends VerificationErrorReason {
  override def id: String = "receiver_not_injective"
  override def message: String = s"Receiver ${info.origin.tag.trim} might not be injective."
}

case class GoCallPreconditionReason(node: Source.Verifier.Info) extends VerificationErrorReason {
  override def id: String = "go_call_precondition_error"
  override def message: String = s"${node.origin.tag.trim} might not satisfy the precondition of the callee."
}

case class TerminationConditionFalseError(info: Source.Verifier.Info) extends VerificationErrorReason {
  override def id: String = "termination_condition_false_error"
<<<<<<< HEAD
  override def message: String = s"Required condition ${info.origin.tag.trim} for termination might not hold."
=======
  override def message: String = s"Required condition (${info.origin.tag.trim}) for termination might not hold."
>>>>>>> 20346638
}

case class TupleConditionFalseError(info: Source.Verifier.Info) extends VerificationErrorReason {
  override def id: String = "tuple_condition_false_error"
<<<<<<< HEAD
  override def message: String = s"Required tuple condition ${info.origin.tag.trim} for termination might not hold."
=======
  override def message: String = s"Required tuple condition (${info.origin.tag.trim}) for termination might not hold."
>>>>>>> 20346638
}

case class TupleSimpleFalseError(info: Source.Verifier.Info) extends VerificationErrorReason {
  override def id: String = "tuple_simple_false_error"
<<<<<<< HEAD
  override def message: String = s"Termination measure ${info.origin.tag.trim} might not decrease or might not be bounded."
=======
  override def message: String = s"Termination measure (${info.origin.tag.trim}) might not decrease or might not be bounded."
>>>>>>> 20346638
}

case class TupleDecreasesFalseError(info: Source.Verifier.Info) extends VerificationErrorReason {
  override def id: String = "tuple_decreases_false_error"
<<<<<<< HEAD
  override def message: String = s"Termination measure ${info.origin.tag.trim} might not decrease."
=======
  override def message: String = s"Termination measure (${info.origin.tag.trim}) might not decrease."
>>>>>>> 20346638
}

case class TupleBoundedFalseError(info: Source.Verifier.Info) extends VerificationErrorReason {
  override def id: String = "tuple_bounded_false_error"
<<<<<<< HEAD
  override def message: String = s"Termination measure ${info.origin.tag.trim} might not be bounded."
}

case class InferTerminationMeasureFailedReason(node: Source.Verifier.Info) extends VerificationErrorReason {
  override def id: String = "infer_termination_measure_failed"
  override def message: String = s"Inferred measures cannot verify the termination. Please provide one by yourself"
=======
  override def message: String = s"Termination measure (${info.origin.tag.trim}) might not be bounded."
>>>>>>> 20346638
}

sealed trait VerificationErrorClarification {
  def message: String
  override def toString: String = message
}<|MERGE_RESOLUTION|>--- conflicted
+++ resolved
@@ -272,25 +272,6 @@
 }
 
 case class FunctionTerminationError(info: Source.Verifier.Info) extends VerificationError {
-<<<<<<< HEAD
-  override def localId: String = "function_termination_error"
-  override def localMessage: String = s"The function ${info.trySrc[PSendStmt](" ")}might not terminate"
-}
-
-case class MethodTerminationError(info: Source.Verifier.Info) extends VerificationError {
-  override def localId: String = "method_termination_error"
-  override def localMessage: String = s"The method ${info.trySrc[PSendStmt](" ")}might not terminate"
-}
-
-case class LoopTerminationError(info: Source.Verifier.Info) extends VerificationError {
-  override def localId: String = "Loop_termination_error"
-  override def localMessage: String = s"The loop ${info.trySrc[PSendStmt](" ")}might not terminate"
-}
-
-case class InferTerminationFailed(info: Source.Verifier.Info) extends VerificationError {
-  override def localId: String = "infer_termination_measure_failed"
-  override def localMessage: String = "Inferred termination measure cannot verify the termination"
-=======
   override def localId: String = "pure_function_termination_error"
   override def localMessage: String = s"Pure function might not terminate"
 }
@@ -303,7 +284,6 @@
 case class LoopTerminationError(info: Source.Verifier.Info) extends VerificationError {
   override def localId: String = "loop_termination_error"
   override def localMessage: String = s"The loop ${info.origin.tag.trim} might not terminate"
->>>>>>> 20346638
 }
 
 sealed trait VerificationErrorReason {
@@ -414,52 +394,27 @@
 
 case class TerminationConditionFalseError(info: Source.Verifier.Info) extends VerificationErrorReason {
   override def id: String = "termination_condition_false_error"
-<<<<<<< HEAD
-  override def message: String = s"Required condition ${info.origin.tag.trim} for termination might not hold."
-=======
   override def message: String = s"Required condition (${info.origin.tag.trim}) for termination might not hold."
->>>>>>> 20346638
 }
 
 case class TupleConditionFalseError(info: Source.Verifier.Info) extends VerificationErrorReason {
   override def id: String = "tuple_condition_false_error"
-<<<<<<< HEAD
-  override def message: String = s"Required tuple condition ${info.origin.tag.trim} for termination might not hold."
-=======
   override def message: String = s"Required tuple condition (${info.origin.tag.trim}) for termination might not hold."
->>>>>>> 20346638
 }
 
 case class TupleSimpleFalseError(info: Source.Verifier.Info) extends VerificationErrorReason {
   override def id: String = "tuple_simple_false_error"
-<<<<<<< HEAD
-  override def message: String = s"Termination measure ${info.origin.tag.trim} might not decrease or might not be bounded."
-=======
   override def message: String = s"Termination measure (${info.origin.tag.trim}) might not decrease or might not be bounded."
->>>>>>> 20346638
 }
 
 case class TupleDecreasesFalseError(info: Source.Verifier.Info) extends VerificationErrorReason {
   override def id: String = "tuple_decreases_false_error"
-<<<<<<< HEAD
-  override def message: String = s"Termination measure ${info.origin.tag.trim} might not decrease."
-=======
   override def message: String = s"Termination measure (${info.origin.tag.trim}) might not decrease."
->>>>>>> 20346638
 }
 
 case class TupleBoundedFalseError(info: Source.Verifier.Info) extends VerificationErrorReason {
   override def id: String = "tuple_bounded_false_error"
-<<<<<<< HEAD
-  override def message: String = s"Termination measure ${info.origin.tag.trim} might not be bounded."
-}
-
-case class InferTerminationMeasureFailedReason(node: Source.Verifier.Info) extends VerificationErrorReason {
-  override def id: String = "infer_termination_measure_failed"
-  override def message: String = s"Inferred measures cannot verify the termination. Please provide one by yourself"
-=======
   override def message: String = s"Termination measure (${info.origin.tag.trim}) might not be bounded."
->>>>>>> 20346638
 }
 
 sealed trait VerificationErrorClarification {
