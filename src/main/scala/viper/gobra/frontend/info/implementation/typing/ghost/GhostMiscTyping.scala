--- conflicted
+++ resolved
@@ -258,10 +258,10 @@
   }
 
   implicit lazy val wellDefSpec: WellDefinedness[PSpecification] = createWellDef {
-<<<<<<< HEAD
-    case PFunctionSpec(pres, posts, terminationMeasure, _) =>
-      pres.flatMap(assignableToSpec) ++ posts.flatMap(assignableToSpec) ++
-      pres.flatMap(e => allChildren(e).flatMap(illegalPreconditionNode)) ++
+    case PFunctionSpec(pres, preserves, posts, _) =>
+      pres.flatMap(assignableToSpec) ++ preserves.flatMap(assignableToSpec) ++ posts.flatMap(assignableToSpec) ++
+      preserves.flatMap(e => allChildren(e).flatMap(illegalPreconditionNode)) ++ 
+      pres.flatMap(e => allChildren(e).flatMap(illegalPreconditionNode)) ++ 
       (terminationMeasure match {
         case Some(measure) =>
           measure match {
@@ -279,7 +279,7 @@
         case None => noMessages
       })
 
-    case PLoopSpec(invariants , terminationMeasure) => invariants.flatMap(assignableToSpec) ++
+    case PLoopSpec(invariants) => invariants.flatMap(assignableToSpec) ++
     (terminationMeasure match {
       case Some(measure) =>
         measure match {
@@ -296,14 +296,6 @@
         }
       case None => noMessages
     })
-=======
-    case PFunctionSpec(pres, preserves, posts, _) =>
-      pres.flatMap(assignableToSpec) ++ preserves.flatMap(assignableToSpec) ++ posts.flatMap(assignableToSpec) ++
-      preserves.flatMap(e => allChildren(e).flatMap(illegalPreconditionNode)) ++ 
-      pres.flatMap(e => allChildren(e).flatMap(illegalPreconditionNode))
-
-    case PLoopSpec(invariants) => invariants.flatMap(assignableToSpec)
->>>>>>> 90860a5d
   }
 
   def assignableToSpec(e: PExpression): Messages = {
