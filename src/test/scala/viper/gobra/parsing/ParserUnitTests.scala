// This Source Code Form is subject to the terms of the Mozilla Public
// License, v. 2.0. If a copy of the MPL was not distributed with this
// file, You can obtain one at http://mozilla.org/MPL/2.0/.
//
// Copyright (c) 2011-2020 ETH Zurich.

package viper.gobra.parsing

import org.bitbucket.inkytonik.kiama.util.Messaging.Messages
import org.bitbucket.inkytonik.kiama.util.{Source, StringSource}
import org.scalatest.Inside
import org.scalatest.exceptions.TestFailedException
import org.scalatest.funsuite.AnyFunSuite
import org.scalatest.matchers.should.Matchers
import viper.gobra.ast.frontend._
import viper.gobra.frontend.Parser
import viper.gobra.util.{Decimal, Hexadecimal}

import scala.reflect.ClassTag

class ParserUnitTests extends AnyFunSuite with Matchers with Inside {
  private val frontend = new TestFrontend()

  test("Parser: Dot") {
    frontend.parseExpOrFail("self.Contains") should matchPattern {
      case PDot(PNamedOperand(PIdnUse("self")), PIdnUse("Contains")) =>
    }
  }

  test("Parser: Invoke") {
    frontend.parseExpOrFail("Contains(v)") should matchPattern {
      case PInvoke(PNamedOperand(PIdnUse("Contains")), Vector(PNamedOperand(PIdnUse("v")))) =>
    }
  }

  test("Parser: DotInvoke") {
    frontend.parseExpOrFail("self.Contains(v)") should matchPattern {
      case PInvoke(PDot(PNamedOperand(PIdnUse("self")), PIdnUse("Contains")), Vector(PNamedOperand(PIdnUse("v")))) =>
    }
  }

  test("Parser: NestedDot") {
    frontend.parseExpOrFail("(self.Left)") should matchPattern {
      case PDot(PNamedOperand(PIdnUse("self")), PIdnUse("Left")) =>
    }
  }

  test("Parser: DoubleDotInvoke1") {
    frontend.parseExpOrFail("(self.Left).Contains(v)") should matchPattern {
      case PInvoke(PDot(PDot(PNamedOperand(PIdnUse("self")), PIdnUse("Left")), PIdnUse("Contains")), Vector(PNamedOperand(PIdnUse("v")))) =>
    }
  }

  test("Parser: DoubleDotInvoke2") {
    frontend.parseExpOrFail("self.Left.Contains(v)") should matchPattern {
      case PInvoke(PDot(PDot(PNamedOperand(PIdnUse("self")), PIdnUse("Left")), PIdnUse("Contains")), Vector(PNamedOperand(PIdnUse("v")))) =>
    }
  }

  test("Parser: assignment constant to variable") {
    val parseRes = frontend.parseStmtOrFail("p = 5")
    inside (parseRes) {
      case PAssignment(Vector(PIntLit(value, Decimal)),
      Vector(PNamedOperand(PIdnUse("p")))) => value should be (5)
    }
  }

  test("Parser: field access") {
    frontend.parseExpOrFail("p.x") should matchPattern {
      case PDot(PNamedOperand(PIdnUse("p")), PIdnUse("x")) =>
    }
  }

  test("Parser: assignment constant to field") {
    val parseRes = frontend.parseStmtOrFail("p.x = 5")
    inside (parseRes) {
      case PAssignment(Vector(PIntLit(value, Decimal)),
      Vector(PDot(PNamedOperand(PIdnUse("p")), PIdnUse("x")))) => value should be (5)
    }
  }

  test("Parser: assignment field to field") {
    frontend.parseStmtOrFail("p.x = p.y") should matchPattern {
      case PAssignment(Vector(PDot(PNamedOperand(PIdnUse("p")), PIdnUse("y"))),
      Vector(PDot(PNamedOperand(PIdnUse("p")), PIdnUse("x")))) =>
    }
  }

  test("Parser: Wildcard") {
    // PWildcard is not an expression
    frontend.parseExp("_") should matchPattern {
      case Left(_) =>
    }
  }

  test("Parser: multi import") {
    frontend.parseImportDecl("import (\"f\";\"g\")") should matchPattern {
      case Vector(PImplicitQualifiedImport("f"), PImplicitQualifiedImport("g")) =>
    }
  }

  test("Parser: dot import") {
    frontend.parseImportDecl("import . \"lib/math\"") should matchPattern {
      case Vector(PUnqualifiedImport("lib/math")) =>
    }
  }

  test("Parser: underscore import") {
    frontend.parseImportDecl("import _ \"lib/math\"") should matchPattern {
      case Vector(PExplicitQualifiedImport(PWildcard(), "lib/math")) =>
    }
  }

  test("Parser: default import") {
    frontend.parseImportDecl("import \"lib/math\"") should matchPattern {
      case Vector(PImplicitQualifiedImport("lib/math")) =>
    }
  }

  test("Parser: qualified import") {
    frontend.parseImportDecl("import m \"lib/math\"") should matchPattern {
      case Vector(PExplicitQualifiedImport(PIdnDef("m"), "lib/math")) =>
    }
  }

  test("Parser: spec only function") {
    frontend.parseMember("func foo() { b.bar() }", specOnly = true) should matchPattern {
      case Vector(PFunctionDecl(PIdnDef("foo"), Vector(), PResult(Vector()), PFunctionSpec(Vector(), Vector(), Vector(), None, false), None)) =>
    }
  }
  
  test("Parser: spec only function with nested blocks") {
    frontend.parseMember("func foo() { if(true) { b.bar() } else { foo() } }", specOnly = true) should matchPattern {
      case Vector(PFunctionDecl(PIdnDef("foo"), Vector(), PResult(Vector()), PFunctionSpec(Vector(), Vector(), Vector(), None, false), None)) =>
    }
  }
  
  test("Parser: spec only function with incomplete nested blocks") {
    an [TestFailedException] should be thrownBy
      frontend.parseMember("func foo() { if(true) { b.bar() } else { foo() }", specOnly = true)
  }

  test("Parser: imported struct initialization") {
    frontend.parseStmtOrFail("a := b.BarCell{10}") should matchPattern {
      case PShortVarDecl(Vector(PCompositeLit(PDot(PNamedOperand(PIdnUse("b")), PIdnUse("BarCell")),
        PLiteralValue(Vector(PKeyedElement(None, PExpCompositeVal(PIntLit(value, Decimal))))))), Vector(PIdnUnk("a")), Vector(false))
          if value == 10 =>
    }
  }
  
  test("Parser: fold mpredicate call") {
    frontend.parseStmtOrFail("fold (*(b.Rectangle)).RectMem(&r)") should matchPattern {
      case PFold(PPredicateAccess(PInvoke(PDot(PDeref(PDot(PNamedOperand(PIdnUse("b")), PIdnUse("Rectangle"))), PIdnUse("RectMem")), Vector(PReference(PNamedOperand(PIdnUse("r"))))), PFullPerm())) =>
    }
  }
  
  test("Parser: fold fpredicate call") {
    frontend.parseStmtOrFail("fold b.RectMem(&r)") should matchPattern {
      case PFold(PPredicateAccess(PInvoke(PDot(PNamedOperand(PIdnUse("b")), PIdnUse("RectMem")), Vector(PReference(PNamedOperand(PIdnUse("r"))))), PFullPerm())) =>
    }
  }

  test("Parser: abstract function") {
    val modes: Set[Boolean] = Set(false, true)
    modes.foreach(specOnly => {
      frontend.parseMember("func bar()", specOnly) should matchPattern {
        case Vector(PFunctionDecl(PIdnDef("bar"), Vector(), PResult(Vector()), PFunctionSpec(Vector(), Vector(), Vector(), None, false), None)) =>
      }
    })
  }


  /* ** structs */

  test("Parser: struct literal") {
    frontend.parseExp("bla{42}") should matchPattern {
      case Right(PCompositeLit(PNamedOperand(PIdnUse("bla")), PLiteralValue(Vector(PKeyedElement(None, PExpCompositeVal(PIntLit(value, Decimal))))))) if value == 42 =>
    }
  }

  test("Parser: struct literal with inline type") {
    val res = frontend.parseExp("struct {Number int;}{42}")
    // semicolon is optional:
    res shouldEqual frontend.parseExp("struct {Number int}{42}")
    res should matchPattern {
      case Right(PCompositeLit(PStructType(Vector(PFieldDecls(Vector(PFieldDecl(PIdnDef("Number"), PIntType()))))),
        PLiteralValue(Vector(PKeyedElement(None, PExpCompositeVal(PIntLit(value, Decimal))))))) if value == 42 =>
    }
  }

  test("Parser: keyed struct literal with inline type") {
    val res = frontend.parseExp("struct {Number int;}{Number: 42}")
    // semicolon is optional:
    res shouldEqual frontend.parseExp("struct {Number int}{Number: 42}")
    res should matchPattern {
      case Right(PCompositeLit(PStructType(Vector(PFieldDecls(Vector(PFieldDecl(PIdnDef("Number"), PIntType()))))),
      PLiteralValue(Vector(PKeyedElement(Some(PIdentifierKey(PIdnUse("Number"))), PExpCompositeVal(PIntLit(value, Decimal))))))) if value == 42 =>
    }
  }

  test("Parser: struct literal with inline type and multiple fields") {
    val res = frontend.parseExp("struct {Number int; Text int;}{42, 1}")
    // semicolon is optional:
    res shouldEqual frontend.parseExp("struct {Number int; Text int}{42, 1}")
    res should matchPattern {
      case Right(PCompositeLit(PStructType(Vector(PFieldDecls(Vector(PFieldDecl(PIdnDef("Number"), PIntType()))), PFieldDecls(Vector(PFieldDecl(PIdnDef("Text"), PIntType()))))),
      PLiteralValue(Vector(PKeyedElement(None, PExpCompositeVal(PIntLit(numberValue, Decimal))), PKeyedElement(None, PExpCompositeVal(PIntLit(textValue, Decimal))))))) if numberValue == 42 && textValue == 1 =>
    }
  }


  /* ** Mathematical sequences */

  test("Parser: simple integer sequence") {
    frontend.parseType("seq[int]") should matchPattern {
      case Right(PSequenceType(PIntType())) =>
    }
  }

  test("Parser: integer sequence with spacing") {
    frontend.parseType("seq [ int ]") should matchPattern {
      case Right(PSequenceType(PIntType())) =>
    }
  }

  test("Parser: custom typed sequence") {
    frontend.parseType("seq[T]") should matchPattern {
      case Right(PSequenceType(PNamedOperand(PIdnUse("T")))) =>
    }
  }

  test("Parser: nested sequence") {
    frontend.parseType("seq[seq[int]]") should matchPattern {
      case Right(PSequenceType(PSequenceType(PIntType()))) =>
    }
  }

  test("Parser: mistyped sequence 1") {
    frontend.parseType("seq[int") should matchPattern {
      case Left(_) =>
    }
  }

  test("Parser: mistyped sequence 2") {
    frontend.parseType("SEQ[int]") should matchPattern {
      case Left(_) =>
    }
  }

  test("Parser: empty integer sequence literal") {
    frontend.parseExpOrFail("seq[int] { }") should matchPattern {
      case PCompositeLit(
        PSequenceType(PIntType()),
        PLiteralValue(Vector())
      ) =>
    }
  }

  test("Parser: singleton integer sequence literal") {
    frontend.parseExpOrFail("seq[int] { 42 }") should matchPattern {
      case PCompositeLit(
        PSequenceType(PIntType()),
        PLiteralValue(Vector(
          PKeyedElement(None, PExpCompositeVal(PIntLit(n, Decimal)))
        ))
      ) if n == BigInt(42) =>
    }
  }

  test("Parser: integer sequence literal with multiple elements") {
    frontend.parseExpOrFail("seq[int] { 3, 17, 142 }") should matchPattern {
      case PCompositeLit(
        PSequenceType(PIntType()),
        PLiteralValue(Vector(
          PKeyedElement(None, PExpCompositeVal(PIntLit(a, Decimal))),
          PKeyedElement(None, PExpCompositeVal(PIntLit(b, Decimal))),
          PKeyedElement(None, PExpCompositeVal(PIntLit(c, Decimal)))
        ))
      ) if a == BigInt(3) && b == BigInt(17) && c == BigInt(142) =>
    }
  }

  test("Parser: incomplete sequence literal") {
    frontend.parseExp("seq[bool]") should matchPattern {
      case Left(_) =>
    }
  }

  test("Parser: incorrectly opened sequence literal") {
    frontend.parseExp("seq[bool] true }") should matchPattern {
      case Left(_) =>
    }
  }

  test("Parser: incorrectly closed sequence literal") {
    frontend.parseExp("seq[bool] { true") should matchPattern {
      case Left(_) =>
    }
  }

  test("Parser: Boolean singleton sequence literal") {
    frontend.parseExpOrFail("seq[bool] { true, }") should matchPattern {
      case PCompositeLit(
        PSequenceType(PBoolType()),
        PLiteralValue(Vector(
          PKeyedElement(None, PExpCompositeVal(PBoolLit(true)))
        ))
      ) =>
    }
  }

  test("Parser: incorrect sequence literal with multiple elements") {
    frontend.parseExp("seq[bool] { true, false,, false }") should matchPattern {
      case Left(_) =>
    }
  }

  test("Parser: appending two simple sequences") {
    frontend.parseExpOrFail("xs ++ ys" ) should matchPattern {
      case PSequenceAppend(PNamedOperand(PIdnUse("xs")), PNamedOperand(PIdnUse("ys"))) =>
    }
  }

  test("Parser: appending two Booleans as sequences") {
    frontend.parseExpOrFail("true ++ false" ) should matchPattern {
      case PSequenceAppend(PBoolLit(true), PBoolLit(false)) =>
    }
  }

  test("Parser: should have the '++' operator associate to the left") {
    frontend.parseExpOrFail("xs ++ ys ++ zs" ) should matchPattern {
      case PSequenceAppend(
        PSequenceAppend(
          PNamedOperand(PIdnUse("xs")),
          PNamedOperand(PIdnUse("ys"))
        ),
        PNamedOperand(PIdnUse("zs"))
      ) =>
    }
  }

  test("Parser: appending three sequences (2)") {
    frontend.parseExpOrFail("xs ++ (ys ++ zs)" ) should matchPattern {
      case PSequenceAppend(
        PNamedOperand(PIdnUse("xs")),
        PSequenceAppend(
          PNamedOperand(PIdnUse("ys")),
          PNamedOperand(PIdnUse("zs"))
        )
      ) =>
    }
  }

  test("Parser: expressions of the form '+e' should be parsed to '0 + e'") {
    frontend.parseExpOrFail("+x") should matchPattern {
      case PAdd(PIntLit(n, Decimal), PNamedOperand(PIdnUse("x"))) if n == BigInt(0) =>
    }
  }

  test("Parser: expressions of the form '++e' should be parsed to '0 + 0 + e'") {
    frontend.parseExp("++ x") should matchPattern {
      case Right(PAdd(PIntLit(a, Decimal), PAdd(PIntLit(b, Decimal), PNamedOperand(PIdnUse("x")))))
        if a == BigInt(0) && b == BigInt(0) =>
    }
  }

  test("Parser: expressions of the form 'e++' should not be parsed") {
    frontend.parseExp("x ++") should matchPattern {
      case Left(_) =>
    }
  }

  test("Parser: expressions of the form 'e1 + + e2' should be parsed as 'e1 + (+e2)'") {
    frontend.parseExpOrFail("x + + y") should matchPattern {
      case PAdd(PNamedOperand(PIdnUse("x")), PAdd(PIntLit(n, Decimal), PNamedOperand(PIdnUse("y"))))
        if n == BigInt(0) =>
    }
  }

  test("Parser: expressions of the form 'e+' should not be parsed") {
    frontend.parseExp("x+") should matchPattern {
      case Left(_) =>
    }
  }

  test("Parser: appending two sequence literals") {
    frontend.parseExpOrFail("seq[bool] { true } ++ seq[bool] { false, true }") should matchPattern {
      case PSequenceAppend(
        PCompositeLit(
          PSequenceType(PBoolType()),
          PLiteralValue(Vector(
            PKeyedElement(None, PExpCompositeVal(PBoolLit(true)))
          ))
        ),
        PCompositeLit(
          PSequenceType(PBoolType()),
          PLiteralValue(Vector(
            PKeyedElement(None, PExpCompositeVal(PBoolLit(false))),
            PKeyedElement(None, PExpCompositeVal(PBoolLit(true)))
          ))
        )
      ) =>
    }
  }

  test("Parser: should be able to parse basic '|e|'-shaped expressions") {
    frontend.parseExp("len(xs)") should matchPattern {
      case Right(PLength(PNamedOperand(PIdnUse("xs")))) =>
    }
  }

  test ("Parser: length of concatenated sequences") {
    frontend.parseExp("len(xs ++ ys)") should matchPattern {
      case Right(
      PLength(
          PSequenceAppend(
            PNamedOperand(PIdnUse("xs")),
            PNamedOperand(PIdnUse("ys"))
          )
        )
      ) =>
    }
  }

  test("Parser: should be able to parse simple disjunctions") {
    frontend.parseExpOrFail("x || y") should matchPattern {
      case POr(PNamedOperand(PIdnUse("x")), PNamedOperand(PIdnUse("y"))) =>
    }
  }

  test("Parser: simple sequence update") {
    frontend.parseExpOrFail("xs[i = 42]") should matchPattern {
      case PGhostCollectionUpdate(
        PNamedOperand(PIdnUse("xs")),
        Vector(
          PGhostCollectionUpdateClause(
            PNamedOperand(PIdnUse("i")),
            PIntLit(n, Decimal)
          )
        )
      ) if n == BigInt(42) =>
    }
  }

  test("Parser: sequence update with an append on left-hand side") {
    frontend.parseExp("(xs ++ ys)[i = true]") should matchPattern {
      case Right(PGhostCollectionUpdate(
        PSequenceAppend(
          PNamedOperand(PIdnUse("xs")),
          PNamedOperand(PIdnUse("ys"))
        ),
        Vector(
          PGhostCollectionUpdateClause(
            PNamedOperand(PIdnUse("i")),
            PBoolLit(true)
          )
        )
      )) =>
    }
  }

  test("Parser: sequence update in combination with append") {
    frontend.parseExp("xs ++ ys[i = v]") should matchPattern {
      case Right(PSequenceAppend(
        PNamedOperand(PIdnUse("xs")),
        PGhostCollectionUpdate(
          PNamedOperand(PIdnUse("ys")),
          Vector(
            PGhostCollectionUpdateClause(
              PNamedOperand(PIdnUse("i")),
              PNamedOperand(PIdnUse("v"))
            )
          )
        )
      )) =>
    }
  }

  test("Parser: taking the length of sequence update expression") {
    frontend.parseExp("len(xs[x = false])") should matchPattern {
      case Right(PLength(
        PGhostCollectionUpdate(
          PNamedOperand(PIdnUse("xs")),
          Vector(
            PGhostCollectionUpdateClause(
              PNamedOperand(PIdnUse("x")),
              PBoolLit(false)
            )
          )
        )
      )) =>
    }
  }

  test("Parser: updating sequence literals") {
    frontend.parseExp("seq[bool] { true, false, false }[1 = true]") should matchPattern {
      case Right(PGhostCollectionUpdate(
        PCompositeLit(
          PSequenceType(PBoolType()),
          PLiteralValue(Vector(
            PKeyedElement(None, PExpCompositeVal(PBoolLit(true))),
            PKeyedElement(None, PExpCompositeVal(PBoolLit(false))),
            PKeyedElement(None, PExpCompositeVal(PBoolLit(false)))
          ))
        ),
        Vector(PGhostCollectionUpdateClause(PIntLit(i, Decimal), PBoolLit(true)))
      )) if i == BigInt(1) =>
    }
  }

  test("Parser: chaining sequence updates") {
    frontend.parseExp("xs[i = true][j = false]") should matchPattern {
      case Right(PGhostCollectionUpdate(
        PGhostCollectionUpdate(
          PNamedOperand(PIdnUse("xs")),
          Vector(
            PGhostCollectionUpdateClause(
              PNamedOperand(PIdnUse("i")),
              PBoolLit(true)
            )
          )
        ),
        Vector(
          PGhostCollectionUpdateClause(
            PNamedOperand(PIdnUse("j")),
            PBoolLit(false)
          )
        )
      )) =>
    }
  }

  test("Parser: nested sequence updates") {
    frontend.parseExp("xs[i = ys[j = v]]") should matchPattern {
      case Right(PGhostCollectionUpdate(
        PNamedOperand(PIdnUse("xs")),
        Vector(
          PGhostCollectionUpdateClause(
            PNamedOperand(PIdnUse("i")),
            PGhostCollectionUpdate(
              PNamedOperand(PIdnUse("ys")),
              Vector(
                PGhostCollectionUpdateClause(
                  PNamedOperand(PIdnUse("j")),
                  PNamedOperand(PIdnUse("v"))
                )
              )
            )
          )
        )
      )) =>
    }
  }

  test("Parser: should not parse incorrectly typed sequence update (1)") {
    frontend.parseExp("xs[x := v]") should matchPattern {
      case Left(_) =>
    }
  }

  test("Parser: should not parse incorrectly typed sequence update (2)") {
    frontend.parseExp("xs[x = v") should matchPattern {
      case Left(_) =>
    }
  }

  test("Parser: should not parse incorrectly typed sequence update (3)") {
    frontend.parseExp("xs[x =]") should matchPattern {
      case Left(_) =>
    }
  }

  test("Parser: should parse a simple sequence range expression") {
    frontend.parseExpOrFail("seq[1..5]") should matchPattern {
      case PRangeSequence(PIntLit(low, Decimal), PIntLit(high, Decimal))
        if low == BigInt(1) && high == BigInt(5) =>
    }
  }

  test("Parser: should parse a slightly more complex sequence range expression") {
    frontend.parseExpOrFail("seq[x + y .. len(seq[bool] { true })]") should matchPattern {
      case PRangeSequence(
        PAdd(
          PNamedOperand(PIdnUse("x")),
          PNamedOperand(PIdnUse("y"))
        ),
        PLength(
          PCompositeLit(
            PSequenceType(PBoolType()),
            PLiteralValue(Vector(
              PKeyedElement(None, PExpCompositeVal(PBoolLit(true)))
            ))
          )
        )
      ) =>
    }
  }

  test("Parser: should not allow sequence range expressions to have the left-hand side optional") {
    frontend.parseExp("seq[..x]") should matchPattern {
      case Left(_) =>
    }
  }

  test("Parser: should not allow sequence range expressions to have the right-hand side optional") {
    frontend.parseExp("seq[x..]") should matchPattern {
      case Left(_) =>
    }
  }

  test("Parser: should be able to parse simple sequence membership expressions") {
    frontend.parseExpOrFail("x in xs") should matchPattern {
      case PIn(PNamedOperand(PIdnUse("x")), PNamedOperand(PIdnUse("xs"))) =>
    }
  }

  test("Parser: should have membership expressions associate to the left") {
    frontend.parseExp("x in xs in ys") should matchPattern {
      case Right(PIn(
        PIn(
          PNamedOperand(PIdnUse("x")),
          PNamedOperand(PIdnUse("xs"))
        ),
        PNamedOperand(PIdnUse("ys"))
      )) =>
    }
  }

  test("Parser: should parse a simple chain of membership expressions with parentheses left") {
    frontend.parseExp("(x in xs) in ys") should matchPattern {
      case Right(PIn(
        PIn(
          PNamedOperand(PIdnUse("x")),
          PNamedOperand(PIdnUse("xs"))
        ),
        PNamedOperand(PIdnUse("ys"))
      )) =>
    }
  }

  test("Parser: should parse a simple chain of membership expressions with parentheses right") {
    frontend.parseExp("x in (xs in ys)") should matchPattern {
      case Right(PIn(
        PNamedOperand(PIdnUse("x")),
        PIn(
          PNamedOperand(PIdnUse("xs")),
          PNamedOperand(PIdnUse("ys"))
        )
      )) =>
    }
  }

  test("Parser: should not parse a membership expression with missing left-hand side") {
    frontend.parseExp("in xs") should matchPattern {
      case Left(_) =>
    }
  }

  test("Parser: should not parse a membership expression with missing right-hand side") {
    frontend.parseExp("x in") should matchPattern {
      case Left(_) =>
    }
  }

  test("Parser: should not be able to parse 'in' as a keyword") {
    frontend.parseExp("in") should matchPattern {
      case Left(_) =>
    }
  }

  test("Parser: should parse a membership expression with a sequence range expression") {
    frontend.parseExpOrFail("x + 12 in seq[1..100]") should matchPattern {
      case PIn(
        PAdd(PNamedOperand(PIdnUse("x")), PIntLit(a, Decimal)),
        PRangeSequence(PIntLit(b, Decimal), PIntLit(c, Decimal))
      ) if a == BigInt(12) && b == BigInt(1) && c == BigInt(100) =>
    }
  }

  test("Parser: should not parse a sequence update expression without any updates") {
    frontend.parseExp("xs[]") should matchPattern {
      case Left(_) =>
    }
  }

  test("Parser: should parse a sequence update expression with three clauses") {
    frontend.parseExpOrFail("xs[1 = true,2 = b , 7 = len(xs)]") should matchPattern {
      case PGhostCollectionUpdate(
        PNamedOperand(PIdnUse("xs")),
        Vector(
          PGhostCollectionUpdateClause(PIntLit(a, Decimal), PBoolLit(true)),
          PGhostCollectionUpdateClause(PIntLit(b, Decimal), PNamedOperand(PIdnUse("b"))),
          PGhostCollectionUpdateClause(PIntLit(c, Decimal), PLength(PNamedOperand(PIdnUse("xs"))))
        )
      ) if a == BigInt(1) && b == BigInt(2) && c == BigInt(7) =>
    }
  }

  test("Parser: should not parse a sequence update with incomplete clauses") {
    frontend.parseExp("xs[1 = true, ]") should matchPattern {
      case Left(_) =>
    }
  }

  test("Parser: should not parse any sequence update with an incorrectly starting clause") {
    frontend.parseExp("xs[,2 = false]") should matchPattern {
      case Left(_) =>
    }
  }

  test("Parser: should not parse any sequence update with only commas as clauses") {
    frontend.parseExp("ys[,,,]") should matchPattern {
      case Left(_) =>
    }
  }

  test("Parser: should be able to parse simple indexed expressions") {
    frontend.parseExpOrFail("xs[i]") should matchPattern {
      case PIndexedExp(PNamedOperand(PIdnUse("xs")), PNamedOperand(PIdnUse("i"))) =>
    }
  }

  test("Parser: should be able to parse slightly complex indexed expressions") {
    frontend.parseExpOrFail("(xs ++ ys)[len(zs) + 2]") should matchPattern {
      case PIndexedExp(
        PSequenceAppend(
          PNamedOperand(PIdnUse("xs")),
          PNamedOperand(PIdnUse("ys"))
        ),
        PAdd(
          PLength(PNamedOperand(PIdnUse("zs"))),
          PIntLit(n, Decimal)
        )
      ) if n == BigInt(2) =>
    }
  }

  test("Parser: should be able to parse a chain of indexed expressions") {
    frontend.parseExpOrFail("xs[i][j][k]") should matchPattern {
      case PIndexedExp(
        PIndexedExp(
          PIndexedExp(
            PNamedOperand(PIdnUse("xs")),
            PNamedOperand(PIdnUse("i")),
          ),
          PNamedOperand(PIdnUse("j")),
        ),
        PNamedOperand(PIdnUse("k")),
      ) =>
    }
  }

  test("Parser: shouldn't parse an indexed expression with a missing opening bracket") {
    frontend.parseExp("xs]") should matchPattern {
      case Left(_) =>
    }
  }

  test("Parser: shouldn't parse an indexed expression with a missing closing bracket") {
    frontend.parseExp("xs[2") should matchPattern {
      case Left(_) =>
    }
  }

  test("Parser: shouldn't parse an indexed expression with too many opening brackets") {
    frontend.parseExp("xs[[2]") should matchPattern {
      case Left(_) =>
    }
  }

  test("Parser: shouldn't parse an indexed expression with too many closing brackets") {
    frontend.parseExp("xs[2]]") should matchPattern {
      case Left(_) =>
    }
  }

  test("Parser: should parse an indexed expression together with a sequence literal") {
    frontend.parseExpOrFail("seq[bool] { true, false }[1]") should matchPattern {
      case PIndexedExp(
        PCompositeLit(
          PSequenceType(PBoolType()),
          PLiteralValue(Vector(
            PKeyedElement(None, PExpCompositeVal(PBoolLit(true))),
            PKeyedElement(None, PExpCompositeVal(PBoolLit(false))),
          ))
        ),
        PIntLit(n, Decimal)
      ) if n == BigInt(1) =>
    }
  }

  test("Parser: should parse indexed expression with sequence range expressions") {
    frontend.parseExpOrFail("seq[1..10][2]") should matchPattern {
      case PIndexedExp(
        PRangeSequence(PIntLit(low, Decimal), PIntLit(high, Decimal)),
        PIntLit(i, Decimal)
      ) if low == BigInt(1) && high == BigInt(10) && i == BigInt(2) =>
    }
  }

  test("Parser: shouldn't parse a chain of sequence range operations") {
    frontend.parseExp("seq[1..10][11..20]") should matchPattern {
      case Left(_) =>
    }
  }

  test("Parser: should parse a slicing expression with two 'range' indices") {
    frontend.parseExpOrFail("xs[i:j]") should matchPattern {
      case PSliceExp(
        PNamedOperand(PIdnUse("xs")),
        Some(PNamedOperand(PIdnUse("i"))),
        Some(PNamedOperand(PIdnUse("j"))),
        None
      ) =>
    }
  }

  test("Parser: should parse a slicing expression with three 'range' indices") {
    frontend.parseExpOrFail("xs[i:j:k]") should matchPattern {
      case PSliceExp(
        PNamedOperand(PIdnUse("xs")),
        Some(PNamedOperand(PIdnUse("i"))),
        Some(PNamedOperand(PIdnUse("j"))),
        Some(PNamedOperand(PIdnUse("k")))
      ) =>
    }
  }

  test("Parser: should not parse a slicing expression with an expected but missing capacity") {
    frontend.parseExp("xs[i:j:]") should matchPattern {
      case Left(_) =>
    }
  }

  test("Parser: should be able to parse slice expressions with only a 'low' index") {
    frontend.parseExpOrFail("xs[i:]") should matchPattern {
      case PSliceExp(
        PNamedOperand(PIdnUse("xs")),
        Some(PNamedOperand(PIdnUse("i"))),
        None,
        None
      ) =>
    }
  }

  test("Parser: should be able to parse slice expressions with only a 'high' index") {
    frontend.parseExpOrFail("zs[:42]") should matchPattern {
      case PSliceExp(
        PNamedOperand(PIdnUse("zs")),
        None,
        Some(PIntLit(n, Decimal)),
        None
      ) if n == BigInt(42) =>
    }
  }

  test("Parser: should be able to parse slice expression without a 'low' or 'high' index") {
    frontend.parseExpOrFail("xs[:]") should matchPattern {
      case PSliceExp(
        PNamedOperand(PIdnUse("xs")),
        None,
        None,
        None
      ) =>
    }
  }

  test("Parser: should not be able to parse slice expressions without any indices while three were expected") {
    frontend.parseExp("xs[::]") should matchPattern {
      case Left(_) =>
    }
  }

  test("Parser: should not parse slice expressions with only a 'high' index while three were expected") {
    frontend.parseExp("xs[:i:]") should matchPattern {
      case Left(_) =>
    }
  }


  /* ** Mathematical sets */

  test("Parser: should parse standard (integer) set types as expected") {
    frontend.parseTypeOrFail("set[int]") should matchPattern {
      case PSetType(PIntType()) =>
    }
  }

  test("Parser: should parse standard set types with spacings as expected") {
    frontend.parseTypeOrFail(" set [ int ] ") should matchPattern {
      case PSetType(PIntType()) =>
    }
  }

  test("Parser: should parse nested set types as expected") {
    frontend.parseTypeOrFail("set[set[bool]]") should matchPattern {
      case PSetType(PSetType(PBoolType())) =>
    }
  }

  test("Parser: should not parse set types with a missing opening square bracket") {
    frontend.parseType("set int]") should matchPattern {
      case Left(_) =>
    }
  }

  test("Parser: should not parse set types with a missing closing square bracket (1)") {
    frontend.parseType("set [ int ") should matchPattern {
      case Left(_) =>
    }
  }

  test("Parser: should not parse set types with a missing closing square bracket (2)") {
    frontend.parseType("set [ seq[bool ]") should matchPattern {
      case Left(_) =>
    }
  }

  test("Parser: should parse a simple empty integer set literal") {
    frontend.parseExpOrFail("set[int] {  }") should matchPattern {
      case PCompositeLit(
        PSetType(PIntType()),
        PLiteralValue(Vector())
      ) =>
    }
  }

  test("Parser: should parse a simple empty integer set literal with some spaces added") {
    frontend.parseExpOrFail("set [ int ] {}") should matchPattern {
      case PCompositeLit(
        PSetType(PIntType()),
        PLiteralValue(Vector())
      ) =>
    }
  }

  test("Parser: should not parse an empty integer set literal with a missing opening bracet") {
    frontend.parseExp("set[int]  }") should matchPattern {
      case Left(_) =>
    }
  }

  test("Parser: should not parse an empty integer set literal with a missing closing bracet") {
    frontend.parseExp("set[int] {") should matchPattern {
      case Left(_) =>
    }
  }

  test("Parser: should not parse an integer set literal with just a comma in it") {
    frontend.parseExp("set[int] { , }") should matchPattern {
      case Left(_) =>
    }
  }

  test("Parser: should not parse an integer set literal with a missing opening bracket") {
    frontend.parseExp("set int] { }") should matchPattern {
      case Left(_) =>
    }
  }

  test("Parser: should not parse an integer set literal with a missing closing bracket") {
    frontend.parseExp("set[int { }") should matchPattern {
      case Left(_) =>
    }
  }

  test("Parser: should be able to parse a singleton integer set literal") {
    frontend.parseExpOrFail("set[int] { 42 }") should matchPattern {
      case PCompositeLit(
        PSetType(PIntType()),
        PLiteralValue(Vector(
          PKeyedElement(None, PExpCompositeVal(PIntLit(n, Decimal)))
        ))
      ) if n == BigInt(42) =>
    }
  }

  test("Parser: should not be able to parse a singleton integer set literal with a wrongly placed extra comma (1)") {
    frontend.parseExp("set[int] { ,42 }") should matchPattern {
      case Left(_) =>
    }
  }

  test("Parser: should be able to parse a singleton integer set literal even if there is an extra comma on the right") {
    frontend.parseExpOrFail("set[int] { 42, }") should matchPattern {
      case PCompositeLit(
        PSetType(PIntType()),
        PLiteralValue(Vector(
          PKeyedElement(None, PExpCompositeVal(PIntLit(n, Decimal)))
        ))
      ) if n == BigInt(42) =>
    }
  }

  test("Parser: should not parse a singleton integer set literal if there are too many extra commas on the right") {
    frontend.parseExp("set[int] { 42,, }") should matchPattern {
      case Left(_) =>
    }
  }

  test("Parser: should be able to parse a Boolean set literal with multiple elements") {
    frontend.parseExpOrFail("set[bool] { true, false, true }") should matchPattern {
      case PCompositeLit(
        PSetType(PBoolType()),
        PLiteralValue(Vector(
          PKeyedElement(None, PExpCompositeVal(PBoolLit(true))),
          PKeyedElement(None, PExpCompositeVal(PBoolLit(false))),
          PKeyedElement(None, PExpCompositeVal(PBoolLit(true)))
        ))
      ) =>
    }
  }

  test("Parser: should be able to parse a set literal with a nested type") {
    frontend.parseExpOrFail("set[set[set[bool]]] { }") should matchPattern {
      case PCompositeLit(
        PSetType(PSetType(PSetType(PBoolType()))),
        PLiteralValue(Vector())
      ) =>
    }
  }

  test("Parser: should be able to parse nested set literals") {
    frontend.parseExpOrFail("set[bool] { set[int] { 42 } }") should matchPattern {
      case PCompositeLit(
        PSetType(PBoolType()),
        PLiteralValue(Vector(
          PKeyedElement(None, PExpCompositeVal(
            PCompositeLit(
              PSetType(PIntType()),
              PLiteralValue(Vector(
                PKeyedElement(None, PExpCompositeVal(PIntLit(n, Decimal)))
              ))
            )
          ))
        ))
      ) if n == BigInt(42) =>
    }
  }

  test("Parser: should not be able to parse 'seq' as an identifier") {
    frontend.parseExp("seq") should matchPattern {
      case Left(_) =>
    }
  }

  test("Parser: should not be able to parse 'set' as an identifier") {
    frontend.parseExp("set") should matchPattern {
      case Left(_) =>
    }
  }

  test("Parser: should not be able to parse 'union' as an identifier") {
    frontend.parseExp("union") should matchPattern {
      case Left(_) =>
    }
  }

  test("Parser: should be able to parse a simple set union expression") {
    frontend.parseExpOrFail("s union t") should matchPattern {
      case PUnion(
        PNamedOperand(PIdnUse("s")),
        PNamedOperand(PIdnUse("t"))
      ) =>
    }
  }

  test("Parser: set union should by default associate to the left") {
    frontend.parseExpOrFail("s union t union u") should matchPattern {
      case PUnion(
        PUnion(
          PNamedOperand(PIdnUse("s")),
          PNamedOperand(PIdnUse("t"))
        ),
        PNamedOperand(PIdnUse("u"))
      ) =>
    }
  }

  test("Parser: set union with parentheses should correctly be parsed") {
    frontend.parseExpOrFail("s union (t union u)") should matchPattern {
      case PUnion(
        PNamedOperand(PIdnUse("s")),
        PUnion(
          PNamedOperand(PIdnUse("t")),
          PNamedOperand(PIdnUse("u"))
        )
      ) =>
    }
  }

  test("Parser: should not be able to parse set union with missing left-hand side") {
    frontend.parseExp("union t") should matchPattern {
      case Left(_) =>
    }
  }

  test("Parser: should not be able to parse set union with missing right-hand side") {
    frontend.parseExp("s union") should matchPattern {
      case Left(_) =>
    }
  }

  test("Parser: should be able to parse simple set intersection") {
    frontend.parseExpOrFail("s intersection t") should matchPattern {
      case PIntersection(
        PNamedOperand(PIdnUse("s")),
        PNamedOperand(PIdnUse("t"))
      ) =>
    }
  }

  test("Parser: should have set intersection associate to the left") {
    frontend.parseExpOrFail("s intersection t intersection u") should matchPattern {
      case PIntersection(
        PIntersection(
          PNamedOperand(PIdnUse("s")),
          PNamedOperand(PIdnUse("t"))
        ),
        PNamedOperand(PIdnUse("u"))
      ) =>
    }
  }

  test("Parser: should let set intersection correctly handle parentheses") {
    frontend.parseExpOrFail("s intersection (t intersection u)") should matchPattern {
      case PIntersection(
        PNamedOperand(PIdnUse("s")),
        PIntersection(
          PNamedOperand(PIdnUse("t")),
          PNamedOperand(PIdnUse("u"))
        )
      ) =>
    }
  }

  test("Parser: should not let 'intersection' be parsed as an identifier") {
    frontend.parseExp("intersection") should matchPattern {
      case Left(_) =>
    }
  }

  test("Parser: should not be able to parse set intersection with missing left-hand side") {
    frontend.parseExp("intersection t") should matchPattern {
      case Left(_) =>
    }
  }

  // TODO is this desirable?
  test("Parser: should parse set intersection with missing right-hand side as set/seq inclusion") {
    frontend.parseExpOrFail("s intersection") should matchPattern {
      case PIn(
        PNamedOperand(PIdnUse("s")),
        PNamedOperand(PIdnUse("tersection")),
      ) =>
    }
  }

  test("Parser: should correctly parse set intersection with literals") {
    frontend.parseExpOrFail("set[bool] { true } intersection set[int] { }") should matchPattern {
      case PIntersection(
        PCompositeLit(
          PSetType(PBoolType()),
          PLiteralValue(Vector(
            PKeyedElement(None, PExpCompositeVal(PBoolLit(true)))
          ))
        ),
        PCompositeLit(
          PSetType(PIntType()),
          PLiteralValue(Vector())
        )
      ) =>
    }
  }

  test("Parser: should let set union and intersection have the same precedence") {
    frontend.parseExpOrFail("s union t intersection u") should matchPattern {
      case PIntersection(
        PUnion(
          PNamedOperand(PIdnUse("s")),
          PNamedOperand(PIdnUse("t")),
        ),
        PNamedOperand(PIdnUse("u"))
      ) =>
    }
  }

  test("Parser: should be able to parse simple set differences") {
    frontend.parseExpOrFail("s setminus t") should matchPattern {
      case PSetMinus(
        PNamedOperand(PIdnUse("s")),
        PNamedOperand(PIdnUse("t"))
      ) =>
    }
  }

  test("Parser: should have set difference associate to the left") {
    frontend.parseExpOrFail("s setminus t setminus u") should matchPattern {
      case PSetMinus(
      PSetMinus(
          PNamedOperand(PIdnUse("s")),
          PNamedOperand(PIdnUse("t"))
        ),
        PNamedOperand(PIdnUse("u"))
      ) =>
    }
  }

  test("Parser: should let set difference correctly handle parentheses") {
    frontend.parseExpOrFail("s setminus (t setminus u)") should matchPattern {
      case PSetMinus(
        PNamedOperand(PIdnUse("s")),
        PSetMinus(
          PNamedOperand(PIdnUse("t")),
          PNamedOperand(PIdnUse("u"))
        )
      ) =>
    }
  }

  test("Parser: should not let 'setminus' be parsed as an identifier") {
    frontend.parseExp("setminus") should matchPattern {
      case Left(_) =>
    }
  }

  test("Parser: should not be able to parse set difference with missing left-hand side") {
    frontend.parseExp("setminus t") should matchPattern {
      case Left(_) =>
    }
  }

  test("Parser: should not be able to parse set difference with missing right-hand side") {
    frontend.parseExp("s setminus") should matchPattern {
      case Left(_) =>
    }
  }

  test("Parser: should correctly parse set difference with literals") {
    frontend.parseExpOrFail("set[bool] { true } setminus set[int] { }") should matchPattern {
      case PSetMinus(
        PCompositeLit(
          PSetType(PBoolType()),
          PLiteralValue(Vector(
            PKeyedElement(None, PExpCompositeVal(PBoolLit(true)))
          ))
        ),
        PCompositeLit(
          PSetType(PIntType()),
          PLiteralValue(Vector())
        )
      ) =>
    }
  }

  test("Parser: should let set union and difference have the same precedence") {
    frontend.parseExpOrFail("s union t setminus u") should matchPattern {
      case PSetMinus(
        PUnion(
          PNamedOperand(PIdnUse("s")),
          PNamedOperand(PIdnUse("t")),
        ),
        PNamedOperand(PIdnUse("u"))
      ) =>
    }
  }

  test("Parser: should parse a standard use of the subset relation") {
    frontend.parseExpOrFail("s subset t") should matchPattern {
      case PSubset(
        PNamedOperand(PIdnUse("s")),
        PNamedOperand(PIdnUse("t"))
      ) =>
    }
  }

  test("Parser: should let the subset relation associate to the left") {
    frontend.parseExpOrFail("s subset t subset u") should matchPattern {
      case PSubset(
        PSubset(
          PNamedOperand(PIdnUse("s")),
          PNamedOperand(PIdnUse("t"))
        ),
        PNamedOperand(PIdnUse("u"))
      ) =>
    }
  }

  test("Parser: should let a subset relation correctly handle parentheses") {
    frontend.parseExpOrFail("s subset (t subset u)") should matchPattern {
      case PSubset(
        PNamedOperand(PIdnUse("s")),
        PSubset(
          PNamedOperand(PIdnUse("t")),
          PNamedOperand(PIdnUse("u"))
        )
      ) =>
    }
  }

  test("Parser: should not be able to parse 'subset' as an identifier") {
    frontend.parseExp("subset") should matchPattern {
      case Left(_) =>
    }
  }

  test("Parser: should not be able to parse a use of the subset relation with a missing left-hand side") {
    frontend.parseExp("subset t") should matchPattern {
      case Left(_) =>
    }
  }

  test("Parser: should not be able to parse a use of the subset relation with a missing right-hand side") {
    frontend.parseExp("s subset") should matchPattern {
      case Left(_) =>
    }
  }

  test("Parser: should be able to parse a subset relation in combination with set literals") {
    frontend.parseExpOrFail("set[bool] { true } subset set[int] { 42 }") should matchPattern {
      case PSubset(
        PCompositeLit(
          PSetType(PBoolType()),
          PLiteralValue(Vector(
            PKeyedElement(None, PExpCompositeVal(PBoolLit(true)))
          ))
        ),
        PCompositeLit(
          PSetType(PIntType()),
          PLiteralValue(Vector(
            PKeyedElement(None, PExpCompositeVal(PIntLit(n, Decimal)))
          ))
        )
      ) if n == BigInt(42) =>
    }
  }

  test("Parser: should be able to parse the type of integer multisets") {
    frontend.parseTypeOrFail("mset[int]") should matchPattern {
      case PMultisetType(PIntType()) =>
    }
  }

  test("Parser: should be able to parse a nested multiset type") {
    frontend.parseTypeOrFail("mset[mset[bool]]") should matchPattern {
      case PMultisetType(PMultisetType(PBoolType())) =>
    }
  }

  test("Parser: should not be able to parse a multiset type with missing opening bracket") {
    frontend.parseType("mset int]") should matchPattern {
      case Left(_) =>
    }
  }

  test("Parser: should not be able to parse a multiset type with missing closing bracket") {
    frontend.parseType("mset [ int") should matchPattern {
      case Left(_) =>
    }
  }

  test("Parser: should not be able to parse 'mset' as an identifier") {
    frontend.parseType("mset") should matchPattern {
      case Left(_) =>
    }
  }

  test("Parser: should be able to correctly parse an empty Boolean multiset literal") {
    frontend.parseExpOrFail("mset[bool] { }") should matchPattern {
      case PCompositeLit(
        PMultisetType(PBoolType()),
        PLiteralValue(Vector())
      ) =>
    }
  }

  test("Parser: should be able to correctly parse an empty integer multiset literal") {
    frontend.parseExpOrFail("mset [ int ]{}") should matchPattern {
      case PCompositeLit(
        PMultisetType(PIntType()),
        PLiteralValue(Vector())
      ) =>
    }
  }

  test("Parser: should be able to correctly parse an empty multiset literal with a nested type") {
    frontend.parseExpOrFail("mset[mset[mset[bool]]] { }") should matchPattern {
      case PCompositeLit(
        PMultisetType(PMultisetType(PMultisetType(PBoolType()))),
        PLiteralValue(Vector())
      ) =>
    }
  }

  test("Parser: should not be able to parse an empty multiset literal with a missing opening bracket") {
    frontend.parseExp("mset int] { }") should matchPattern {
      case Left(_) =>
    }
  }

  test("Parser: should not be able to parse an empty multiset literal with a missing closing bracket") {
    frontend.parseExp("mset [int { }") should matchPattern {
      case Left(_) =>
    }
  }

  test("Parser: should not be able to parse an empty multiset literal with a missing opening curly bracket") {
    frontend.parseExp("mset [bool] }") should matchPattern {
      case Left(_) =>
    }
  }

  test("Parser: should not be able to parse an empty multiset literal with a missing closing curly bracket") {
    frontend.parseExp("mset [bool] {") should matchPattern {
      case Left(_) =>
    }
  }

  test("Parser: should be able to parse a singleton Boolean multiset literal") {
    frontend.parseExpOrFail("mset[bool] { false }") should matchPattern {
      case PCompositeLit(
        PMultisetType(PBoolType()),
        PLiteralValue(Vector(
          PKeyedElement(None, PExpCompositeVal(PBoolLit(false)))
        ))
      ) =>
    }
  }

  test("Parser: should not be able to parse a multiset literal with just a comma inside") {
    frontend.parseExp("mset[int] { , }") should matchPattern {
      case Left(_) =>
    }
  }

  test("Parser: should not be able to parse a singleton integer multiset literal with a missing opening curly bracket") {
    frontend.parseExp("mset[int] 42 }") should matchPattern {
      case Left(_) =>
    }
  }

  test("Parser: should not be able to parse a singleton integer multiset literal with a missing closing curly bracket") {
    frontend.parseExp("mset[int] { 42") should matchPattern {
      case Left(_) =>
    }
  }

  test("Parser: should be able to parse a Boolean multiset literal with multiple elements") {
    frontend.parseExpOrFail("mset[bool] { true, false, false }") should matchPattern {
      case PCompositeLit(
        PMultisetType(PBoolType()),
        PLiteralValue(Vector(
          PKeyedElement(None, PExpCompositeVal(PBoolLit(true))),
          PKeyedElement(None, PExpCompositeVal(PBoolLit(false))),
          PKeyedElement(None, PExpCompositeVal(PBoolLit(false)))
        ))
      ) =>
    }
  }

  test("Parser: should not be able to parse a Boolean multiset literal with a missing comma") {
    frontend.parseExp("mset[bool] { true false }") should matchPattern {
      case Left(_) =>
    }
  }

  test("Parser: should not parse an integer multiset literal with an extra comma on the left") {
    frontend.parseExp("mset[int] { ,1, 2 }") should matchPattern {
      case Left(_) =>
    }
  }

  test("Parser: should be able to parse integer multiset literal even if there is an extra comma on the very right") {
    frontend.parseExpOrFail("mset[int] { 1, 2, }") should matchPattern {
      case PCompositeLit(
        PMultisetType(PIntType()),
        PLiteralValue(Vector(
          PKeyedElement(None, PExpCompositeVal(PIntLit(a, Decimal))),
          PKeyedElement(None, PExpCompositeVal(PIntLit(b, Decimal)))
        ))
      ) if a == BigInt(1) && b == BigInt(2) =>
    }
  }

  test("Parser: should not parse an integer multiset literal with an extra comma in the middle") {
    frontend.parseExp("mset[int] { 1,, 2 }") should matchPattern {
      case Left(_) =>
    }
  }

  test("Parser: should be able to parse a union of two multiset literals") {
    frontend.parseExpOrFail("mset[bool] { true } union mset[int] { 2 }") should matchPattern {
      case PUnion(
        PCompositeLit(
          PMultisetType(PBoolType()),
          PLiteralValue(Vector(
            PKeyedElement(None, PExpCompositeVal(PBoolLit(true)))
          ))
        ),
        PCompositeLit(
          PMultisetType(PIntType()),
          PLiteralValue(Vector(
            PKeyedElement(None, PExpCompositeVal(PIntLit(n, Decimal)))
          ))
        )
      ) if n == BigInt(2) =>
    }
  }

  test("Parser: should be able to parse an intersection of two multiset literals") {
    frontend.parseExpOrFail("mset[int] { 42 } intersection mset[bool] { false }") should matchPattern {
      case PIntersection(
        PCompositeLit(
          PMultisetType(PIntType()),
          PLiteralValue(Vector(
            PKeyedElement(None, PExpCompositeVal(PIntLit(n, Decimal)))
          ))
        ),
        PCompositeLit(
          PMultisetType(PBoolType()),
          PLiteralValue(Vector(
            PKeyedElement(None, PExpCompositeVal(PBoolLit(false)))
          ))
        )
      ) if n == BigInt(42) =>
    }
  }

  test("Parser: should be able to parse the set difference of two multiset literals") {
    frontend.parseExpOrFail("mset[int] { 42 } setminus mset[bool] { true }") should matchPattern {
      case PSetMinus(
        PCompositeLit(
          PMultisetType(PIntType()),
          PLiteralValue(Vector(
            PKeyedElement(None, PExpCompositeVal(PIntLit(n, Decimal)))
          ))
        ),
        PCompositeLit(
          PMultisetType(PBoolType()),
          PLiteralValue(Vector(
            PKeyedElement(None, PExpCompositeVal(PBoolLit(true)))
          ))
        )
      ) if n == BigInt(42) =>
    }
  }

  test("Parser: should be able to parse a subset relation applied to two multiset literals") {
    frontend.parseExpOrFail("mset[int] { 12, 24 } subset mset[bool] { false }") should matchPattern {
      case PSubset(
        PCompositeLit(
          PMultisetType(PIntType()),
          PLiteralValue(Vector(
            PKeyedElement(None, PExpCompositeVal(PIntLit(n1, Decimal))),
            PKeyedElement(None, PExpCompositeVal(PIntLit(n2, Decimal)))
          ))
        ),
        PCompositeLit(
          PMultisetType(PBoolType()),
          PLiteralValue(Vector(
            PKeyedElement(None, PExpCompositeVal(PBoolLit(false)))
          ))
        )
      ) if n1 == BigInt(12) && n2 == BigInt(24) =>
    }
  }

  test("Parser: should be able to correctly parse multiset cardinality") {
    frontend.parseExpOrFail("len(mset[bool] { })") should matchPattern {
      case PLength(
        PCompositeLit(
          PMultisetType(PBoolType()),
          PLiteralValue(Vector())
        )
      ) =>
    }
  }

  test("Parser: should correctly parse multiset inclusion (1)") {
    frontend.parseExpOrFail("true in mset[bool] { false, true }") should matchPattern {
      case PIn(
        PBoolLit(true),
        PCompositeLit(
          PMultisetType(PBoolType()),
          PLiteralValue(Vector(
            PKeyedElement(None, PExpCompositeVal(PBoolLit(false))),
            PKeyedElement(None, PExpCompositeVal(PBoolLit(true)))
          ))
        )
      ) =>
    }
  }

  test("Parser: should correctly parse multiset inclusion (2)") {
    frontend.parseExpOrFail("mset[int] { } in mset[bool] { }") should matchPattern {
      case PIn(
        PCompositeLit(PMultisetType(PIntType()), PLiteralValue(Vector())),
        PCompositeLit(PMultisetType(PBoolType()), PLiteralValue(Vector()))
      ) =>
    }
  }

  test("Parser: should correctly parse a comparison of (multi)set inclusions") {
    frontend.parseExpOrFail("x in s == y in s") should matchPattern {
      case PEquals(
        PIn(PNamedOperand(PIdnUse("x")), PNamedOperand(PIdnUse("s"))),
        PIn(PNamedOperand(PIdnUse("y")), PNamedOperand(PIdnUse("s")))
      ) =>
    }
  }

  test("Parser: should correctly parse a comparison of (multi)set unions") {
    frontend.parseExpOrFail("a union b == c union d") should matchPattern {
      case PEquals(
        PUnion(PNamedOperand(PIdnUse("a")), PNamedOperand(PIdnUse("b"))),
        PUnion(PNamedOperand(PIdnUse("c")), PNamedOperand(PIdnUse("d")))
      ) =>
    }
  }

  test("Parser: should correctly parse a comparison of (multi)set intersections") {
    frontend.parseExpOrFail("a intersection b == c intersection d") should matchPattern {
      case PEquals(
        PIntersection(PNamedOperand(PIdnUse("a")), PNamedOperand(PIdnUse("b"))),
      PIntersection(PNamedOperand(PIdnUse("c")), PNamedOperand(PIdnUse("d")))
      ) =>
    }
  }

  test("Parser: should correctly parse a comparison of (multi)set differences") {
    frontend.parseExpOrFail("a setminus b == c setminus d") should matchPattern {
      case PEquals(
        PSetMinus(PNamedOperand(PIdnUse("a")), PNamedOperand(PIdnUse("b"))),
        PSetMinus(PNamedOperand(PIdnUse("c")), PNamedOperand(PIdnUse("d")))
      ) =>
    }
  }

  test("Parser: should be able to parse a comparison of set cardinality expressions") {
    frontend.parseExpOrFail("len(s) == len(t)") should matchPattern {
      case PEquals(
        PLength(PNamedOperand(PIdnUse("s"))),
        PLength(PNamedOperand(PIdnUse("t")))
      ) =>
    }
  }

  test("Parser: should correctly parse a comparison of (multi)set subset expressions") {
    frontend.parseExpOrFail("a subset b == c subset d") should matchPattern {
      case PEquals(
        PSubset(PNamedOperand(PIdnUse("a")), PNamedOperand(PIdnUse("b"))),
        PSubset(PNamedOperand(PIdnUse("c")), PNamedOperand(PIdnUse("d")))
      ) =>
    }
  }

  test("Parser: should be able to parse a (multi)set inclusion in combination with ordinary addition (1)") {
    frontend.parseExpOrFail("a in b + c") should matchPattern {
      case PIn(
        PNamedOperand(PIdnUse("a")),
        PAdd(PNamedOperand(PIdnUse("b")), PNamedOperand(PIdnUse("c")))
      ) =>
    }
  }

  test("Parser: should be able to parse a (multi)set inclusion in combination with ordinary addition (2)") {
    frontend.parseExpOrFail("a + b in c") should matchPattern {
      case PIn(
        PAdd(PNamedOperand(PIdnUse("a")), PNamedOperand(PIdnUse("b"))),
        PNamedOperand(PIdnUse("c"))
      ) =>
    }
  }

  test("Parser: should be able to parse a (multi)set inclusion in combination with ordinary addition (3)") {
    frontend.parseExpOrFail("a in b + c in d") should matchPattern {
      case PIn(
        PIn(
          PNamedOperand(PIdnUse("a")),
          PAdd(PNamedOperand(PIdnUse("b")), PNamedOperand(PIdnUse("c")))
        ),
        PNamedOperand(PIdnUse("d"))
      ) =>
    }
  }

  test("Parser: should be able to parse a (multi)set union in combination with addition") {
    frontend.parseExpOrFail("a + b union c + d") should matchPattern {
      case PUnion(
        PAdd(PNamedOperand(PIdnUse("a")), PNamedOperand(PIdnUse("b"))),
        PAdd(PNamedOperand(PIdnUse("c")), PNamedOperand(PIdnUse("d")))
      ) =>
    }
  }

  test("Parser: should be able to parse a (multi)set intersection in combination with addition") {
    frontend.parseExpOrFail("a + b intersection c + d") should matchPattern {
      case PIntersection(
        PAdd(PNamedOperand(PIdnUse("a")), PNamedOperand(PIdnUse("b"))),
        PAdd(PNamedOperand(PIdnUse("c")), PNamedOperand(PIdnUse("d")))
      ) =>
    }
  }

  test("Parser: should be able to parse a (multi)set difference in combination with addition") {
    frontend.parseExpOrFail("a + b setminus c + d") should matchPattern {
      case PSetMinus(
        PAdd(PNamedOperand(PIdnUse("a")), PNamedOperand(PIdnUse("b"))),
        PAdd(PNamedOperand(PIdnUse("c")), PNamedOperand(PIdnUse("d")))
      ) =>
    }
  }

  test("Parser: should be able to correctly parse (multi)set union in combination with subset") {
    frontend.parseExpOrFail("a union b subset c union d") should matchPattern {
      case PSubset(
        PUnion(PNamedOperand(PIdnUse("a")), PNamedOperand(PIdnUse("b"))),
        PUnion(PNamedOperand(PIdnUse("c")), PNamedOperand(PIdnUse("d")))
      ) =>
    }
  }

  test("Parser: should be able to correctly parse (multi)set intersection in combination with subset") {
    frontend.parseExpOrFail("a intersection b subset c intersection d") should matchPattern {
      case PSubset(
        PIntersection(PNamedOperand(PIdnUse("a")), PNamedOperand(PIdnUse("b"))),
        PIntersection(PNamedOperand(PIdnUse("c")), PNamedOperand(PIdnUse("d")))
      ) =>
    }
  }

  test("Parser: should be able to correctly parse (multi)set difference in combination with subset") {
    frontend.parseExpOrFail("a setminus b subset c setminus d") should matchPattern {
      case PSubset(
        PSetMinus(PNamedOperand(PIdnUse("a")), PNamedOperand(PIdnUse("b"))),
        PSetMinus(PNamedOperand(PIdnUse("c")), PNamedOperand(PIdnUse("d")))
      ) =>
    }
  }

  test("Parser: should be able to translate a simple set conversion") {
    frontend.parseExpOrFail("set(xs)") should matchPattern {
      case PSetConversion(PNamedOperand(PIdnUse("xs"))) =>
    }
  }

  test("Parser: should be able to parse a set conversion expression with a more complex body expression") {
    frontend.parseExpOrFail("set(seq[int] { 1 } ++ seq[2..3])") should matchPattern {
      case PSetConversion(
        PSequenceAppend(
          PCompositeLit(
            PSequenceType(PIntType()),
            PLiteralValue(Vector(PKeyedElement(None, PExpCompositeVal(PIntLit(a, Decimal)))))
          ),
          PRangeSequence(PIntLit(b, Decimal), PIntLit(c, Decimal))
        )
      ) if a == BigInt(1) && b == BigInt(2) && c == BigInt(3) =>
    }
  }

  test("Parser: should be able to parse the union of two set conversions") {
    frontend.parseExpOrFail("set(xs) union set(ys)") should matchPattern {
      case PUnion(
        PSetConversion(PNamedOperand(PIdnUse("xs"))),
        PSetConversion(PNamedOperand(PIdnUse("ys")))
      ) =>
    }
  }

  test("Parser: should be able to parse a nested set conversion") {
    frontend.parseExpOrFail("set(set(xs))") should matchPattern {
      case PSetConversion(PSetConversion(PNamedOperand(PIdnUse("xs")))) =>
    }
  }

  test("Parser: should not be able to parse a set conversion with missing opening parenthesis") {
    frontend.parseExp("set xs)") should matchPattern {
      case Left(_) =>
    }
  }

  test("Parser: should not be able to parse a set conversion with a missing closing parenthesis") {
    frontend.parseExp("set(xs") should matchPattern {
      case Left(_) =>
    }
  }

  test("Parser: should be able to parse a set conversion with extra spaces added") {
    frontend.parseExpOrFail("set ( xs )") should matchPattern {
      case PSetConversion(PNamedOperand(PIdnUse("xs"))) =>
    }
  }

  test("Parser: should not parse a set conversion with a parsing problem in the argument") {
    frontend.parseExp("set(xs ++ )") should matchPattern {
      case Left(_) =>
    }
  }

  test("Parser: should be able to parse a simple range set") {
    frontend.parseExpOrFail("set[1 .. 10]") should matchPattern {
      case PSetConversion(PRangeSequence(PIntLit(a, Decimal), PIntLit(b, Decimal)))
        if a == BigInt(1) && b == BigInt(10) =>
    }
  }

  test("Parser: should be able to parse a slightly more complicated range set expression") {
    frontend.parseExpOrFail("set[x + y .. len(xs)]") should matchPattern {
      case PSetConversion(PRangeSequence(
        PAdd(PNamedOperand(PIdnUse("x")), PNamedOperand(PIdnUse("y"))),
        PLength(PNamedOperand(PIdnUse("xs")))
      )) =>
    }
  }

  test("Parser: should not be able to parse a set range expression with a missing left-hand side") {
    frontend.parseExp("set[ .. x]") should matchPattern {
      case Left(_) =>
    }
  }

  test("Parser: should not be able to parse a set range expression with a missing right-hand side") {
    frontend.parseExp("set[x .. ]") should matchPattern {
      case Left(_) =>
    }
  }

  test("Parser: should be able to parse a set range expression with extra spaces added") {
    frontend.parseExpOrFail("set [ x .. y ]") should matchPattern {
      case PSetConversion(PRangeSequence(
        PNamedOperand(PIdnUse("x")),
        PNamedOperand(PIdnUse("y"))
      )) =>
    }
  }

  test("Parser: should not parse a sequence range expression with too few dots") {
    frontend.parseExp("seq[x . y]") should matchPattern {
      case Left(_) =>
    }
  }

  test("Parser: should not parse a set range expression with too few dots") {
    frontend.parseExp("set[x . y]") should matchPattern {
      case Left(_) =>
    }
  }

  test("Parser: should not parse a sequence range expression with too many dots") {
    frontend.parseExp("seq[x ... y]") should matchPattern {
      case Left(_) =>
    }
  }

  test("Parser: should not parse a set range expression with too many dots") {
    frontend.parseExp("set[x ... y]") should matchPattern {
      case Left(_) =>
    }
  }

  test("Parser: should not be able to parse a set range with a missing opening bracket") {
    frontend.parseExp("set x .. y ]") should matchPattern {
      case Left(_) =>
    }
  }

  test("Parser: should not be able to parse a set range with a missing closing bracket") {
    frontend.parseExp("set [ x .. y") should matchPattern {
      case Left(_) =>
    }
  }

  test("Parser: should not parse a sequence range expression with a space in between the two dots") {
    frontend.parseExp("seq[x . . y]") should matchPattern {
      case Left(_) =>
    }
  }

  test("Parser: should not parse a set range expression with a space in between the two dots") {
    frontend.parseExp("set[x . . y]") should matchPattern {
      case Left(_) =>
    }
  }

  test("Parser: should be able to parse a very simple multiplicity expression") {
    frontend.parseExpOrFail("e # s") should matchPattern {
      case PMultiplicity(
        PNamedOperand(PIdnUse("e")),
        PNamedOperand(PIdnUse("s"))
      ) =>
    }
  }

  test("Parser: should be able to parse a slightly more complex multiplicity expression") {
    frontend.parseExpOrFail("x + 2 # seq[int] { n }") should matchPattern {
      case PMultiplicity(
        PAdd(PNamedOperand(PIdnUse("x")), PIntLit(a, Decimal)),
        PCompositeLit(
          PSequenceType(PIntType()),
          PLiteralValue(Vector(
            PKeyedElement(None, PExpCompositeVal(PNamedOperand(PIdnUse("n"))))
          ))
        )
      ) if a == BigInt(2) =>
    }
  }

  test("Parser: should let multiplicity associate to the left") {
    frontend.parseExpOrFail("x # y # z") should matchPattern {
      case PMultiplicity(
        PMultiplicity(
          PNamedOperand(PIdnUse("x")),
          PNamedOperand(PIdnUse("y"))
        ),
        PNamedOperand(PIdnUse("z"))
      ) =>
    }
  }

  test("Parser: should correctly parse a multiplicity expression with parentheses") {
    frontend.parseExpOrFail("x # (y # z)") should matchPattern {
      case PMultiplicity(
        PNamedOperand(PIdnUse("x")),
        PMultiplicity(
          PNamedOperand(PIdnUse("y")),
          PNamedOperand(PIdnUse("z"))
        )
      ) =>
    }
  }

  test("Parser: should not be able to parse a multiplicity expression without operands") {
    frontend.parseExp("#") should matchPattern {
      case Left(_) =>
    }
  }

  test("Parser: should not parse a multiplicity expression with a missing left-hand side") {
    frontend.parseExp("# y") should matchPattern {
      case Left(_) =>
    }
  }

  test("Parser: should not parse a multiplicity expression with a missing right-hand side") {
    frontend.parseExp("x #") should matchPattern {
      case Left(_) =>
    }
  }

  test("Parser: should not be able to parse a doubly applied multiplicity operator") {
    frontend.parseExp("x ## y") should matchPattern {
      case Left(_) =>
    }
  }

  test("Parser: should not be able to parse a multiplicity operator with a parsing problem in the left-hand side") {
    frontend.parseExp("seq[int] { x ++ } # ys") should matchPattern {
      case Left(_) =>
    }
  }

  test("Parser: should not be able to parse a multiplicity operator with a parsing problem in the right-hand side") {
    frontend.parseExp("xs # seq[int] { x ++ }") should matchPattern {
      case Left(_) =>
    }
  }

  test("Parser: should be able to parse a very simple multiset conversion expression") {
    frontend.parseExpOrFail("mset(xs)") should matchPattern {
      case PMultisetConversion(PNamedOperand(PIdnUse("xs"))) =>
    }
  }

  test("Parser: should be able to parse a slightly more complex multiset conversion expression") {
    frontend.parseExpOrFail("mset(seq[int] { x } ++ set[bool] { y, z })") should matchPattern {
      case PMultisetConversion(
        PSequenceAppend(
          PCompositeLit(
            PSequenceType(PIntType()),
            PLiteralValue(Vector(
              PKeyedElement(None, PExpCompositeVal(PNamedOperand(PIdnUse("x"))))
            ))
          ),
          PCompositeLit(
            PSetType(PBoolType()),
            PLiteralValue(Vector(
              PKeyedElement(None, PExpCompositeVal(PNamedOperand(PIdnUse("y")))),
              PKeyedElement(None, PExpCompositeVal(PNamedOperand(PIdnUse("z"))))
            ))
          )
        )
      ) =>
    }
  }

  test("Parser: should be able to parse a union of multiset conversions") {
    frontend.parseExpOrFail("mset(xs) union mset(ys)") should matchPattern {
      case PUnion(
        PMultisetConversion(PNamedOperand(PIdnUse("xs"))),
        PMultisetConversion(PNamedOperand(PIdnUse("ys")))
      ) =>
    }
  }

  test("Parser: should be able to parse a nested multiset conversion") {
    frontend.parseExpOrFail("mset(mset(xs))") should matchPattern {
      case PMultisetConversion(
        PMultisetConversion(PNamedOperand(PIdnUse("xs")))
      ) =>
    }
  }

  test("Parser: should parse a multiset conversion with some extra spaces added") {
    frontend.parseExpOrFail("mset ( xs )") should matchPattern {
      case PMultisetConversion(PNamedOperand(PIdnUse("xs"))) =>
    }
  }

  test("Parser: should not parse a multiset conversion with a missing opening bracket") {
    frontend.parseExp("mset xs )") should matchPattern {
      case Left(_) =>
    }
  }

  test("Parser: should not parse a multiset conversion with a missing closing bracket") {
    frontend.parseExp("mset ( xs") should matchPattern {
      case Left(_) =>
    }
  }

  test("Parser: should not parse a multiset conversion expression with a space in 'mset'") {
    frontend.parseExp("m set(xs)") should matchPattern {
      case Left(_) =>
    }
  }

  test("Parser: should not parse a multiset conversion expression with a parsing error in the inner expression") {
    frontend.parseExp("mset(xs ++)") should matchPattern {
      case Left(_) =>
    }
  }

  test("Parser: should not parse a multiset conversion expression with an empty body") {
    frontend.parseExp("mset( )") should matchPattern {
      case Left(_) =>
    }
  }

  test("Parser: should be able to parse a simple multiset range expression") {
    frontend.parseExpOrFail("mset[1..10]") should matchPattern {
      case PMultisetConversion(PRangeSequence(PIntLit(low, Decimal), PIntLit(high, Decimal)))
        if low == BigInt(1) && high == BigInt(10) =>
    }
  }

  test("Parser: should be able to parse a slightly more complex multiset range expression") {
    frontend.parseExpOrFail("mset [ x + (y) .. len( xs ) ]") should matchPattern {
      case PMultisetConversion(
        PRangeSequence(
          PAdd(PNamedOperand(PIdnUse("x")), PNamedOperand(PIdnUse("y"))),
          PLength(PNamedOperand(PIdnUse("xs")))
        )
      ) =>
    }
  }

  test("Parser: should be able to parse the size of a multiset range expression") {
    frontend.parseExpOrFail("len((mset[(x)..y]))") should matchPattern {
      case PLength(
        PMultisetConversion(PRangeSequence(
          PNamedOperand(PIdnUse("x")),
          PNamedOperand(PIdnUse("y"))
        ))
      ) =>
    }
  }

  test("Parser: should not parse a multiset range expression with a missing opening bracket") {
    frontend.parseExp("mset x .. y ]") should matchPattern {
      case Left(_) =>
    }
  }

  test("Parser: should not parse a multiset range expression with a missing closing bracket") {
    frontend.parseExp("mset [ x .. y") should matchPattern {
      case Left(_) =>
    }
  }

  test("Parser: should not parse a multiset range expression with a missing left operand") {
    frontend.parseExp("mset [ .. y ]") should matchPattern {
      case Left(_) =>
    }
  }

  test("Parser: should not parse a multiset range expression with a missing right operand") {
    frontend.parseExp("mset [ x .. ]") should matchPattern {
      case Left(_) =>
    }
  }

  test("Parser: should not parse a multiset range expression without any operands") {
    frontend.parseExp("mset [ .. ]") should matchPattern {
      case Left(_) =>
    }
  }

  test("Parser: should not parse a multiset range expression with a space in between the dots") {
    frontend.parseExp("mset [ x . . y ]") should matchPattern {
      case Left(_) =>
    }
  }

  test("Parser: should not parse a multiset range expression with three dots instead of two") {
    frontend.parseExp("mset [ x ... y ]") should matchPattern {
      case Left(_) =>
    }
  }

  test("Parser: should be able to parse a very simple use of the built-in 'len' function") {
    frontend.parseExpOrFail("len(42)") should matchPattern {
      case PLength(PIntLit(n, Decimal)) if n == BigInt(42) =>
    }
  }

  test("Parser: should be able to parse a use of the 'len' function with some spaces added") {
    frontend.parseExpOrFail("len ( xs )") should matchPattern {
      case PLength(PNamedOperand(PIdnUse("xs"))) =>
    }
  }

  test("Parser: should parse a slightly more complex use of the 'len' function") {
    frontend.parseExpOrFail("len(seq[x .. y] ++ seq[bool] { false })") should matchPattern {
      case PLength(
        PSequenceAppend(
          PRangeSequence(PNamedOperand(PIdnUse("x")), PNamedOperand(PIdnUse("y"))),
          PCompositeLit(
            PSequenceType(PBoolType()),
            PLiteralValue(Vector(
              PKeyedElement(None, PExpCompositeVal(PBoolLit(false)))
            ))
          )
        )
      ) =>
    }
  }

  test("Parser: should not be able to parse just 'len' as an identifier") {
    frontend.parseExp("len") should matchPattern {
      case Left(_) =>
    }
  }

  test("Parser: should not be able to parse a use of 'len' with a missing opening parenthesis") {
    frontend.parseExp("len 42)") should matchPattern {
      case Left(_) =>
    }
  }

  test("Parser: should not be able to parse a use of 'len' with a missing closing parenthesis") {
    frontend.parseExp("len ( 42") should matchPattern {
      case Left(_) =>
    }
  }

  test("Parser: should not parse a use of the built-in 'len' function if there is a wrong space inside 'len'") {
    frontend.parseExp("le n(xs)") should matchPattern {
      case Left(_) =>
    }
  }

  test("Parser: should not be able to parse a use of the built-in 'len' function if there is a parsing problem in the operand") {
    frontend.parseExp("len(n ++ |xs)") should matchPattern {
      case Left(_) =>
    }
  }

  test("Parser: empty integer sequence literal as a composite literal") {
    frontend.parseExpOrFail("seq[int] { }") should matchPattern {
      case PCompositeLit(
        PSequenceType(PIntType()),
        PLiteralValue(Vector())
      ) =>
    }
  }

  test("Parser: should not parse an integer sequence singleton literal with too many commas on the very right") {
    frontend.parseExp("seq[int] { 12,, }") should matchPattern {
      case Left(_) =>
    }
  }

  test("Parser: should not parse an integer set singleton literal with too many commas on the very right") {
    frontend.parseExp("set[int] { 12,, }") should matchPattern {
      case Left(_) =>
    }
  }

  test("Parser: is able to parse a nested sequence literal written in 'compact' notation") {
    frontend.parseExpOrFail("seq[int] { { 42 } }") should matchPattern {
      case PCompositeLit(
        PSequenceType(PIntType()),
        PLiteralValue(Vector(
          PKeyedElement(None, PLitCompositeVal(
            PLiteralValue(Vector(
              PKeyedElement(None, PExpCompositeVal(PIntLit(n, Decimal)))
            ))
          ))
        ))
      ) if n == BigInt(42) =>
    }
  }

  test("Parser: is able to parse a nested set literal written in 'compact' notation") {
    frontend.parseExpOrFail("set[bool] { { false } }") should matchPattern {
    case PCompositeLit(
      PSetType(PBoolType()),
      PLiteralValue(Vector(
        PKeyedElement(None, PLitCompositeVal(
          PLiteralValue(Vector(
            PKeyedElement(None, PExpCompositeVal(PBoolLit(false)))
          ))
        ))
      ))
    ) =>
    }
  }

  test("Parser: is able to parse a nested multiset literal written in 'compact' notation") {
    frontend.parseExpOrFail("mset[int] { { 12 } }") should matchPattern {
    case PCompositeLit(
      PMultisetType(PIntType()),
      PLiteralValue(Vector(
        PKeyedElement(None, PLitCompositeVal(
          PLiteralValue(Vector(
            PKeyedElement(None, PExpCompositeVal(PIntLit(n, Decimal)))
          ))
        ))
      ))
      ) if n == BigInt(12) =>
    }
  }

  test("Parser: should be able to parse a (singleton) sequence integer literal with a specified key component") {
    frontend.parseExpOrFail("seq[int] { 0 : 42 }") should matchPattern {
      case PCompositeLit(
        PSequenceType(PIntType()),
        PLiteralValue(Vector(
          PKeyedElement(
            Some(PExpCompositeVal(PIntLit(a, Decimal))),
            PExpCompositeVal(PIntLit(b, Decimal))
          )
        ))
      ) if a == BigInt(0) && b == BigInt(42) =>
    }
  }

  test("Parser: should be able to parse a (singleton) set integer literal with a specified key component") {
    frontend.parseExpOrFail("set[bool] { 12 : true }") should matchPattern {
      case PCompositeLit(
        PSetType(PBoolType()),
        PLiteralValue(Vector(
          PKeyedElement(
            Some(PExpCompositeVal(PIntLit(a, Decimal))),
            PExpCompositeVal(PBoolLit(true))
          )
        ))
      ) if a == BigInt(12) =>
    }
  }

  test("Parser: should be able to parse a (singleton) multiset integer literal with a specified key component") {
    frontend.parseExpOrFail("mset[int] { 10 : 12 }") should matchPattern {
    case PCompositeLit(
      PMultisetType(PIntType()),
      PLiteralValue(Vector(
        PKeyedElement(
          Some(PExpCompositeVal(PIntLit(a, Decimal))),
          PExpCompositeVal(PIntLit(b, Decimal))
        )
      ))
      ) if a == BigInt(10) && b == BigInt(12) =>
    }
  }

  test("Parser: should parse a simple sequence conversion expression") {
    frontend.parseExpOrFail("seq(a)") should matchPattern {
      case PSequenceConversion(PNamedOperand(PIdnUse("a"))) =>
    }
  }

  test("Parser: should parse a simple sequence conversion expression with some extra spaces added") {
    frontend.parseExpOrFail(" seq ( a ) ") should matchPattern {
      case PSequenceConversion(PNamedOperand(PIdnUse("a"))) =>
    }
  }

  test("Parser: should parse a slightly more complex sequence conversion expression") {
    frontend.parseExpOrFail("seq([1]int { 2 + 3 })") should matchPattern {
      case PSequenceConversion(
        PCompositeLit(
          PArrayType(PIntLit(a, Decimal), PIntType()),
          PLiteralValue(Vector(
            PKeyedElement(None, PExpCompositeVal(
              PAdd(PIntLit(b, Decimal), PIntLit(c, Decimal))
            ))
          ))
        )
      ) if a == BigInt(1) && b == BigInt(2) && c == BigInt(3) =>
    }
  }

  test("Parser: should parse an append expression of two sequence conversions") {
    frontend.parseExpOrFail("seq(a1) ++ seq(a2)") should matchPattern {
      case PSequenceAppend(
        PSequenceConversion(PNamedOperand(PIdnUse("a1"))),
        PSequenceConversion(PNamedOperand(PIdnUse("a2")))
      ) =>
    }
  }

  test("Parser: should not parse a sequence conversion operation withing an opening parenthesis") {
    frontend.parseExp("seq a ) ") should matchPattern {
      case Left(_) =>
    }
  }

  test("Parser: should not parse a sequence conversion operation withing an closing parenthesis") {
    frontend.parseExp("seq ( a ") should matchPattern {
      case Left(_) =>
    }
  }

  test("Parser: should not parse a sequence conversion operation with a parsing problem in the inner expression") {
    frontend.parseExp("seq(seq)") should matchPattern {
      case Left(_) =>
    }
  }

  test("Parser: let a sequence conversion operation only take one argument") {
    frontend.parseExp("seq(a,b)") should matchPattern {
      case Left(_) =>
    }
  }

  test("Parser: should parse an indexing expression with a sequence conversion as its base expression") {
    frontend.parseExpOrFail("seq(a)[2]") should matchPattern {
      case PIndexedExp(
        PSequenceConversion(PNamedOperand(PIdnUse("a"))),
        PIntLit(i, Decimal)
      ) if i == BigInt(2) =>
    }
  }

  test("Parser: should parse an option type") {
    frontend.parseTypeOrFail("option[option[int]]") should matchPattern {
      case POptionType(POptionType(PIntType())) =>
    }
  }

  test("Parser: should not parse 'get' as an identifier") {
    frontend.parseExp("get") should matchPattern {
      case Left(_) =>
    }
  }

  test("Parser: should parse a simple 'none' (option type) expression") {
    frontend.parseExpOrFail("none[option[bool]]") should matchPattern {
      case POptionNone(POptionType(PBoolType())) =>
    }
  }

  test("Parser: should parse a simple 'some' (option type) expression") {
    frontend.parseExpOrFail("some(42)") should matchPattern  {
      case POptionSome(PIntLit(n, Decimal)) if n == BigInt(42) =>
    }
  }

  test("Parser: should parse a simple 'get' (option type) expression") {
    frontend.parseExpOrFail("get(x)") should matchPattern  {
      case POptionGet(PNamedOperand(PIdnUse("x"))) =>
    }
  }

  test("Parser: should not parse 'none' as a keyword") {
    frontend.parseExp("none") should matchPattern {
      case Left(_) =>
    }
  }

  test("Parser: should not parse 'some' as a keyword") {
    frontend.parseExp("some") should matchPattern {
      case Left(_) =>
    }
  }

  test("Parser: should be able to parse a very simple integer slice type") {
    frontend.parseTypeOrFail("[]int") should matchPattern {
      case PSliceType(PIntType()) =>
    }
  }

  test("Parser: should be able to parse a slightly more complex slice type") {
    frontend.parseTypeOrFail("[]seq[set[bool]]") should matchPattern {
      case PSliceType(PSequenceType(PSetType(PBoolType()))) =>
    }
  }

  test("Parser: should correctly parse a nested (integer) slice type") {
    frontend.parseTypeOrFail("[][][]int") should matchPattern {
      case PSliceType(PSliceType(PSliceType(PIntType()))) =>
    }
  }

  test("Parser: should correctly parse a simple slice type with some extra spaces added") {
    frontend.parseTypeOrFail("[  ]  bool ") should matchPattern {
      case PSliceType(PBoolType()) =>
    }
  }

  test("Parser: should not parse a slice type with a missing opening bracket") {
    frontend.parseType("]int") should matchPattern {
      case Left(_) =>
    }
  }

  test("Parser: should not parse a slice type with a missing closing bracket") {
    frontend.parseType("[int") should matchPattern {
      case Left(_) =>
    }
  }

  test("Parser: should not parse a slice type if there are too many opening backets") {
    frontend.parseType("[[]int") should matchPattern {
      case Left(_) =>
    }
  }

  test("Parser: should not parse a slice type if there are too many closing backets") {
    frontend.parseType("[]]int") should matchPattern {
      case Left(_) =>
    }
  }

  test("Parser: should not parse a slice type if there is a parsing problem in the inner type") {
    frontend.parseType("[]seq[set[]]") should matchPattern {
      case Left(_) =>
    }
  }

  test("Parser: should correctly parse a combination of slice types and sequence types") {
    frontend.parseTypeOrFail("[]seq[[]seq[[]int]]") should matchPattern {
      case PSliceType(PSequenceType(PSliceType(PSequenceType(PSliceType(PIntType()))))) =>
    }
  }

  test("Parser: should be able to parse a slice literal expression with a missing length (1)") {
    frontend.parseExpOrFail("[]int{}") should matchPattern {
      case PCompositeLit(PSliceType(PIntType()), PLiteralValue(Vector())) =>
    }
  }

  test("Parser: should be able to parse a slice literal expression with a missing length (2)") {
    frontend.parseExpOrFail("[ ]int { }") should matchPattern {
      case PCompositeLit(PSliceType(PIntType()), PLiteralValue(Vector())) =>
    }
  }

  test("Parser: should be able to parse an array type of sequences") {
    frontend.parseTypeOrFail("[n]seq[bool]") should matchPattern {
      case PArrayType(
      PNamedOperand(PIdnUse("n")),
      PSequenceType(PBoolType())
      ) =>
    }
  }

  test("Parser: should be able to parse a sequence type of integer arrays") {
    frontend.parseTypeOrFail("seq[[n]int]") should matchPattern {
      case PSequenceType(
      PArrayType(PNamedOperand(PIdnUse("n")), PIntType())
      ) =>
    }
  }

  test("Parser: should parse a simple integer array type with some extra spaces added") {
    frontend.parseTypeOrFail("[ n ] int") should matchPattern {
      case PArrayType(PNamedOperand(PIdnUse("n")), PIntType()) =>
    }
  }

  test("Parser: should be able to parse a fpredicate constructor") {
    frontend.parseExpOrFail("mutexInvariant!<x!>") should matchPattern {
      case PPredConstructor(PFPredBase(PIdnUse("mutexInvariant")), Vector(Some(PNamedOperand(PIdnUse("x"))))) =>
    }
  }

  test("Parser: should be able to parse a mpredicate constructor") {
    frontend.parseExpOrFail("p.mutexInvariant!<x!>") should matchPattern {
      case PPredConstructor(PDottedBase(PDot( PNamedOperand(PIdnUse("p")), PIdnUse("mutexInvariant"))), Vector(Some(PNamedOperand(PIdnUse("x"))))) =>
    }
  }


  /* ** Parser tests related to explicit ghost statements */

  test("Parser: should be able to parse an exlicit short var decl") {
    frontend.parseStmtOrFail("ghost res := test(s)") should matchPattern {
      case PExplicitGhostStatement(PShortVarDecl(
        Vector(PInvoke(PNamedOperand(PIdnUse("test")), Vector(PNamedOperand(PIdnUse("s"))))),
        Vector(PIdnUnk("res")),
        Vector(false))) =>
    }
  }


  /* ** Parser tests related to channels */
  test("Parser: should parse channel send statement") {
    frontend.parseStmtOrFail("c <- v") should matchPattern {
      case PSendStmt(PNamedOperand(PIdnUse("c")), PNamedOperand(PIdnUse("v"))) =>
    }
  }

  test("Parser: should parse channel send statement with an int literal") {
    frontend.parseStmtOrFail("c <- 5") should matchPattern {
      case PSendStmt(PNamedOperand(PIdnUse("c")), PIntLit(lit, Decimal)) if lit == 5 =>
    }
  }

  // note that <- (channel send) might cause ambiguities with < - (smaller than a negative number)
  test("Parser: should not parse '<-' in an expression") {
    frontend.parseExp("c <- 5") should matchPattern {
      case Left(_) =>
    }
  }

  test("Parser: should parse '< -' in an expression") {
    val equivalences = Set(
      "c < -5",
      "c < - 5",
      "c< -5",
      "c <  -5"
    )
    // try to parse it as an expression
    equivalences.foreach(testcase => {
      frontend.parseExpOrFail(testcase) should matchPattern {
        case PLess(PNamedOperand(PIdnUse("c")), PSub(PIntLit(zero, Decimal), PIntLit(five, Decimal))) if zero == 0 && five == 5 =>
      }
    })
    // try to parse it as a statement
    equivalences.foreach(testcase => {
      frontend.parseStmtOrFail(testcase) should matchPattern {
        case PExpressionStmt(PLess(PNamedOperand(PIdnUse("c")), PSub(PIntLit(zero, Decimal), PIntLit(five, Decimal)))) if zero == 0 && five == 5 =>
      }
    })
  }

  test("Parser: whitespace requirement for '< -' should not affect PLess not followed by a minus sign") {
    val equivalences1 = Set(
      "c<+5",
      "c <+5",
      "c < +5",
      "c < + 5",
      "c< +5",
      "c <  +5"
    )
    // try to parse it as an expression
    equivalences1.foreach(testcase => {
      frontend.parseExpOrFail(testcase) should matchPattern {
        case PLess(PNamedOperand(PIdnUse("c")), PAdd(PIntLit(zero, Decimal), PIntLit(five, Decimal))) if zero == 0 && five == 5 =>
      }
    })
    // try to parse it as a statement
    equivalences1.foreach(testcase => {
      frontend.parseStmtOrFail(testcase) should matchPattern {
        case PExpressionStmt(PLess(PNamedOperand(PIdnUse("c")), PAdd(PIntLit(zero, Decimal), PIntLit(five, Decimal)))) if zero == 0 && five == 5 =>
      }
    })
    // it works without plus sign as well:
    val equivalences2 = Set(
      "c<5",
      "c < 5",
      "c <5",
      "c <  5",
      "c  < 5"
    )
    // try to parse it as an expression
    equivalences2.foreach(testcase => {
      frontend.parseExpOrFail(testcase) should matchPattern {
        case PLess(PNamedOperand(PIdnUse("c")), PIntLit(five, Decimal)) if five == 5 =>
      }
    })
    // try to parse it as a statement
    equivalences2.foreach(testcase => {
      frontend.parseStmtOrFail(testcase) should matchPattern {
        case PExpressionStmt(PLess(PNamedOperand(PIdnUse("c")), PIntLit(five, Decimal))) if five == 5 =>
      }
    })
  }

  test("Parser: string conversion") {
    // 0xf8 == 248
    val parseRes = frontend.parseExp("string(248)")
    inside (parseRes) {
      case Right(PInvoke(PStringType(), Vector(PIntLit(value, Decimal)))) => value should be (0xf8)
    }
  }

  test("Parser: raw string") {
    frontend.parseExp("`Hello World`") should matchPattern {
      case Right(PStringLit("Hello World")) =>
    }
  }

  test("Parser: interpreted string") {
    frontend.parseExp("\"Hello World\"") should matchPattern {
      case Right(PStringLit("Hello World")) =>
    }
  }

  test("Parser: interpreted string with a quote") {
    frontend.parseExp("\"\\\"\"") should matchPattern {
      case Right(PStringLit("""\"""")) =>
    }
  }

  test("Parser: should be able to parse normal termination measure") {
    frontend.parseMember("decreases n; func factorial (n int) int") should matchPattern {
      case Vector(PFunctionDecl(PIdnDef("factorial"), Vector(PNamedParameter(PIdnDef("n"), PIntType())), PResult(Vector(PUnnamedParameter(PIntType()))), PFunctionSpec(Vector(), Vector(), Vector(), Some(PTupleTerminationMeasure(Vector(PNamedOperand(PIdnUse("n"))))), false), None)) =>
    }
  }

  test("Parser: should be able to parse underscore termination measure") {
    frontend.parseMember("decreases _; func factorial (n int) int") should matchPattern {
<<<<<<< HEAD
      case Vector(PFunctionDecl(PIdnDef("factorial"), Vector(PNamedParameter(PIdnDef("n"), PIntType())), PResult(Vector(PUnnamedParameter(PIntType()))), PFunctionSpec(Vector(), Vector(), Vector(), Some(PUnderscoreCharacter()), false), None)) =>
=======
      case Vector(PFunctionDecl(PIdnDef("factorial"), Vector(PNamedParameter(PIdnDef("n"), PIntType())), PResult(Vector(PUnnamedParameter(PIntType()))), PFunctionSpec(Vector(), Vector(), Vector(), Some(PWildcardMeasure()), false), None)) =>
>>>>>>> 600ef12b
    }
  }

  test("Parser: should be able to parse star termination measure") {
    frontend.parseMember("decreases * func factorial (n int) int") should matchPattern {
<<<<<<< HEAD
      case Vector(PFunctionDecl(PIdnDef("factorial"), Vector(PNamedParameter(PIdnDef("n"), PIntType())), PResult(Vector(PUnnamedParameter(PIntType()))), PFunctionSpec(Vector(), Vector(), Vector(), Some(PStarCharacter()), false), None)) =>
=======
      case Vector(PFunctionDecl(PIdnDef("factorial"), Vector(PNamedParameter(PIdnDef("n"), PIntType())), PResult(Vector(PUnnamedParameter(PIntType()))), PFunctionSpec(Vector(), Vector(), Vector(), Some(PStarMeasure()), false), None)) =>
>>>>>>> 600ef12b
    }
  }

  test("Parser: should be able to parse conditional termination measure" ) {
    frontend.parseMember("decreases n if n>1; decreases _ if n<2; decreases * func factorial (n int) int") should matchPattern {
<<<<<<< HEAD
      case Vector(PFunctionDecl(PIdnDef("factorial"), Vector(PNamedParameter(PIdnDef("n"), PIntType())), PResult(Vector(PUnnamedParameter(PIntType()))), PFunctionSpec(Vector(), Vector(), Vector(), Some(PConditionalMeasureCollection(Vector(PConditionalMeasureExpression(Vector(PNamedOperand(PIdnUse("n"))), PGreater(PNamedOperand(PIdnUse("n")), PIntLit(one, Decimal))), PConditionalMeasureUnderscore(PLess(PNamedOperand(PIdnUse("n")), PIntLit(two, Decimal))), PConditionalMeasureAdditionalStar()))), false), None)) if one == 1 && two == 2 =>
    }
  }

=======
      case Vector(PFunctionDecl(PIdnDef("factorial"), Vector(PNamedParameter(PIdnDef("n"), PIntType())), PResult(Vector(PUnnamedParameter(PIntType()))), PFunctionSpec(Vector(), Vector(), Vector(), Some(PConditionalTerminationMeasures(Vector(PConditionalTerminationMeasureIfClause(PTupleTerminationMeasure(Vector(PNamedOperand(PIdnUse("n")))), PGreater(PNamedOperand(PIdnUse("n")), PIntLit(one, Decimal))), PConditionalTerminationMeasureIfClause(PWildcardMeasure(), PLess(PNamedOperand(PIdnUse("n")), PIntLit(two, Decimal))), PStarMeasure()))), false), None)) if one == 1 && two == 2 =>  
    }
  }    
  
>>>>>>> 600ef12b
  test("Parser: should parse hexadecimal literal") {
    frontend.parseExpOrFail("0xBadFace" ) should matchPattern {
      case PIntLit(n, Hexadecimal) if n == BigInt(195951310) =>
    }
  }

  test("Parser: should bitwise and logical operators in the correct order") {
    frontend.parseExpOrFail("60|1 < 0x2 && true") should matchPattern {
      case PAnd(PLess(PBitOr(sixty, one), two), PBoolLit(true))
        if sixty == PIntLit(BigInt(60), Decimal) && one == PIntLit(BigInt(1), Decimal) && two == PIntLit(BigInt(2), Hexadecimal) =>
    }
  }

  test("Parser: should be able to parse type conversions") {
    frontend.parseExpOrFail("uint8(1)") should matchPattern {
      case PInvoke(PUInt8Type(), Vector(x)) if x == PIntLit(1) =>
    }
  }


  /* ** Stubs, mocks and other test setup */

  class TestFrontend {
    private def parse[T: ClassTag](source: String, parser: Source => Either[Messages, T]) : Either[Messages, T] =
      parser(StringSource(source))

    private def parseOrFail[T: ClassTag](source: String, parser: Source => Either[Messages, T]): T = {
      parse(source, parser) match {
        case Right(ast) => ast
        case Left(messages) => fail(s"Parsing failed: $messages")
      }
    }

    def parseExp(source : String) : Either[Messages, PExpression] = parse(source, Parser.parseExpr)
    def parseExpOrFail(source : String) : PExpression = parseOrFail(source, Parser.parseExpr)
    def parseStmt(source : String) : Either[Messages, PStatement] = parse(source, Parser.parseStmt)
    def parseStmtOrFail(source : String) : PStatement = parseOrFail(source, Parser.parseStmt)
    def parseType(source : String) : Either[Messages, PType] = parse(source, Parser.parseType)
    def parseTypeOrFail(source : String) : PType = parseOrFail(source, Parser.parseType)
    def parseImportDecl(source: String): Vector[PImport] = parseOrFail(source, Parser.parseImportDecl)
    def parseMember(source: String, specOnly: Boolean = false): Vector[PMember] = parseOrFail(source, (s: Source) => Parser.parseMember(s, specOnly = specOnly))
  }
}<|MERGE_RESOLUTION|>--- conflicted
+++ resolved
@@ -2632,37 +2632,22 @@
 
   test("Parser: should be able to parse underscore termination measure") {
     frontend.parseMember("decreases _; func factorial (n int) int") should matchPattern {
-<<<<<<< HEAD
-      case Vector(PFunctionDecl(PIdnDef("factorial"), Vector(PNamedParameter(PIdnDef("n"), PIntType())), PResult(Vector(PUnnamedParameter(PIntType()))), PFunctionSpec(Vector(), Vector(), Vector(), Some(PUnderscoreCharacter()), false), None)) =>
-=======
       case Vector(PFunctionDecl(PIdnDef("factorial"), Vector(PNamedParameter(PIdnDef("n"), PIntType())), PResult(Vector(PUnnamedParameter(PIntType()))), PFunctionSpec(Vector(), Vector(), Vector(), Some(PWildcardMeasure()), false), None)) =>
->>>>>>> 600ef12b
     }
   }
 
   test("Parser: should be able to parse star termination measure") {
     frontend.parseMember("decreases * func factorial (n int) int") should matchPattern {
-<<<<<<< HEAD
-      case Vector(PFunctionDecl(PIdnDef("factorial"), Vector(PNamedParameter(PIdnDef("n"), PIntType())), PResult(Vector(PUnnamedParameter(PIntType()))), PFunctionSpec(Vector(), Vector(), Vector(), Some(PStarCharacter()), false), None)) =>
-=======
       case Vector(PFunctionDecl(PIdnDef("factorial"), Vector(PNamedParameter(PIdnDef("n"), PIntType())), PResult(Vector(PUnnamedParameter(PIntType()))), PFunctionSpec(Vector(), Vector(), Vector(), Some(PStarMeasure()), false), None)) =>
->>>>>>> 600ef12b
     }
   }
 
   test("Parser: should be able to parse conditional termination measure" ) {
     frontend.parseMember("decreases n if n>1; decreases _ if n<2; decreases * func factorial (n int) int") should matchPattern {
-<<<<<<< HEAD
-      case Vector(PFunctionDecl(PIdnDef("factorial"), Vector(PNamedParameter(PIdnDef("n"), PIntType())), PResult(Vector(PUnnamedParameter(PIntType()))), PFunctionSpec(Vector(), Vector(), Vector(), Some(PConditionalMeasureCollection(Vector(PConditionalMeasureExpression(Vector(PNamedOperand(PIdnUse("n"))), PGreater(PNamedOperand(PIdnUse("n")), PIntLit(one, Decimal))), PConditionalMeasureUnderscore(PLess(PNamedOperand(PIdnUse("n")), PIntLit(two, Decimal))), PConditionalMeasureAdditionalStar()))), false), None)) if one == 1 && two == 2 =>
-    }
-  }
-
-=======
       case Vector(PFunctionDecl(PIdnDef("factorial"), Vector(PNamedParameter(PIdnDef("n"), PIntType())), PResult(Vector(PUnnamedParameter(PIntType()))), PFunctionSpec(Vector(), Vector(), Vector(), Some(PConditionalTerminationMeasures(Vector(PConditionalTerminationMeasureIfClause(PTupleTerminationMeasure(Vector(PNamedOperand(PIdnUse("n")))), PGreater(PNamedOperand(PIdnUse("n")), PIntLit(one, Decimal))), PConditionalTerminationMeasureIfClause(PWildcardMeasure(), PLess(PNamedOperand(PIdnUse("n")), PIntLit(two, Decimal))), PStarMeasure()))), false), None)) if one == 1 && two == 2 =>  
     }
   }    
   
->>>>>>> 600ef12b
   test("Parser: should parse hexadecimal literal") {
     frontend.parseExpOrFail("0xBadFace" ) should matchPattern {
       case PIntLit(n, Hexadecimal) if n == BigInt(195951310) =>
