--- conflicted
+++ resolved
@@ -326,15 +326,7 @@
 
       // Might change at some point
       case n: PInvoke => (exprOrType(n.base), resolve(n)) match {
-<<<<<<< HEAD
-        case (Right(_), Some(c: ap.Conversion)) =>
-          c.typ match {
-            case PPermissionType() => n.args forall go
-            case _ => false
-          }
-=======
         case (Right(_), Some(p: ap.Conversion)) => p.arg forall go
->>>>>>> e6caeac2
         case (Left(callee), Some(p: ap.FunctionCall)) => go(callee) && p.args.forall(go)
         case (Left(_), Some(_: ap.PredicateCall)) => !strong
         case (Left(_), Some(_: ap.PredExprInstance)) => !strong
