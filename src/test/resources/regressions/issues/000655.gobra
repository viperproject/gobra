// Any copyright is dedicated to the Public Domain.
// http://creativecommons.org/publicdomain/zero/1.0/

package test

// ##(-I ./000655/)
import "pkg"

ghost
pure func foo(x pkg.List) bool {
  return match x {
    case pkg.Nil{}: true
    case pkg.Cons{?head, pkg.Nil{}}: true
    case _: false
  }
}

ghost
func foo2() {
    var x pkg.Tree = pkg.Branch{}
    y := pkg.Branch{Left: x}
    z := pkg.Branch{Right: x}
}

/*
<<<<<<< HEAD
=======
// should work in the future:

>>>>>>> 61d0bd91
ghost
pure func foo3(x pkg.Tree) bool {
  return match x {
    case pkg.Tree.Leaf{}: true
    case pkg.Branch{?left, pkg.Tree.Leaf{}}: true
    case pkg.Tree.Branch{pkg.Tree.Leaf{}, ?right}: true
    case _: false
  }
}
<<<<<<< HEAD

=======
>>>>>>> 61d0bd91
*/<|MERGE_RESOLUTION|>--- conflicted
+++ resolved
@@ -23,11 +23,8 @@
 }
 
 /*
-<<<<<<< HEAD
-=======
 // should work in the future:
 
->>>>>>> 61d0bd91
 ghost
 pure func foo3(x pkg.Tree) bool {
   return match x {
@@ -37,8 +34,4 @@
     case _: false
   }
 }
-<<<<<<< HEAD
-
-=======
->>>>>>> 61d0bd91
 */