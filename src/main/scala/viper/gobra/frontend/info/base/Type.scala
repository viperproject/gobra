// This Source Code Form is subject to the terms of the Mozilla Public
// License, v. 2.0. If a copy of the MPL was not distributed with this
// file, You can obtain one at http://mozilla.org/MPL/2.0/.
//
// Copyright (c) 2011-2020 ETH Zurich.

package viper.gobra.frontend.info.base

import org.bitbucket.inkytonik.kiama.==>
import org.bitbucket.inkytonik.kiama.util.Messaging.Messages
<<<<<<< HEAD
import viper.gobra.ast.frontend.{PAdtClause, PAdtType, PImport, PInterfaceType, PNode, PStructType, PTypeDecl}
=======
import viper.gobra.ast.frontend.{PDomainType, PImport, PInterfaceType, PNode, PStructType, PTypeDecl}
>>>>>>> e6caeac2
import viper.gobra.frontend.info.ExternalTypeInfo
import viper.gobra.util.TypeBounds

import scala.annotation.tailrec
import scala.collection.immutable.ListMap

object Type {

  sealed trait Type

  abstract class PrettyType(pretty: => String) extends Type {
    override lazy val toString: String = pretty
  }

  sealed trait ContextualType extends Type {
    val context: ExternalTypeInfo
  }

  case object UnknownType extends PrettyType("unknown")

  case object VoidType extends PrettyType("void")

  case object NilType extends PrettyType("nil")

  case class DeclaredT(decl: PTypeDecl, context: ExternalTypeInfo) extends PrettyType(decl.left.name) with ContextualType

  case object BooleanT extends PrettyType("bool")

  case object StringT extends PrettyType("string")

  case class IntT(kind: TypeBounds.IntegerKind) extends PrettyType(kind.name)

  case class ArrayT(length: BigInt, elem: Type) extends PrettyType(s"[$length]$elem") {
    require(length >= 0, "The length of an array must be non-negative")
  }

  case class SliceT(elem: Type) extends PrettyType(s"[]$elem")

  case class VariadicT(elem: Type) extends PrettyType(s"...$elem")

<<<<<<< HEAD
  case class AdtT(decl: PAdtType, context: ExternalTypeInfo) extends Type

  case class AdtClauseT(clauses: Map[String, Type], decl: PAdtClause, adtT: PAdtType, context: ExternalTypeInfo) extends Type

  case class OptionT(elem : Type) extends Type
=======
  case class OptionT(elem : Type) extends PrettyType(s"option[$elem]")
>>>>>>> e6caeac2

  case class DomainT(decl: PDomainType, context: ExternalTypeInfo) extends PrettyType("domain{...}") with ContextualType

  case class MapT(key: Type, elem: Type) extends PrettyType(s"map[$key]$elem")

  case class PointerT(elem: Type) extends PrettyType(s"*$elem")

  case class ChannelT(elem: Type, mod: ChannelModus) extends PrettyType(s"$mod $elem")

  sealed abstract class ChannelModus(override val toString: String)

  object ChannelModus {

    case object Bi extends ChannelModus("chan")

    case object Recv extends ChannelModus("<-chan")

    case object Send extends ChannelModus("chan<-")
  }

  case class StructT(clauses: ListMap[String, (Boolean, Type)], decl: PStructType, context: ExternalTypeInfo) extends ContextualType {
    lazy val fields: ListMap[String, Type] = clauses.filter(isField).map(removeFieldIndicator)
    lazy val embedded: ListMap[String, Type] = clauses.filterNot(isField).map(removeFieldIndicator)
    private def isField(clause: (String, (Boolean, Type))): Boolean = clause._2._1
    private def removeFieldIndicator(clause: (String, (Boolean, Type))): (String, Type) = (clause._1, clause._2._2)

    override lazy val toString: String = {
      val fields = clauses.map{ case (n, (_, t)) => s"$n: $t" }
      s"struct{ ${fields.mkString("; ")}}"
    }
  }

  case class FunctionT(args: Vector[Type], result: Type) extends PrettyType(s"func(${args.mkString(",")}) $result")

  case class PredT(args: Vector[Type]) extends PrettyType(s"pred(${args.mkString(",")})")

  // TODO: at least add type info
  case class InterfaceT(decl: PInterfaceType, context: ExternalTypeInfo) extends ContextualType {

    lazy val isEmpty: Boolean = {
      decl.methSpecs.isEmpty && decl.predSpec.isEmpty &&
        decl.embedded.isEmpty
    }

    override lazy val toString: String = {
      if (isEmpty) "interface{}" else s"interface{ ${decl.methSpecs.map(_.id.name).mkString(", ")} }"
    }
  }


  case class InternalTupleT(ts: Vector[Type]) extends PrettyType(s"(${ts.mkString(",")})")

  case class InternalSingleMulti(sin: Type, mul: InternalTupleT) extends Type

  case class ImportT(decl: PImport) extends PrettyType(decl.formatted)

  case object SortT extends PrettyType("Type")

  sealed trait GhostType extends Type

  case object AssertionT extends PrettyType("assertion") with GhostType

  case class GhostSliceT(elem: Type) extends PrettyType(s"ghost []$elem") with GhostType

  sealed trait GhostCollectionType extends GhostType {
    def elem : Type
  }

  case class SequenceT(elem : Type) extends PrettyType(s"seq[$elem]") with GhostCollectionType

  sealed trait GhostUnorderedCollectionType extends GhostCollectionType

  case class SetT(elem : Type) extends PrettyType(s"set[$elem]") with GhostUnorderedCollectionType

  case class MultisetT(elem : Type) extends PrettyType(s"mset[$elem]") with GhostUnorderedCollectionType

  case class MathMapT(key : Type, elem : Type) extends PrettyType(s"mmap[$key]$elem") with GhostUnorderedCollectionType

  case object PermissionT extends PrettyType(s"perm") with GhostType

  @tailrec
  def source(t: Type): Option[(PNode, ExternalTypeInfo)] = {
    t match {
      case t: DeclaredT => Some((t.decl, t.context))
      case t: ArrayT => source(t.elem)
      case t: SliceT => source(t.elem)
      case t: VariadicT => source(t.elem)
      case t: OptionT => source(t.elem)
      case t: DomainT => Some((t.decl, t.context))
      case t: PointerT => source(t.elem)
      case t: ChannelT => source(t.elem)
      case t: StructT => Some((t.decl, t.context))
      case t: InterfaceT => Some((t.decl, t.context))
      case t: GhostSliceT => source(t)
      case t: GhostCollectionType => source(t)
      case _ => None
    }
  }


  /**
    * Type Contexts
    */

  sealed trait TypeContext {
    def unapply(arg: Type): Option[Type]
  }

  case object Argument extends TypeContext {
    override def unapply(arg: Type): Option[Type] = arg match {
      case t: InternalSingleMulti => Some(t.sin)
      case UnknownType => None
      case t => Some(t)
    }
  }

  case object Assign extends TypeContext {
    override def unapply(arg: Type): Option[Type] = arg match {
      case t: InternalSingleMulti => Some(t.mul)
      case UnknownType => None
      case t => Some(t)
    }
  }

  case object Single extends TypeContext {
    override def unapply(arg: Type): Option[Type] = arg match {
      case InternalSingleMulti(sin, _) => Some(sin)
      case _: InternalTupleT => None
      case UnknownType => None
      case t => Some(t)
    }
  }

  /**
    * Parameteric type for built-in members.
    * `messages` maps from types of arguments to error messages.
    * The partial function `typing` maps from types of arguments to the return type.
    * It should be defined for all argument types for which no error message was returned by `messages`.
    * Note that Vector[Type] represents the types of arguments for functions and fpredicates but is a singleton
    * vector storing the receiver's type for methods and mpredicates.
    */
  case class AbstractType(messages: (PNode, Vector[Type]) => Messages, typing: Vector[Type] ==> FunctionT) extends PrettyType("abstract")
}<|MERGE_RESOLUTION|>--- conflicted
+++ resolved
@@ -8,11 +8,7 @@
 
 import org.bitbucket.inkytonik.kiama.==>
 import org.bitbucket.inkytonik.kiama.util.Messaging.Messages
-<<<<<<< HEAD
-import viper.gobra.ast.frontend.{PAdtClause, PAdtType, PImport, PInterfaceType, PNode, PStructType, PTypeDecl}
-=======
-import viper.gobra.ast.frontend.{PDomainType, PImport, PInterfaceType, PNode, PStructType, PTypeDecl}
->>>>>>> e6caeac2
+import viper.gobra.ast.frontend.{PDomainType, PAdtClause, PAdtType, PImport, PInterfaceType, PNode, PStructType, PTypeDecl}
 import viper.gobra.frontend.info.ExternalTypeInfo
 import viper.gobra.util.TypeBounds
 
@@ -53,15 +49,13 @@
 
   case class VariadicT(elem: Type) extends PrettyType(s"...$elem")
 
-<<<<<<< HEAD
+  case class OptionT(elem : Type) extends PrettyType(s"option[$elem]")
+
   case class AdtT(decl: PAdtType, context: ExternalTypeInfo) extends Type
 
   case class AdtClauseT(clauses: Map[String, Type], decl: PAdtClause, adtT: PAdtType, context: ExternalTypeInfo) extends Type
 
   case class OptionT(elem : Type) extends Type
-=======
-  case class OptionT(elem : Type) extends PrettyType(s"option[$elem]")
->>>>>>> e6caeac2
 
   case class DomainT(decl: PDomainType, context: ExternalTypeInfo) extends PrettyType("domain{...}") with ContextualType
 
