// This Source Code Form is subject to the terms of the Mozilla Public
// License, v. 2.0. If a copy of the MPL was not distributed with this
// file, You can obtain one at http://mozilla.org/MPL/2.0/.
//
// Copyright (c) 2011-2020 ETH Zurich.

package viper.gobra.frontend

import java.io.File
import java.nio.file.{Files, Path, Paths}
import ch.qos.logback.classic.{Level, Logger}
import com.typesafe.scalalogging.StrictLogging
import org.bitbucket.inkytonik.kiama.util.Messaging.{Messages, message, noMessages}
import org.bitbucket.inkytonik.kiama.util.{FileSource, Source}
import org.rogach.scallop.{ScallopConf, ScallopOption, listArgConverter, singleArgConverter}
import org.slf4j.LoggerFactory
import viper.gobra.backend.{ViperBackend, ViperBackends, ViperVerifierConfig}
import viper.gobra.GoVerifier
import viper.gobra.frontend.PackageResolver.RegularImport
import viper.gobra.reporting.{FileWriterReporter, GobraReporter, StdIOReporter}
import viper.gobra.util.{TypeBounds, Violation}
import viper.silver.ast.SourcePosition


object LoggerDefaults {
  val DefaultLevel: Level = Level.INFO
}
case class Config(
<<<<<<< HEAD
                   inputFiles: Vector[Path],
                   includeDirs: Vector[Path] = Vector(),
                   reporter: GobraReporter = StdIOReporter(),
                   backend: ViperBackend = ViperBackends.SiliconBackend,
                   isolate: Option[Vector[SourcePosition]] = None,
                   choppingUpperBound: Int = 1,
                   // backendConfig is used for the ViperServer
                   backendConfig: ViperVerifierConfig = ViperVerifierConfig.EmptyConfig,
                   z3Exe: Option[String] = None,
                   boogieExe: Option[String] = None,
                   logLevel: Level = LoggerDefaults.DefaultLevel,
                   shouldParse: Boolean = true,
                   shouldTypeCheck: Boolean = true,
                   shouldDesugar: Boolean = true,
                   shouldViperEncode: Boolean = true,
                   checkOverflows: Boolean = false,
                   checkConsistency: Boolean = false,
                   shouldVerify: Boolean = true,
                   shouldChop: Boolean = false,
                   // The go language specification states that int and uint variables can have either 32bit or 64, as long
                   // as they have the same size. This flag allows users to pick the size of int's and uints's: 32 if true,
                   // 64 bit otherwise.
                   int32bit: Boolean = false
=======
                 inputs: Vector[Source],
                 moduleName: String = "",
                 includeDirs: Vector[Path] = Vector(),
                 reporter: GobraReporter = StdIOReporter(),
                 backend: ViperBackend = ViperBackends.SiliconBackend,
                 // backendConfig is used for the ViperServer
                 backendConfig: ViperVerifierConfig = ViperVerifierConfig.EmptyConfig,
                 z3Exe: Option[String] = None,
                 boogieExe: Option[String] = None,
                 logLevel: Level = LoggerDefaults.DefaultLevel,
                 shouldParse: Boolean = true,
                 shouldTypeCheck: Boolean = true,
                 shouldDesugar: Boolean = true,
                 shouldViperEncode: Boolean = true,
                 checkOverflows: Boolean = false,
                 checkConsistency: Boolean = false,
                 shouldVerify: Boolean = true,
                 // The go language specification states that int and uint variables can have either 32bit or 64, as long
                 // as they have the same size. This flag allows users to pick the size of int's and uints's: 32 if true,
                 // 64 bit otherwise.
                 int32bit: Boolean = false,
                 // the following option is currently not controllable via CLI as it is meaningless without a constantly
                 // running JVM. It is targeted in particular to Gobra Server and Gobra IDE
                 cacheParser: Boolean = false
>>>>>>> 51456e0e
            ) {
  def merge(other: Config): Config = {
    // this config takes precedence over other config
    Config(
      inputs = (inputs ++ other.inputs).distinct,
      moduleName = moduleName,
      includeDirs = (includeDirs ++ other.includeDirs).distinct,
      reporter = reporter,
      backend = backend,
      isolate = (isolate, other.isolate) match {
        case (None, r) => r
        case (l, None) => l
        case (Some(l), Some(r)) => Some((l ++ r).distinct)
      },
      z3Exe = z3Exe orElse other.z3Exe,
      boogieExe = boogieExe orElse other.boogieExe,
      logLevel = if (logLevel.isGreaterOrEqual(other.logLevel)) other.logLevel else logLevel, // take minimum
      // TODO merge strategy for following properties is unclear (maybe AND or OR)
      shouldParse = shouldParse,
      shouldTypeCheck = shouldTypeCheck,
      shouldDesugar = shouldDesugar,
      shouldViperEncode = shouldViperEncode,
      checkOverflows = checkOverflows || other.checkOverflows,
      shouldVerify = shouldVerify,
      int32bit = int32bit || other.int32bit
    )
  }

  lazy val typeBounds: TypeBounds =
    if (int32bit) {
      TypeBounds()
    } else {
      TypeBounds(Int = TypeBounds.IntWith64Bit, UInt = TypeBounds.UIntWith64Bit)
    }
}

class ScallopGobraConfig(arguments: Seq[String], isInputOptional: Boolean = false, skipIncludeDirChecks: Boolean = false)
    extends ScallopConf(arguments)
    with StrictLogging {

  /**
    * Prologue
    */

  version(
    s"""
       | ${GoVerifier.name} ${GoVerifier.copyright}
       |   version ${GoVerifier.version}
     """.stripMargin
  )

  banner(
    s""" Usage: ${GoVerifier.name} -i <input-files or a single package name> [OPTIONS]
       |
       | Options:
       |""".stripMargin
  )

  /**
    * Command-line options
    */
  val input: ScallopOption[List[String]] = opt[List[String]](
    name = "input",
    descr = "List of Gobra programs or a single package name to verify"
  )

  val module: ScallopOption[String] = opt[String](
    name = "module",
    descr = "Name of current module that should be used for resolving imports",
    default = Some("")
  )

  val include: ScallopOption[List[File]] = opt[List[File]](
    name = "include",
    short = 'I',
    descr = "Uses the provided directories to perform package-related lookups before falling back to $GOPATH",
    default = Some(List())
  )(listArgConverter(dir => new File(dir)))

  val backend: ScallopOption[ViperBackend] = opt[ViperBackend](
    name = "backend",
    descr = "Specifies the used Viper backend, one of SILICON, CARBON (default: SILICON)",
    default = Some(ViperBackends.SiliconBackend),
    noshort = true
  )(singleArgConverter({
    case "SILICON" => ViperBackends.SiliconBackend
    case "CARBON" => ViperBackends.CarbonBackend
    case _ => ViperBackends.SiliconBackend
  }))

  val debug: ScallopOption[Boolean] = toggle(
    name = "debug",
    descrYes = "Output additional debug information",
    default = Some(false)
  )

  val logLevel: ScallopOption[Level] = opt[Level](
    name = "logLevel",
    descr =
      "One of the log levels ALL, TRACE, DEBUG, INFO, WARN, ERROR, OFF (default: OFF)",
    default = Some(if (debug()) Level.DEBUG else LoggerDefaults.DefaultLevel),
    noshort = true
  )(singleArgConverter(arg => Level.toLevel(arg.toUpperCase)))

  val eraseGhost: ScallopOption[Boolean] = toggle(
    name = "eraseGhost",
    descrYes = "Print the input program without ghost code",
    default = Some(false),
    noshort = true
  )

  val goify: ScallopOption[Boolean] = toggle(
    name = "goify",
    descrYes = "Print the input program with the ghost code commented out",
    default = Some(false),
    noshort = true
  )

  val unparse: ScallopOption[Boolean] = toggle(
    name = "unparse",
    descrYes = "Print the parsed program",
    default = Some(debug()),
    noshort = true
  )

  val printInternal: ScallopOption[Boolean] = toggle(
    name = "printInternal",
    descrYes = "Print the internal program representation",
    default = Some(debug()),
    noshort = true
  )

  val printVpr: ScallopOption[Boolean] = toggle(
    name = "printVpr",
    descrYes = "Print the encoded Viper program",
    default = Some(debug()),
    noshort = true
  )

  val parseOnly: ScallopOption[Boolean] = toggle(
    name = "parseOnly",
    descrYes = "Perform only the parsing step",
    default = Some(false),
    noshort = true
  )

  val chopUpperBound: ScallopOption[Int] = opt[Int](
    name = "chop",
    descr = "Number of parts the generated verification condition is split into (at most)",
    default = Some(1),
    noshort = true
  )

  val z3Exe: ScallopOption[String] = opt[String](
    name = "z3Exe",
    descr = "The Z3 executable",
    default = None,
    noshort = true
  )

  val boogieExe: ScallopOption[String] = opt[String](
    name = "boogieExe",
    descr = "The Boogie executable",
    default = None,
    noshort = true
  )

  val checkOverflows: ScallopOption[Boolean] = toggle(
    name = "overflow",
    descrYes = "Find expressions that may lead to integer overflow",
    default = Some(false),
    noshort = false
  )

  val int32Bit: ScallopOption[Boolean] = toggle(
    name = "int32",
    descrYes = "Run with 32-bit sized integers",
    default = Some(false),
    noshort = false
  )


  /**
    * Exception handling
    */
  /**
    * Epilogue
    */

  /** Argument Dependencies */
  if (!isInputOptional) {
    requireAtLeastOne(input)
  }




  /** File Validation */
  def validateInput(inputOption: ScallopOption[List[String]],
                    moduleOption: ScallopOption[String],
                    includeOption: ScallopOption[List[File]]): Unit = validateOpt(inputOption, includeOption) { (inputOpt, includeOpt) =>

    def checkConversion(input: List[String], moduleName: String, includeDirs: Vector[Path]): Either[String, Vector[Path]] = {
      def validateSources(sources: Vector[Source]): Either[Messages, Vector[Path]] = {
        val (remainingSources, paths) = sources.partitionMap {
          case FileSource(name, _) => Right(Paths.get(name))
          case s => Left(s)
        }
        if (remainingSources.isEmpty) Right(paths)
        else Left(message(remainingSources, s"Expected file sources but got ${remainingSources}"))
      }

      val inputValidationMsgs = InputConverter.validate(input)
      val paths = for {
        _ <- if (inputValidationMsgs.isEmpty) Right(()) else Left(inputValidationMsgs)
        sources = InputConverter.convert(input, moduleName, includeDirs)
        paths <- validateSources(sources)
      } yield paths

      paths.left.map(msgs => s"The following errors have occurred: ${msgs.map(_.label).mkString(",")}")
    }

    def atLeastOneFile(files: Vector[Path]): Either[String, Unit] = {
      if (files.nonEmpty || isInputOptional) Right(()) else Left(s"Package resolution has not found any files for verification - are you using '.${PackageResolver.gobraExtension}' or '.${PackageResolver.goExtension}' as file extension?")
    }

    def filesExist(files: Vector[Path]): Either[String, Unit] = {
      val notExisting = files.filterNot(Files.exists(_))
      if (notExisting.isEmpty) Right(()) else Left(s"Files '${notExisting.mkString(",")}' do not exist")
    }

    def filesAreFiles(files: Vector[Path]): Either[String, Unit] = {
      val notFiles = files.filterNot(Files.isRegularFile(_))
      if (notFiles.isEmpty) Right(()) else Left(s"Files '${notFiles.mkString(",")}' are not files")
    }

    def filesAreReadable(files: Vector[Path]): Either[String, Unit] = {
      val notReadable = files.filterNot(Files.isReadable)
      if (notReadable.isEmpty) Right(()) else Left(s"Files '${notReadable.mkString(",")}' are not readable")
    }

    // perform the following checks:
    // - validate fileOpt using includeOpt
    // - convert fileOpt using includeOpt
    //  - result should be non-empty, exist, be files and be readable
    val input: List[String] = inputOpt.getOrElse(List())
    for {
      convertedFiles <- checkConversion(input, moduleOption.getOrElse(""), includeOpt.map(_.map(_.toPath).toVector).getOrElse(Vector()))
      _ <- atLeastOneFile(convertedFiles)
      _ <- filesExist(convertedFiles)
      _ <- filesAreFiles(convertedFiles)
      _ <- filesAreReadable(convertedFiles)
    } yield ()
  }

  if (!skipIncludeDirChecks) {
    validateFilesExist(include)
    validateFilesIsDirectory(include)
  }
<<<<<<< HEAD

  val cutInputWithIdxs: ScallopOption[List[(String, List[Int])]] = input.map(_.map{ arg =>
    val pattern = """(.*)@(\d+(?:,\d+)*)""".r
    arg match {
      case pattern(prefix, idxs) =>
        (prefix, idxs.split(',').toList.map(_.toInt))

      case _ => (arg, List.empty[Int])
    }
  })
  val cutInput: ScallopOption[List[String]] = cutInputWithIdxs.map(_.map(_._1))

  validateInput(cutInput, include)
=======
  validateInput(input, module, include)
>>>>>>> 51456e0e

  verify()

  lazy val includeDirs: Vector[Path] = include.toOption.map(_.map(_.toPath).toVector).getOrElse(Vector())
<<<<<<< HEAD
  lazy val inputFiles: Vector[Path] = InputConverter.convert(cutInput.toOption.getOrElse(List()), includeDirs)
  lazy val isolated: Option[Vector[SourcePosition]] =
    InputConverter.isolatedPosition(cutInputWithIdxs.toOption) match {
      case Nil => None
      case positions => Some(positions.toVector)
    }
=======
  lazy val inputs: Vector[Source] = InputConverter.convert(input.toOption.getOrElse(List()), module.getOrElse(""), includeDirs)
>>>>>>> 51456e0e

  /** set log level */

  LoggerFactory.getLogger(GoVerifier.rootLogger)
    .asInstanceOf[Logger]
    .setLevel(logLevel())

  def shouldParse: Boolean = true
  def shouldTypeCheck: Boolean = !parseOnly.getOrElse(true)
  def shouldDesugar: Boolean = shouldTypeCheck
  def shouldViperEncode: Boolean = shouldDesugar
  def shouldVerify: Boolean = shouldViperEncode
  def shouldChop: Boolean = chopUpperBound.toOption.exists(_ > 1) || isolated.exists(_.nonEmpty)

  private object InputConverter {

    def validate(input: List[String]): Messages = {
      val files = input map isGoFilePath
      files.partition(_.isLeft) match {
        case (pkgs,  files) if pkgs.length == 1 && files.isEmpty => noMessages
        case (pkgs, files) if pkgs.isEmpty && files.nonEmpty => noMessages
        // error states:
        case (pkgs,  files) if pkgs.length > 1 && files.isEmpty =>
          message(pkgs, s"multiple package names provided: '${concatLeft(pkgs, ",")}'")
        case (pkgs, files) if pkgs.nonEmpty && files.nonEmpty =>
          message(pkgs, s"specific input files and one or more package names were simultaneously provided (files: '${concatRight(files, ",")}'; package names: '${concatLeft(pkgs, ",")}')")
        case _ if isInputOptional => noMessages
        case (pkgs, files) if pkgs.isEmpty && files.isEmpty => message(null, s"no input specified")
        case c => Violation.violation(s"This case should be unreachable, but got $c")
      }
    }

    def convert(input: List[String], moduleName: String, includeDirs: Vector[Path]): Vector[Source] = {
      val res = for {
        i <- identifyInput(input).toRight("invalid input")
        sources <- i match {
          case Right(filePaths) => Right(filePaths.map(f => FileSource(f.toString)))
          case Left(_) => PackageResolver.resolveSources(RegularImport(""), moduleName, includeDirs)
        }
      } yield sources
      assert(isInputOptional || res.isRight, s"validate function did not catch this problem: '${res.swap.getOrElse(None)}'")
      res.getOrElse(Vector())
    }

    /**
      * Checks whether string ends in ".<ext>" where <ext> corresponds to the extension defined in InputConverter
      * @return Right with the string converted to a File if the condition is met, otherwise Left containing `input`
      */
    private def isGoFilePath(input: String): Either[String, File] = input match {
      case PackageResolver.inputFileRegex(filename) => Right(new File(filename))
      case pkgName => Left(pkgName)
    }

    private def concatLeft(p: List[Either[String, File]], sep: String): String = {
      (for(Left(pkg) <- p.toVector) yield pkg).mkString(sep)
    }

    private def concatRight(p: List[Either[String, File]], sep: String): String = {
      (for(Right(f) <- p.toVector) yield f).mkString(sep)
    }

    /**
      * Decides whether the provided input strings should be interpreted as a single package name (Left) or
      * a vector of file paths (Right). If a mix is provided None is returned.
      */
    def identifyInput(input: List[String]): Option[Either[String, Vector[Path]]] = {
      val files = input map isGoFilePath
      files.partition(_.isLeft) match {
        case (pkgs,  files) if pkgs.length == 1 && files.isEmpty => pkgs.head.swap.map(Left(_)).toOption
        case (pkgs, files) if pkgs.isEmpty && files.nonEmpty => Some(Right(for(Right(s) <- files.toVector) yield s.toPath))
        case _ => None
      }
    }

    def isolatedPosition(cutInputWithIdxs: Option[List[(String, List[Int])]]): List[SourcePosition] = {
      cutInputWithIdxs.map(_.flatMap { case (input, idxs) =>
        isGoFilePath(input) match { // only go files can have a position
          case Right(file) => idxs.map(idx => SourcePosition(file.toPath, idx, 0))
          case _ => List.empty
        }
      }).getOrElse(List.empty)
    }
  }

  lazy val config: Config = Config(
    inputs = inputs,
    moduleName = module(),
    includeDirs = includeDirs,
    reporter = FileWriterReporter(
      unparse = unparse(),
      eraseGhost = eraseGhost(),
      goify = goify(),
      debug = debug(),
      printInternal = printInternal(),
      printVpr = printVpr()),
    backend = backend(),
    isolate = isolated,
    choppingUpperBound = chopUpperBound(),
    z3Exe = z3Exe.toOption,
    boogieExe = boogieExe.toOption,
    logLevel = logLevel(),
    shouldParse = shouldParse,
    shouldTypeCheck = shouldTypeCheck,
    shouldDesugar = shouldDesugar,
    shouldViperEncode = shouldViperEncode,
    checkOverflows = checkOverflows(),
    int32bit = int32Bit(),
    shouldVerify = shouldVerify,
    shouldChop = shouldChop
  )
}<|MERGE_RESOLUTION|>--- conflicted
+++ resolved
@@ -26,36 +26,13 @@
   val DefaultLevel: Level = Level.INFO
 }
 case class Config(
-<<<<<<< HEAD
-                   inputFiles: Vector[Path],
-                   includeDirs: Vector[Path] = Vector(),
-                   reporter: GobraReporter = StdIOReporter(),
-                   backend: ViperBackend = ViperBackends.SiliconBackend,
-                   isolate: Option[Vector[SourcePosition]] = None,
-                   choppingUpperBound: Int = 1,
-                   // backendConfig is used for the ViperServer
-                   backendConfig: ViperVerifierConfig = ViperVerifierConfig.EmptyConfig,
-                   z3Exe: Option[String] = None,
-                   boogieExe: Option[String] = None,
-                   logLevel: Level = LoggerDefaults.DefaultLevel,
-                   shouldParse: Boolean = true,
-                   shouldTypeCheck: Boolean = true,
-                   shouldDesugar: Boolean = true,
-                   shouldViperEncode: Boolean = true,
-                   checkOverflows: Boolean = false,
-                   checkConsistency: Boolean = false,
-                   shouldVerify: Boolean = true,
-                   shouldChop: Boolean = false,
-                   // The go language specification states that int and uint variables can have either 32bit or 64, as long
-                   // as they have the same size. This flag allows users to pick the size of int's and uints's: 32 if true,
-                   // 64 bit otherwise.
-                   int32bit: Boolean = false
-=======
                  inputs: Vector[Source],
                  moduleName: String = "",
                  includeDirs: Vector[Path] = Vector(),
                  reporter: GobraReporter = StdIOReporter(),
                  backend: ViperBackend = ViperBackends.SiliconBackend,
+                 isolate: Option[Vector[SourcePosition]] = None,
+                 choppingUpperBound: Int = 1,
                  // backendConfig is used for the ViperServer
                  backendConfig: ViperVerifierConfig = ViperVerifierConfig.EmptyConfig,
                  z3Exe: Option[String] = None,
@@ -68,6 +45,7 @@
                  checkOverflows: Boolean = false,
                  checkConsistency: Boolean = false,
                  shouldVerify: Boolean = true,
+                 shouldChop: Boolean = false,
                  // The go language specification states that int and uint variables can have either 32bit or 64, as long
                  // as they have the same size. This flag allows users to pick the size of int's and uints's: 32 if true,
                  // 64 bit otherwise.
@@ -75,7 +53,6 @@
                  // the following option is currently not controllable via CLI as it is meaningless without a constantly
                  // running JVM. It is targeted in particular to Gobra Server and Gobra IDE
                  cacheParser: Boolean = false
->>>>>>> 51456e0e
             ) {
   def merge(other: Config): Config = {
     // this config takes precedence over other config
@@ -335,7 +312,6 @@
     validateFilesExist(include)
     validateFilesIsDirectory(include)
   }
-<<<<<<< HEAD
 
   val cutInputWithIdxs: ScallopOption[List[(String, List[Int])]] = input.map(_.map{ arg =>
     val pattern = """(.*)@(\d+(?:,\d+)*)""".r
@@ -348,24 +324,17 @@
   })
   val cutInput: ScallopOption[List[String]] = cutInputWithIdxs.map(_.map(_._1))
 
-  validateInput(cutInput, include)
-=======
-  validateInput(input, module, include)
->>>>>>> 51456e0e
+  validateInput(cutInput, module, include)
 
   verify()
 
   lazy val includeDirs: Vector[Path] = include.toOption.map(_.map(_.toPath).toVector).getOrElse(Vector())
-<<<<<<< HEAD
-  lazy val inputFiles: Vector[Path] = InputConverter.convert(cutInput.toOption.getOrElse(List()), includeDirs)
+  lazy val inputs: Vector[Source] = InputConverter.convert(cutInput.toOption.getOrElse(List()), module.getOrElse(""), includeDirs)
   lazy val isolated: Option[Vector[SourcePosition]] =
     InputConverter.isolatedPosition(cutInputWithIdxs.toOption) match {
       case Nil => None
       case positions => Some(positions.toVector)
     }
-=======
-  lazy val inputs: Vector[Source] = InputConverter.convert(input.toOption.getOrElse(List()), module.getOrElse(""), includeDirs)
->>>>>>> 51456e0e
 
   /** set log level */
 
