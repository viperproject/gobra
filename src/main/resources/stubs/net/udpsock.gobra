// Copyright 2009 The Go Authors. All rights reserved.
// Use of this source code is governed by a BSD-style
// license that can be found in https://golang.org/LICENSE

// Signatures for the public declarations in file
// https://github.com/golang/go/blob/master/src/net/udpsock.go

package net

import (
// TODO(Gobra): imported packages not supported 
//	"context"
//	"internal/itoa"
//	"syscall"
)

// BUG(mikio): On Plan 9, the ReadMsgUDP and
// WriteMsgUDP methods of UDPConn are not implemented.

// BUG(mikio): On Windows, the File method of UDPConn is not
// implemented.

// BUG(mikio): On JS, methods and functions related to UDPConn are not
// implemented.

// UDPAddr represents the address of a UDP end point.
type UDPAddr struct {
	IP   IP
	Port int
	Zone string // IPv6 scoped addressing zone
}

<<<<<<< HEAD
pred (a *UDPAddr) Mem() {
    acc(a)
=======
pred (a *UDPAddr) mem() {
    acc(a) && (forall i int :: 0 <= i && i < len(a.IP) ==> acc(&(a.IP)[i]))
>>>>>>> 82ed8256
}

/* (joao) commented due to issue 341 (https://github.com/viperproject/gobra/issues/341)
(*UDPAddr) implements Addr {
	(e *UDPAddr) Network() string {
		return e.Network()
	}

	(e *UDPAddr) String() string {
		return e.String()
	}
}
*/

// Network returns the address's network name, "udp".
ensures res == "udp"
func (a *UDPAddr) Network() (res string) { return "udp" }

preserves a != nil ==> acc(a.Mem(), 1/1000)
func (a *UDPAddr) String() string // {
//	if a == nil {
//		return "<nil>"
//	}
//	ip := ipEmptyString(a.IP)
//	if a.Zone != "" {
//		return JoinHostPort(ip+"%"+a.Zone, itoa.Itoa(a.Port))
//	}
//	return JoinHostPort(ip, itoa.Itoa(a.Port))
//}

//func (a *UDPAddr) isWildcard() bool {
//	if a == nil || a.IP == nil {
//		return true
//	}
//	return a.IP.IsUnspecified()
//}

//func (a *UDPAddr) opAddr() Addr {
//	if a == nil {
//		return nil
//	}
//	return a
//}

// ResolveUDPAddr returns an address of UDP end point.
//
// The network must be a UDP network name.
//func ResolveUDPAddr(network, address string) (*UDPAddr, error) {
//	switch network {
//	case "udp", "udp4", "udp6":
//	case "": // a hint wildcard for Go 1.0 undocumented behavior
//		network = "udp"
//	default:
//		return nil, UnknownNetworkError(network)
//	}
//	addrs, err := DefaultResolver.internetAddrList(context.Background(), network, address)
//	if err != nil {
//		return nil, err
//	}
//	return addrs.forResolve(network, address).(*UDPAddr), nil
//}

// UDPConn is the implementation of the Conn and PacketConn interfaces
// for UDP network connections.
type UDPConn struct {
// TODO(Gobra): embedded fields not supported
//	conn
}

pred (u *UDPConn) Mem() {
    acc(u)
}

// SyscallConn returns a raw network connection.
// This implements the syscall.Conn interface.
//func (c *UDPConn) SyscallConn() (syscall.RawConn, error) {
//	if !c.ok() {
//		return nil, syscall.EINVAL
//	}
//	return newRawConn(c.fd)
//}

// ReadFromUDP acts like ReadFrom but returns a UDPAddr.
requires c.Mem()
requires forall i int :: 0 <= i && i < len(b) ==> acc(&b[i])
ensures c.Mem()
ensures forall i int :: 0 <= i && i < len(b) ==> acc(&b[i])
ensures 0 <= n && n <= len(b)
func (c *UDPConn) ReadFromUDP(b []byte) (n int, addr *UDPAddr, err error) // {
	// This function is designed to allow the caller to control the lifetime
	// of the returned *UDPAddr and thereby prevent an allocation.
	// See https://blog.filippo.io/efficient-go-apis-with-the-inliner/.
	// The real work is done by readFromUDP, below.
//	return c.readFromUDP(b, &UDPAddr{})
//}

// readFromUDP implements ReadFromUDP.
requires c.Mem()
requires forall i int :: 0 <= i && i < len(b) ==> acc(&b[i])
requires addr.Mem()
ensures c.Mem()
ensures forall i int :: 0 <= i && i < len(b) ==> acc(&b[i])
ensures 0 <= retInt && retInt <= len(b)
func (c *UDPConn) readFromUDP(b []byte, addr *UDPAddr) (retInt int, *UDPAddr, error) // {
//	if !c.ok() {
//		return 0, nil, syscall.EINVAL
//	}
//	n, addr, err := c.readFrom(b, addr)
//	if err != nil {
//		err = &OpError{Op: "read", Net: c.fd.net, Source: c.fd.laddr, Addr: c.fd.raddr, Err: err}
//	}
//	return n, addr, err
//}

// ReadFrom implements the PacketConn ReadFrom method.
requires c.Mem()
requires forall i int :: 0 <= i && i < len(b) ==> acc(&b[i])
ensures c.Mem()
ensures forall i int :: 0 <= i && i < len(b) ==> acc(&b[i])
ensures 0 <= retInt && retInt <= len(b)
func (c *UDPConn) ReadFrom(b []byte) (retInt int, Addr, error) // {
//	n, addr, err := c.readFromUDP(b, &UDPAddr{})
//	if addr == nil {
//		// Return Addr(nil), not Addr(*UDPConn(nil)).
//		return n, nil, err
//	}
//	return n, addr, err
//}

// ReadMsgUDP reads a message from c, copying the payload into b and
// the associated out-of-band data into oob. It returns the number of
// bytes copied into b, the number of bytes copied into oob, the flags
// that were set on the message and the source address of the message.
//func (c *UDPConn) ReadMsgUDP(b, oob []byte) (n, oobn, flags int, addr *UDPAddr, err error) {
//	if !c.ok() {
//		return 0, 0, 0, nil, syscall.EINVAL
//	}
//	n, oobn, flags, addr, err = c.readMsg(b, oob)
//	if err != nil {
//		err = &OpError{Op: "read", Net: c.fd.net, Source: c.fd.laddr, Addr: c.fd.raddr, Err: err}
//	}
//	return
//}

// WriteToUDP acts like WriteTo but takes a UDPAddr.
requires c.Mem() && acc(addr.Mem(), 1/1000)
requires forall i int :: 0 <= i && i < len(b) ==> acc(&b[i], 1/1000)
ensures c.Mem() && acc(addr.Mem(), 1/1000)
ensures forall i int :: 0 <= i && i < len(b) ==> acc(&b[i], 1/1000)
func (c *UDPConn) WriteToUDP(b []byte, addr *UDPAddr) (int, error) // {
//	if !c.ok() {
//		return 0, syscall.EINVAL
//	}
//	n, err := c.writeTo(b, addr)
//	if err != nil {
//		err = &OpError{Op: "write", Net: c.fd.net, Source: c.fd.laddr, Addr: addr.opAddr(), Err: err}
//	}
//	return n, err
//}

// WriteTo implements the PacketConn WriteTo method.
requires c.Mem() && acc(addr.Mem(), 1/1000)
requires forall i int :: 0 <= i && i < len(b) ==> acc(&b[i], 1/1000)
ensures c.Mem() && acc(addr.Mem(), 1/1000)
ensures forall i int :: 0 <= i && i < len(b) ==> acc(&b[i], 1/1000)
func (c *UDPConn) WriteTo(b []byte, addr Addr) (int, error) // {
//	if !c.ok() {
//		return 0, syscall.EINVAL
//	}
//	a, ok := addr.(*UDPAddr)
//	if !ok {
//		return 0, &OpError{Op: "write", Net: c.fd.net, Source: c.fd.laddr, Addr: addr, Err: syscall.EINVAL}
//	}
//	n, err := c.writeTo(b, a)
//	if err != nil {
//		err = &OpError{Op: "write", Net: c.fd.net, Source: c.fd.laddr, Addr: a.opAddr(), Err: err}
//	}
//	return n, err
//}

// WriteMsgUDP writes a message to addr via c if c isn't connected, or
// to c's remote address if c is connected (in which case addr must be
// nil). The payload is copied from b and the associated out-of-band
// data is copied from oob. It returns the number of payload and
// out-of-band bytes written.
//func (c *UDPConn) WriteMsgUDP(b, oob []byte, addr *UDPAddr) (n, oobn int, err error) {
//	if !c.ok() {
//		return 0, 0, syscall.EINVAL
//	}
//	n, oobn, err = c.writeMsg(b, oob, addr)
//	if err != nil {
//		err = &OpError{Op: "write", Net: c.fd.net, Source: c.fd.laddr, Addr: addr.opAddr(), Err: err}
//	}
//	return
//}

// func newUDPConn(fd *netFD) *UDPConn { return &UDPConn{conn{fd}} }

// DialUDP acts like Dial for UDP networks.
//func DialUDP(network string, laddr, raddr *UDPAddr) (*UDPConn, error) {
//	switch network {
//	case "udp", "udp4", "udp6":
//	default:
//		return nil, &OpError{Op: "dial", Net: network, Source: laddr.opAddr(), Addr: raddr.opAddr(), Err: UnknownNetworkError(network)}
//	}
//	if raddr == nil {
//		return nil, &OpError{Op: "dial", Net: network, Source: laddr.opAddr(), Addr: nil, Err: errMissingAddress}
//	}
//	sd := &sysDialer{network: network, address: raddr.String()}
//	c, err := sd.dialUDP(context.Background(), laddr, raddr)
//	if err != nil {
//		return nil, &OpError{Op: "dial", Net: network, Source: laddr.opAddr(), Addr: raddr.opAddr(), Err: err}
//	}
//	return c, nil
//}

// ListenUDP acts like ListenPacket for UDP networks.
//func ListenUDP(network string, laddr *UDPAddr) (*UDPConn, error) {
//	switch network {
//	case "udp", "udp4", "udp6":
//	default:
//		return nil, &OpError{Op: "listen", Net: network, Source: nil, Addr: laddr.opAddr(), Err: UnknownNetworkError(network)}
//	}
//	if laddr == nil {
//		laddr = &UDPAddr{}
//	}
//	sl := &sysListener{network: network, address: laddr.String()}
//	c, err := sl.listenUDP(context.Background(), laddr)
//	if err != nil {
//		return nil, &OpError{Op: "listen", Net: network, Source: nil, Addr: laddr.opAddr(), Err: err}
//	}
//	return c, nil
//}

// ListenMulticastUDP acts like ListenPacket for UDP networks but
// takes a group address on a specific network interface.
//func ListenMulticastUDP(network string, ifi *Interface, gaddr *UDPAddr) (*UDPConn, error) {
//	switch network {
//	case "udp", "udp4", "udp6":
//	default:
//		return nil, &OpError{Op: "listen", Net: network, Source: nil, Addr: gaddr.opAddr(), Err: UnknownNetworkError(network)}
//	}
//	if gaddr == nil || gaddr.IP == nil {
//		return nil, &OpError{Op: "listen", Net: network, Source: nil, Addr: gaddr.opAddr(), Err: errMissingAddress}
//	}
//	sl := &sysListener{network: network, address: gaddr.String()}
//	c, err := sl.listenMulticastUDP(context.Background(), ifi, gaddr)
//	if err != nil {
//		return nil, &OpError{Op: "listen", Net: network, Source: nil, Addr: gaddr.opAddr(), Err: err}
//	}
//	return c, nil
//}<|MERGE_RESOLUTION|>--- conflicted
+++ resolved
@@ -30,13 +30,8 @@
 	Zone string // IPv6 scoped addressing zone
 }
 
-<<<<<<< HEAD
 pred (a *UDPAddr) Mem() {
-    acc(a)
-=======
-pred (a *UDPAddr) mem() {
     acc(a) && (forall i int :: 0 <= i && i < len(a.IP) ==> acc(&(a.IP)[i]))
->>>>>>> 82ed8256
 }
 
 /* (joao) commented due to issue 341 (https://github.com/viperproject/gobra/issues/341)
