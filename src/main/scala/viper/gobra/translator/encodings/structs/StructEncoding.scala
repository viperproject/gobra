// This Source Code Form is subject to the terms of the Mozilla Public
// License, v. 2.0. If a copy of the MPL was not distributed with this
// file, You can obtain one at http://mozilla.org/MPL/2.0/.
//
// Copyright (c) 2011-2020 ETH Zurich.

package viper.gobra.translator.encodings.structs

import org.bitbucket.inkytonik.kiama.==>
import viper.gobra.ast.{internal => in}
import viper.gobra.reporting.Source
import viper.gobra.theory.Addressability.{Exclusive, Shared}
import viper.gobra.translator.Names
import viper.gobra.translator.encodings.combinators.TypeEncoding
import viper.gobra.translator.context.Context
import viper.gobra.translator.util.FunctionGenerator
import viper.gobra.translator.util.ViperUtil.synthesized
import viper.gobra.translator.util.ViperWriter.CodeWriter
import viper.gobra.util.Violation
import viper.silver.{ast => vpr}

private[structs] object StructEncoding {
  /** Parameter of struct components. */
  type ComponentParameter = Vector[(vpr.Type, Boolean)]

  /** Computes the component parameter. */
  def cptParam(fields: Vector[in.Field])(ctx: Context): ComponentParameter = {
    fields.map(f => (ctx.typ(f.typ), f.ghost))
  }
}

class StructEncoding extends TypeEncoding {

  import viper.gobra.translator.util.ViperWriter.CodeLevel._
  import viper.gobra.translator.util.TypePatterns._
  import viper.gobra.translator.util.{ViperUtil => VU}
  import StructEncoding.{ComponentParameter, cptParam}
  import viper.silver.plugin.standard.termination

  private val ex: ExclusiveStructComponent = new ExclusiveStructComponent{ // For now, we use a simple tuple domain.
    override def typ(vti: ComponentParameter)(ctx: Context): vpr.Type = ctx.tuple.typ(vti.map(_._1))
    override def get(base: vpr.Exp, idx: Int, vti: ComponentParameter)(src: in.Node)(ctx: Context): vpr.Exp = withSrc(ctx.tuple.get(base, idx, vti.size), src)
    override def create(args: Vector[vpr.Exp], vti: ComponentParameter)(src: in.Node)(ctx: Context): vpr.Exp = withSrc(ctx.tuple.create(args), src)
  }

  private val sh: SharedStructComponent = new SharedStructComponentImpl

  override def finalize(addMemberFn: vpr.Member => Unit): Unit = {
    ex.finalize(addMemberFn)
    sh.finalize(addMemberFn)
    shDfltFunc.finalize(addMemberFn)
  }

  /**
    * Translates a type into a Viper type.
    */
  override def typ(ctx: Context): in.Type ==> vpr.Type = {
    case ctx.Struct(fs) / m =>
      val vti = cptParam(fs)(ctx)
      m match {
        case Exclusive => ex.typ(vti)(ctx)
        case Shared    => sh.typ(vti)(ctx)
      }
  }

  /**
    * Returns initialization code for a declared location with the scope of a body.
    * The initialization code has to guarantee that:
    * (1) the declared variable has its default value afterwards
    * (2) all permissions for the declared variables are owned afterwards
    *
    * Super implements:
    * Initialize[loc: T°] -> assume [loc == dflt(T)]
    * Initialize[loc: T@] -> inhale Footprint[loc]; assume [loc == dflt(T)]
    *
    * Initialize[l: Struct{F}] -> FOREACH f in F: Initialize[l.f]
    */
  override def initialization(ctx: Context): in.Location ==> CodeWriter[vpr.Stmt] = {
    case l :: ctx.Struct(fs) =>
      for {
        x <- bind(l)(ctx)
        res <- seqns(fieldAccesses(x, fs).map(x => ctx.initialization(x)))
      } yield res
  }

  /**
    * Encodes an assignment.
    * The first and second argument is the left-hand side and right-hand side, respectively.
    *
    * To avoid conflicts with other encodings, an encoding for type T
    * should be defined at the following left-hand sides:
    * (1) exclusive variables of type T
    * (2) exclusive operations on type T (e.g. a field access for structs)
    * (3) shared expressions of type T
    * In particular, being defined at shared operations on type T causes conflicts with (3)
    *
    * Super implements:
    * [v: T° = rhs] -> VAR[v] = [rhs]
    * [loc: T@ = rhs] -> exhale Footprint[loc]; inhale Footprint[loc] && [loc == rhs]
    *
    * [e.f: Struct{F}° = rhs] -> [ e = e[f := rhs] ]
    * [lhs: Struct{F}@ = rhs if size != 0] -> FOREACH f in F: [lhs.f = rhs.f]
    */
  override def assignment(ctx: Context): (in.Assignee, in.Expr, in.Node) ==> CodeWriter[vpr.Stmt] = default(super.assignment(ctx)){
    case (in.Assignee((fa: in.FieldRef) :: _ / Exclusive), rhs, src) =>
      ctx.assignment(in.Assignee(fa.recv), in.StructUpdate(fa.recv, fa.field, rhs)(src.info))(src)

<<<<<<< HEAD
    case (in.Assignee(lhs :: ctx.NoZeroSize(ctx.Struct(lhsFs)) / Shared), rhs :: ctx.Struct(rhsFs), src) =>
      val lhsFAs = fieldAccesses(lhs, lhsFs).map(in.Assignee.Field)
      val rhsFAs = fieldAccesses(rhs, rhsFs)
      seqns((lhsFAs zip rhsFAs).map{ case (lhsFA, rhsFA) => ctx.assignment(lhsFA, rhsFA)(src) })
=======
    case (in.Assignee(lhs :: ctx.Struct(lhsFs) / Shared), rhs :: ctx.Struct(rhsFs), src) =>
      for {
        x <- bind(lhs)(ctx)
        y <- bind(rhs)(ctx)
        lhsFAs = fieldAccesses(x, lhsFs).map(in.Assignee.Field)
        rhsFAs = fieldAccesses(y, rhsFs)
        res <- seqns((lhsFAs zip rhsFAs).map { case (lhsFA, rhsFA) => ctx.assignment(lhsFA, rhsFA)(src) })
      } yield res
>>>>>>> c67e18f0
  }

  /**
    * Encodes the comparison of two expressions.
    * The first and second argument is the left-hand side and right-hand side, respectively.
    * An encoding for type T should be defined at left-hand sides of type T and exclusive *T.
    * (Except the encoding of pointer types, which is not defined at exclusive *T to avoid a conflict).
    *
    * The default implements:
    * [lhs: T == rhs: T] -> [lhs] == [rhs]
    * [lhs: *T° == rhs: *T] -> [lhs] == [rhs]
    *
<<<<<<< HEAD
    * [(lhs: Struct{F}) == rhs: Struct{_}] -> AND f in F: [lhs.f == rhs.f]
    */
  override def equal(ctx: Context): (in.Expr, in.Expr, in.Node) ==> CodeWriter[vpr.Exp] = default(super.equal(ctx)){
    case (lhs :: ctx.Struct(lhsFs), rhs :: ctx.Struct(rhsFs), src) =>
      val lhsFAccs = fieldAccesses(lhs, lhsFs)
      val rhsFAccs = fieldAccesses(rhs, rhsFs)
      val equalFields = sequence((lhsFAccs zip rhsFAccs).map{ case (lhsFA, rhsFA) => ctx.equal(lhsFA, rhsFA)(src) })
      val (pos, info, errT) = src.vprMeta
      equalFields.map(VU.bigAnd(_)(pos, info, errT))
=======
    * [(lhs: Struct{F}) == rhs: Struct{_}] -> AND f in F: [lhs.f == rhs.f] (NOTE: f ranges over actual & ghost fields since `equal` corresponds to ghost comparison)
    * // According to the Go spec, pointers to distinct zero-sized data may or may not be equal. Thus:
    * [(x: *Struct{}°) == x: *Struct{}] -> true
    * [(lhs: *Struct{}°) == rhs: *Struct{}] -> unknown()
    * [(lhs: *Struct{F}°) == rhs: *Struct{_}] -> [lhs] == [rhs]
    */
  override def equal(ctx: Context): (in.Expr, in.Expr, in.Node) ==> CodeWriter[vpr.Exp] = structEqual(ctx, useGoEquality = false) orElse {
    case (lhs :: ctx.*(ctx.Struct(lhsFs)) / Exclusive, rhs :: ctx.*(ctx.Struct(_)), src) =>
      if (lhsFs.isEmpty) {
        unit(withSrc(if (lhs == rhs) vpr.TrueLit() else ctx.unknownValue.unkownValue(vpr.Bool), src))
      } else {
        for {
          vLhs <- ctx.expression(lhs)
          vRhs <- ctx.expression(rhs)
        } yield withSrc(vpr.EqCmp(vLhs, vRhs), src)
      }
>>>>>>> c67e18f0
  }

  /**
    * Encodes equal operation with go semantics
    *
    * [(lhs: Struct{F}) == rhs: Struct{_}] -> AND f in actual(F): [lhs.f == rhs.f] (NOTE: f ranges only over actual fields since `goEqual` corresponds to actual comparison)
    */
  override def goEqual(ctx: Context): (in.Expr, in.Expr, in.Node) ==> CodeWriter[vpr.Exp] = default(super.goEqual(ctx))(structEqual(ctx, useGoEquality = true))

  /**
    * Encodes equality of two struct values under consideration of either the Go or Gobra/ghost semantics
    *
    * useGoEquality:
    * [(lhs: Struct{F}) == rhs: Struct{_}] -> AND f in actual(F): [lhs.f == rhs.f] (NOTE: f ranges only over actual fields)
    *
    * !useGoEquality:
    * [(lhs: Struct{F}) == rhs: Struct{_}] -> AND f in F: [lhs.f == rhs.f] (NOTE: f ranges over actual & ghost fields)
    */
  private def structEqual(ctx: Context, useGoEquality: Boolean): (in.Expr, in.Expr, in.Node) ==> CodeWriter[vpr.Exp] = {
    case (lhs :: ctx.Struct(lhsFs), rhs :: ctx.Struct(rhsFs), src) =>
      val (pos, info, errT) = src.vprMeta
      // keep all fields if we are NOT using Go's equality. Otherwise, only keep actual fields:
      val fieldFilter: in.FieldRef => Boolean = fr => !useGoEquality || !fr.field.ghost
      val equalFn = (l: in.Expr, r: in.Expr) => if (useGoEquality) ctx.goEqual(l, r)(src) else ctx.equal(l, r)(src)
      pure(
        for {
          x <- bind(lhs)(ctx)
          y <- bind(rhs)(ctx)
          lhsFAccs = fieldAccesses(x, lhsFs).filter(fieldFilter)
          rhsFAccs = fieldAccesses(y, rhsFs).filter(fieldFilter)
          equalFields <- sequence((lhsFAccs zip rhsFAccs).map { case (lhsFA, rhsFA) => equalFn(lhsFA, rhsFA) })
        } yield VU.bigAnd(equalFields)(pos, info, errT)
      )(ctx)
  }

  /**
    * Encodes expressions as values that do not occupy some identifiable location in memory.
    *
    * To avoid conflicts with other encodings, an encoding for type T should be defined at:
    * (1) exclusive operations on T, which includes literals and default values
    * (2) shared expression of type T
    * Super implements exclusive variables and constants with [[variable]] and [[globalVar]], respectively.
    *
    * R[ (e: Struct{F}°).f ] -> ex_struct_get([e], f, F)
    * R[ (base: Struct{F})[f = e] ] -> ex_struct_upd([base], f, [e], F)
    * R[ dflt(Struct{F}) ] -> create_ex_struct( [T] | (f: T) in F )
    * R[ structLit(E) ] -> create_ex_struct( [e] | e in E )
    * R[ loc: Struct{F}@ ] -> convert_to_exclusive( Ref[loc] ) // assert [&loc != nil] if Struct{F} has size zero
    */
  override def expression(ctx: Context): in.Expr ==> CodeWriter[vpr.Exp] = default(super.expression(ctx)){
    case (loc@ in.FieldRef(recv :: ctx.Struct(fs), field)) :: _ / Exclusive =>
      for {
        vBase <- ctx.expression(recv)
        idx = indexOfField(fs, field)
      } yield ex.get(vBase, idx, cptParam(fs)(ctx))(loc)(ctx)

    case (upd: in.StructUpdate) :: ctx.Struct(fs) =>
      for {
        vBase <- ctx.expression(upd.base)
        idx = indexOfField(fs, upd.field)
        vVal <- ctx.expression(upd.newVal)
      } yield ex.update(vBase, idx, vVal, cptParam(fs)(ctx))(upd)(ctx)

    case (e: in.DfltVal) :: ctx.Struct(fs) / Exclusive =>
      val fieldDefaults = fs.map(f => in.DfltVal(f.typ)(e.info))
      sequence(fieldDefaults.map(ctx.expression)).map(ex.create(_, cptParam(fs)(ctx))(e)(ctx))

    case (e: in.DfltVal) :: ctx.Struct(fs) / Shared =>
      val (pos, info, errT) = e.vprMeta
      unit(shDfltFunc(Vector.empty, fs)(pos, info, errT)(ctx))

    case (lit: in.StructLit) :: ctx.Struct(fs) =>
      val fieldExprs = lit.args.map(arg => ctx.expression(arg))
      sequence(fieldExprs).map(ex.create(_, cptParam(fs)(ctx))(lit)(ctx))

    case (loc: in.Location) :: ctx.NoZeroSize(ctx.Struct(_)) / Shared =>
      sh.convertToExclusive(loc)(ctx, ex)
  }

  /**
    * Encodes the reference of an expression.
    *
    * To avoid conflicts with other encodings, an encoding for type T should be defined at shared operations on type T.
    * Super implements shared variables with [[variable]].
    *
    * Ref[ (e: Struct{F}@).f ] -> sh_struct_get(Ref[e], f, F)
    */
  override def reference(ctx: Context): in.Location ==> CodeWriter[vpr.Exp] = default(super.reference(ctx)){
    case (loc@ in.FieldRef(recv :: ctx.Struct(fs), field)) :: _ / Shared =>
      for {
        vBase <- ctx.reference(recv.asInstanceOf[in.Location])
        idx = indexOfField(fs, field)
      } yield sh.get(vBase, idx, cptParam(fs)(ctx))(loc)(ctx)
  }

  /**
    * Encodes the permissions for all addresses of a shared type,
    * i.e. all permissions involved in converting the shared location to an exclusive r-value.
    * An encoding for type T should be defined at all shared locations of type T.
    *
    * The default implements:
    * Footprint[loc: T@ if sizeOf(T) == 0] -> [&loc != nil: *T°]
    *
    * Footprint[loc: Struct{F}@] -> AND f in F: Footprint[loc.f]
    */
  override def addressFootprint(ctx: Context): (in.Location, in.Expr) ==> CodeWriter[vpr.Exp] = super.addressFootprint(ctx).orElse {
    case (loc :: ctx.Struct(_) / Shared, perm) => sh.addressFootprint(loc, perm)(ctx)
  }

  /**
    * Encodes whether a value is comparable or not.
    *
    * isComp[ e: Struct{F} ] -> AND f in F: isComp[e.f]
    */
  override def isComparable(ctx: Context): in.Expr ==> Either[Boolean, CodeWriter[vpr.Exp]] = {
    case exp :: ctx.Struct(fs) =>
      super.isComparable(ctx)(exp).map{ _ =>
        // if executed, then for all fields f, isComb[exp.f] != Left(false)
        val (pos, info, errT) = exp.vprMeta
        pure(
          for {
            x <- bind(exp)(ctx)
            // fields that are not ghost and with dynamic comparability
            fsAccs = fieldAccesses(x, fs.filter(f => !f.ghost))
            fsComp = fsAccs map ctx.isComparable
            // Left(true) can be removed.
            args <- sequence(fsComp collect { case Right(e) => e })
          } yield VU.bigAnd(args)(pos, info, errT)
        )(ctx)
      }
  }

  /** Returns 'base'.f for every f in 'fields'. */
  private def fieldAccesses(base: in.Expr, fields: Vector[in.Field]): Vector[in.FieldRef] = {
    fields.map(f => in.FieldRef(base, f)(base.info))
  }

  private def indexOfField(fs: Vector[in.Field], f: in.Field): Int = {
    val idx = fs.indexOf(f)
    Violation.violation(idx >= 0, s"$idx, ${f.typ.addressability}, ${fs.map(_.typ.addressability)} - Did not find field $f in $fs")
    idx
  }

  /**
    * Generates:
    * function shStructDefault(): [Struct{F}@]
    *   ensures AND (f: T) in F. [&result.f == dflt(T)]
    *   decreases _
    */
  private val shDfltFunc: FunctionGenerator[Vector[in.Field]] = new FunctionGenerator[Vector[in.Field]] {
    override def genFunction(fs: Vector[in.Field])(ctx: Context): vpr.Function = {
      val resType = in.StructT(fs, Shared)
      val vResType = typ(ctx)(resType)
      val src = in.DfltVal(resType)(Source.Parser.Internal)
      // variable name does not matter because it is turned into a vpr.Result
      val resDummy = in.LocalVar("res", resType)(src.info)
      val resFAccs = fs.map(f => in.UncheckedRef(in.FieldRef(resDummy, f)(src.info))(src.info))
      val fieldEq = resFAccs map (f => ctx.equal(f, in.DfltVal(f.typ)(src.info))(src))
      // termination measure
      val pre = synthesized(termination.DecreasesWildcard(None))("This function is assumed to terminate")
      val post = pure(sequence(fieldEq).map(VU.bigAnd(_)(vpr.NoPosition, vpr.NoInfo, vpr.NoTrafos)))(ctx).res
          .transform{ case x: vpr.LocalVar if x.name == resDummy.id => vpr.Result(vResType)() }

      vpr.Function(
        name = s"${Names.sharedStructDfltFunc}_${Names.serializeFields(fs)}",
        formalArgs = Seq.empty,
        typ = vResType,
        pres = Seq(pre),
        posts = Seq(post),
        body = None
      )()
    }
  }
}<|MERGE_RESOLUTION|>--- conflicted
+++ resolved
@@ -105,13 +105,7 @@
     case (in.Assignee((fa: in.FieldRef) :: _ / Exclusive), rhs, src) =>
       ctx.assignment(in.Assignee(fa.recv), in.StructUpdate(fa.recv, fa.field, rhs)(src.info))(src)
 
-<<<<<<< HEAD
     case (in.Assignee(lhs :: ctx.NoZeroSize(ctx.Struct(lhsFs)) / Shared), rhs :: ctx.Struct(rhsFs), src) =>
-      val lhsFAs = fieldAccesses(lhs, lhsFs).map(in.Assignee.Field)
-      val rhsFAs = fieldAccesses(rhs, rhsFs)
-      seqns((lhsFAs zip rhsFAs).map{ case (lhsFA, rhsFA) => ctx.assignment(lhsFA, rhsFA)(src) })
-=======
-    case (in.Assignee(lhs :: ctx.Struct(lhsFs) / Shared), rhs :: ctx.Struct(rhsFs), src) =>
       for {
         x <- bind(lhs)(ctx)
         y <- bind(rhs)(ctx)
@@ -119,7 +113,6 @@
         rhsFAs = fieldAccesses(y, rhsFs)
         res <- seqns((lhsFAs zip rhsFAs).map { case (lhsFA, rhsFA) => ctx.assignment(lhsFA, rhsFA)(src) })
       } yield res
->>>>>>> c67e18f0
   }
 
   /**
@@ -132,7 +125,6 @@
     * [lhs: T == rhs: T] -> [lhs] == [rhs]
     * [lhs: *T° == rhs: *T] -> [lhs] == [rhs]
     *
-<<<<<<< HEAD
     * [(lhs: Struct{F}) == rhs: Struct{_}] -> AND f in F: [lhs.f == rhs.f]
     */
   override def equal(ctx: Context): (in.Expr, in.Expr, in.Node) ==> CodeWriter[vpr.Exp] = default(super.equal(ctx)){
@@ -142,24 +134,6 @@
       val equalFields = sequence((lhsFAccs zip rhsFAccs).map{ case (lhsFA, rhsFA) => ctx.equal(lhsFA, rhsFA)(src) })
       val (pos, info, errT) = src.vprMeta
       equalFields.map(VU.bigAnd(_)(pos, info, errT))
-=======
-    * [(lhs: Struct{F}) == rhs: Struct{_}] -> AND f in F: [lhs.f == rhs.f] (NOTE: f ranges over actual & ghost fields since `equal` corresponds to ghost comparison)
-    * // According to the Go spec, pointers to distinct zero-sized data may or may not be equal. Thus:
-    * [(x: *Struct{}°) == x: *Struct{}] -> true
-    * [(lhs: *Struct{}°) == rhs: *Struct{}] -> unknown()
-    * [(lhs: *Struct{F}°) == rhs: *Struct{_}] -> [lhs] == [rhs]
-    */
-  override def equal(ctx: Context): (in.Expr, in.Expr, in.Node) ==> CodeWriter[vpr.Exp] = structEqual(ctx, useGoEquality = false) orElse {
-    case (lhs :: ctx.*(ctx.Struct(lhsFs)) / Exclusive, rhs :: ctx.*(ctx.Struct(_)), src) =>
-      if (lhsFs.isEmpty) {
-        unit(withSrc(if (lhs == rhs) vpr.TrueLit() else ctx.unknownValue.unkownValue(vpr.Bool), src))
-      } else {
-        for {
-          vLhs <- ctx.expression(lhs)
-          vRhs <- ctx.expression(rhs)
-        } yield withSrc(vpr.EqCmp(vLhs, vRhs), src)
-      }
->>>>>>> c67e18f0
   }
 
   /**
