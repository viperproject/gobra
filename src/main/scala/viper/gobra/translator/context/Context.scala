// This Source Code Form is subject to the terms of the Mozilla Public
// License, v. 2.0. If a copy of the MPL was not distributed with this
// file, You can obtain one at http://mozilla.org/MPL/2.0/.
//
// Copyright (c) 2011-2020 ETH Zurich.

package viper.gobra.translator.context

import viper.gobra.ast.internal._
import viper.gobra.translator.encodings.combinators.{DefaultEncoding, TypeEncoding}
import viper.gobra.translator.util.ViperWriter.{CodeWriter, MemberWriter}
import viper.gobra.ast.{internal => in}
import viper.gobra.translator.library.arrays.Arrays
import viper.gobra.translator.library.conditions.Conditions
import viper.gobra.translator.library.equality.Equality
import viper.gobra.translator.library.fields.Fields
import viper.gobra.translator.library.fixpoints.Fixpoint
import viper.gobra.translator.library.multiplicity.SeqMultiplicity
import viper.gobra.translator.library.options.Options
import viper.gobra.translator.library.slices.Slices
import viper.gobra.translator.library.tos.{OptionToSeq, SeqToMultiset, SeqToSet}
import viper.gobra.translator.library.tuples.Tuples
import viper.gobra.translator.library.unknowns.UnknownValues
import viper.silver.{ast => vpr}

trait Context {

  // components
  def field: Fields

  def array: Arrays

  def seqToSet: SeqToSet

  def seqToMultiset: SeqToMultiset

  def seqMultiplicity: SeqMultiplicity

  def option: Options

  def optionToSeq: OptionToSeq

  def slice: Slices

  def fixpoint: Fixpoint

  def tuple: Tuples

  def equality: Equality

  def condition: Conditions

  def unknownValue: UnknownValues

  // translator
  protected def typeEncoding: TypeEncoding

  def defaultEncoding: DefaultEncoding

  def typ(x: in.Type): vpr.Type = typeEncoding.typ(this)(x)

  def variable(x: in.BodyVar): vpr.LocalVarDecl = typeEncoding.variable(this)(x)

  def member(x: in.Member): MemberWriter[Vector[vpr.Member]] = typeEncoding.member(this)(x)

  def method(x: in.Member): MemberWriter[vpr.Method] = typeEncoding.finalMethod(this)(x)

  def function(x: in.Member): MemberWriter[vpr.Function] = typeEncoding.finalFunction(this)(x)

  def predicate(x: in.Member): MemberWriter[vpr.Predicate] = typeEncoding.finalPredicate(this)(x)

  def globalVarDeclaration(x: in.Member): MemberWriter[Vector[vpr.Function]] = typeEncoding.finalGlobalVarDeclatarion(this)(x)

  def varPrecondition(x: in.Parameter.In): Option[MemberWriter[vpr.Exp]] = typeEncoding.varPrecondition(this).lift(x)

  def varPostcondition(x: in.Parameter.Out): Option[MemberWriter[vpr.Exp]] = typeEncoding.varPostcondition(this).lift(x)

  def initialization(x: in.Location): CodeWriter[vpr.Stmt] = typeEncoding.initialization(this)(x)

  def assignment(x: in.Assignee, rhs: in.Expr)(src: in.Node): CodeWriter[vpr.Stmt] = typeEncoding.assignment(this)(x, rhs, src)

  def equal(lhs: in.Expr, rhs: in.Expr)(src: in.Node): CodeWriter[vpr.Exp] = typeEncoding.equal(this)(lhs, rhs, src)

  def goEqual(lhs: in.Expr, rhs: in.Expr)(src: in.Node): CodeWriter[vpr.Exp] = typeEncoding.goEqual(this)(lhs, rhs, src)

  def expression(x: in.Expr): CodeWriter[vpr.Exp] = typeEncoding.finalExpression(this)(x)

  def assertion(x: in.Assertion): CodeWriter[vpr.Exp] = typeEncoding.finalAssertion(this)(x)

  def invariant(x: in.Assertion): (CodeWriter[Unit], vpr.Exp) = typeEncoding.invariant(this)(x)

  def precondition(x: in.Assertion): MemberWriter[vpr.Exp] = typeEncoding.precondition(this)(x)

  def postcondition(x: in.Assertion): MemberWriter[vpr.Exp] = typeEncoding.postcondition(this)(x)

  def reference(x: in.Location): CodeWriter[vpr.Exp] = typeEncoding.reference(this)(x)

<<<<<<< HEAD
  def value(x: in.Expr): CodeWriter[vpr.Exp] = typeEncoding.value(this)(x)
=======
  def safeReference(x: in.Location): CodeWriter[vpr.Exp] = typeEncoding.safeReference(this)(x)
>>>>>>> eb94adbf

  def footprint(x: in.Location, perm: in.Expr): CodeWriter[vpr.Exp] = typeEncoding.addressFootprint(this)(x, perm)

  def isComparable(x: in.Expr): Either[Boolean, CodeWriter[vpr.Exp]] = typeEncoding.isComparable(this)(x)

  def statement(x: in.Stmt): CodeWriter[vpr.Stmt] = typeEncoding.finalStatement(this)(x)

  // lookup
  def table: LookupTable

  def lookup(t: in.DefinedT): in.Type = table.lookup(t)

  def lookup(f: in.FunctionProxy): in.FunctionMember = table.lookup(f) match {
    case fm: FunctionMember => fm
    case bf: BuiltInFunction => typeEncoding.builtInFunction(this)(bf)
  }

  def lookup(m: in.MethodProxy): in.MethodMember = table.lookup(m) match {
    case mm: MethodMember => mm
    case bm: BuiltInMethod => typeEncoding.builtInMethod(this)(bm)
  }

  def lookup(p: in.MPredicateProxy): in.MPredicate = table.lookup(p) match {
    case mp: MPredicate => mp
    case bmp: BuiltInMPredicate => typeEncoding.builtInMPredicate(this)(bmp)
  }

  def lookup(p: in.FPredicateProxy): in.FPredicate = table.lookup(p) match {
    case fp: FPredicate => fp
    case bfp: BuiltInFPredicate => typeEncoding.builtInFPredicate(this)(bfp)
  }

  def underlyingType(t: in.Type): in.Type = t match {
    case t: in.DefinedT => underlyingType(lookup(t))
    case t => t
  }

  // mapping
  def addVars(vars: vpr.LocalVarDecl*): Context

  // fresh variable counter
  /** publicly exposed infinite iterator providing fresh names */
  def freshNames: Iterator[String] = internalFreshNames

  /** internal fresh name iterator that additionally provides a getter function for its counter value */
  protected def internalFreshNames: Context.FreshNameIterator

  /** copy constructor */
  def :=(
          fieldN: Fields = field,
          arrayN: Arrays = array,
          seqToSetN: SeqToSet = seqToSet,
          seqToMultisetN: SeqToMultiset = seqToMultiset,
          seqMultiplicityN: SeqMultiplicity = seqMultiplicity,
          optionN: Options = option,
          optionToSeqN: OptionToSeq = optionToSeq,
          sliceN: Slices = slice,
          fixpointN: Fixpoint = fixpoint,
          tupleN: Tuples = tuple,
          equalityN: Equality = equality,
          conditionN: Conditions = condition,
          unknownValueN: UnknownValues = unknownValue,
          typeEncodingN: TypeEncoding = typeEncoding,
          defaultEncodingN: DefaultEncoding = defaultEncoding,
          initialFreshCounterValueN: Option[Int] = None,
        ): Context = {
    update(fieldN, arrayN, seqToSetN, seqToMultisetN, seqMultiplicityN, optionN, optionToSeqN, sliceN, fixpointN, tupleN, equalityN, conditionN, unknownValueN, typeEncodingN, defaultEncodingN, initialFreshCounterValueN)
  }

  protected def update(
          fieldN: Fields,
          arrayN: Arrays,
          seqToSetN: SeqToSet,
          seqToMultisetN: SeqToMultiset,
          seqMultiplicityN: SeqMultiplicity,
          optionN: Options,
          optionToSeqN: OptionToSeq,
          sliceN: Slices,
          fixpointN: Fixpoint,
          tupleN: Tuples,
          equalityN: Equality,
          conditionN: Conditions,
          unknownValueN: UnknownValues,
          typeEncodingN: TypeEncoding,
          defaultEncodingN: DefaultEncoding,
          initialFreshCounterValueN: Option[Int],
        ): Context


  def finalize(col: Collector): Unit = {
    // components
    col.finalize(field)
    col.finalize(array)
    col.finalize(seqToSet)
    col.finalize(seqToMultiset)
    col.finalize(seqMultiplicity)
    col.finalize(option)
    col.finalize(optionToSeq)
    col.finalize(slice)
    col.finalize(fixpoint)
    col.finalize(tuple)
    col.finalize(equality)
    col.finalize(condition)
    col.finalize(unknownValue)

    // translators
    col.finalize(typeEncoding)
  }

}

object Context {
  trait FreshNameIterator extends Iterator[String] {
    def getValue: Int
  }
}<|MERGE_RESOLUTION|>--- conflicted
+++ resolved
@@ -95,11 +95,9 @@
 
   def reference(x: in.Location): CodeWriter[vpr.Exp] = typeEncoding.reference(this)(x)
 
-<<<<<<< HEAD
+  def safeReference(x: in.Location): CodeWriter[vpr.Exp] = typeEncoding.safeReference(this)(x)
+
   def value(x: in.Expr): CodeWriter[vpr.Exp] = typeEncoding.value(this)(x)
-=======
-  def safeReference(x: in.Location): CodeWriter[vpr.Exp] = typeEncoding.safeReference(this)(x)
->>>>>>> eb94adbf
 
   def footprint(x: in.Location, perm: in.Expr): CodeWriter[vpr.Exp] = typeEncoding.addressFootprint(this)(x, perm)
 
