// This Source Code Form is subject to the terms of the Mozilla Public
// License, v. 2.0. If a copy of the MPL was not distributed with this
// file, You can obtain one at http://mozilla.org/MPL/2.0/.
//
// Copyright (c) 2011-2020 ETH Zurich.

package viper.gobra.frontend

import java.io.File
import java.nio.file.Path
import ch.qos.logback.classic.Level
import com.typesafe.scalalogging.StrictLogging
import org.bitbucket.inkytonik.kiama.util.{FileSource, Source}
import org.rogach.scallop.{ScallopConf, ScallopOption, singleArgConverter}
import viper.gobra.backend.{ViperBackend, ViperBackends}
import viper.gobra.GoVerifier
import viper.gobra.frontend.PackageResolver.FileResource
import viper.gobra.frontend.Source.getPackageInfo
import viper.gobra.util.TaskManagerMode.{Lazy, Parallel, Sequential, TaskManagerMode}
import viper.gobra.reporting.{FileWriterReporter, GobraReporter, StdIOReporter}
import viper.gobra.util.{TaskManagerMode, TypeBounds, Violation}
import viper.silver.ast.SourcePosition

import scala.concurrent.duration.Duration
import scala.util.matching.Regex

object LoggerDefaults {
  val DefaultLevel: Level = Level.INFO
}

object ConfigDefaults {
  val DefaultModuleName: String = ""
  lazy val DefaultProjectRoot: File = new File("").getAbsoluteFile // current working directory
  val DefaultIncludePackages: List[String] = List.empty
  val DefaultExcludePackages: List[String] = List.empty
  val DefaultIncludeDirs: List[File] = List.empty
  lazy val DefaultReporter: GobraReporter = StdIOReporter()
  val DefaultBackend: ViperBackend = ViperBackends.SiliconBackend
  val DefaultIsolate: List[(Path, List[Int])] = List.empty
  val DefaultChoppingUpperBound: Int = 1
  val DefaultPackageTimeout: Duration = Duration.Inf
  val DefaultZ3Exe: Option[String] = None
  val DefaultBoogieExe: Option[String] = None
  val DefaultLogLevel: Level = LoggerDefaults.DefaultLevel
  val DefaultCacheFile: Option[File] = None
  val DefaultParseOnly: Boolean = false
  val DefaultStopAfterEncoding: Boolean = false
  val DefaultCheckOverflows: Boolean = false
  val DefaultCheckConsistency: Boolean = false
  val DefaultShouldChop: Boolean = false
  // The go language specification states that int and uint variables can have either 32bit or 64, as long
  // as they have the same size. This flag allows users to pick the size of int's and uints's: 32 if true,
  // 64 bit otherwise.
  val DefaultInt32bit: Boolean = false
  // the following option is currently not controllable via CLI as it is meaningless without a constantly
  // running JVM. It is targeted in particular to Gobra Server and Gobra IDE
  val DefaultCacheParserAndTypeChecker: Boolean = false
  // this option introduces a mode where Gobra only considers files with a specific annotation ("// +gobra").
  // this is useful when verifying large packages where some files might use some unsupported feature of Gobra,
  // or when the goal is to gradually verify part of a package without having to provide an explicit list of the files
  // to verify.
  val DefaultOnlyFilesWithHeader: Boolean = false
  lazy val DefaultGobraDirectory: Path = Path.of(".gobra")
<<<<<<< HEAD
  lazy val DefaultTaskName: String = "gobra-task"
  lazy val DefaultAssumeInjectivityOnInhale: Boolean = true
  lazy val DefaultParallelizeBranches: Boolean = false
  lazy val DefaultConditionalizePermissions: Boolean = false
  lazy val DefaultZ3APIMode: Boolean = false
  lazy val DefaultMCEMode: MCE.Mode = MCE.Enabled
  lazy val DefaultHyperMode: Hyper.Mode = Hyper.Enabled
  lazy val DefaultEnableLazyImports: Boolean = false
  lazy val DefaultNoVerify: Boolean = false
  lazy val DefaultNoStreamErrors: Boolean = false
  lazy val DefaultParseAndTypeCheckMode: TaskManagerMode = TaskManagerMode.Parallel
  lazy val DefaultRequireTriggers: Boolean = false
=======
  val DefaultTaskName: String = "gobra-task"
  val DefaultAssumeInjectivityOnInhale: Boolean = true
  val DefaultParallelizeBranches: Boolean = false
  val DefaultConditionalizePermissions: Boolean = false
  val DefaultZ3APIMode: Boolean = false
  val DefaultDisableNL: Boolean = false
  val DefaultMCEMode: MCE.Mode = MCE.Enabled
  val DefaultEnableLazyImports: Boolean = false
  val DefaultNoVerify: Boolean = false
  val DefaultNoStreamErrors: Boolean = false
  val DefaultParseAndTypeCheckMode: TaskManagerMode = TaskManagerMode.Parallel
  val DefaultRequireTriggers: Boolean = false
  val DefaultDisableSetAxiomatization: Boolean = false
  val DefaultDisableCheckTerminationPureFns: Boolean = false
  val DefaultUnsafeWildcardOptimization: Boolean = false
  val DefaultEnableMoreJoins: Boolean = false
>>>>>>> b1bf9994
}

// More-complete exhale modes
object MCE {
  sealed trait Mode
  object Disabled extends Mode
  // When running in `OnDemand`, mce will only be enabled when silicon retries a query.
  // More information can be found in https://github.com/viperproject/silicon/pull/682.
  object OnDemand extends Mode
  object Enabled extends Mode
}

object Hyper {
  sealed trait Mode
  object Enabled extends Mode
  object Disabled extends Mode
  object NoMajor extends Mode
}

case class Config(
                   gobraDirectory: Path = ConfigDefaults.DefaultGobraDirectory,
                   // Used as an identifier of a verification task, ideally it shouldn't change between verifications
                   // because it is used as a caching key. Additionally it should be unique when using the StatsCollector
                   taskName: String = ConfigDefaults.DefaultTaskName,
                   // Contains a mapping of packages to all input sources for that package
                   packageInfoInputMap: Map[PackageInfo, Vector[Source]] = Map.empty,
                   moduleName: String = ConfigDefaults.DefaultModuleName,
                   includeDirs: Vector[Path] = ConfigDefaults.DefaultIncludeDirs.map(_.toPath).toVector,
                   projectRoot: Path = ConfigDefaults.DefaultProjectRoot.toPath,
                   reporter: GobraReporter = ConfigDefaults.DefaultReporter,
                   backend: ViperBackend = ConfigDefaults.DefaultBackend,
                   isolate: Option[Vector[SourcePosition]] = None,
                   choppingUpperBound: Int = ConfigDefaults.DefaultChoppingUpperBound,
                   packageTimeout: Duration = ConfigDefaults.DefaultPackageTimeout,
                   z3Exe: Option[String] = ConfigDefaults.DefaultZ3Exe,
                   boogieExe: Option[String] = ConfigDefaults.DefaultBoogieExe,
                   logLevel: Level = ConfigDefaults.DefaultLogLevel,
                   cacheFile: Option[Path] = ConfigDefaults.DefaultCacheFile.map(_.toPath),
                   shouldParse: Boolean = true,
                   shouldTypeCheck: Boolean = true,
                   shouldDesugar: Boolean = true,
                   shouldViperEncode: Boolean = true,
                   checkOverflows: Boolean = ConfigDefaults.DefaultCheckOverflows,
                   checkConsistency: Boolean = ConfigDefaults.DefaultCheckConsistency,
                   shouldVerify: Boolean = true,
                   shouldChop: Boolean = ConfigDefaults.DefaultShouldChop,
                   // The go language specification states that int and uint variables can have either 32bit or 64, as long
                   // as they have the same size. This flag allows users to pick the size of int's and uints's: 32 if true,
                   // 64 bit otherwise.
                   int32bit: Boolean = ConfigDefaults.DefaultInt32bit,
                   // the following option is currently not controllable via CLI as it is meaningless without a constantly
                   // running JVM. It is targeted in particular to Gobra Server and Gobra IDE
                   cacheParserAndTypeChecker: Boolean = ConfigDefaults.DefaultCacheParserAndTypeChecker,
                   // this option introduces a mode where Gobra only considers files with a specific annotation ("// +gobra").
                   // this is useful when verifying large packages where some files might use some unsupported feature of Gobra,
                   // or when the goal is to gradually verify part of a package without having to provide an explicit list of the files
                   // to verify.
                   onlyFilesWithHeader: Boolean = ConfigDefaults.DefaultOnlyFilesWithHeader,
                   // if enabled, Gobra assumes injectivity on inhale, as done by Viper versions before 2022.2.
                   assumeInjectivityOnInhale: Boolean = ConfigDefaults.DefaultAssumeInjectivityOnInhale,
                   // if enabled, and if the chosen backend is either SILICON or VSWITHSILICON,
                   // branches will be verified in parallel
                   parallelizeBranches: Boolean = ConfigDefaults.DefaultParallelizeBranches,
                   conditionalizePermissions: Boolean = ConfigDefaults.DefaultConditionalizePermissions,
                   z3APIMode: Boolean = ConfigDefaults.DefaultZ3APIMode,
                   disableNL: Boolean = ConfigDefaults.DefaultDisableNL,
                   mceMode: MCE.Mode = ConfigDefaults.DefaultMCEMode,
                   hyperMode: Hyper.Mode = ConfigDefaults.DefaultHyperMode,
                   enableLazyImports: Boolean = ConfigDefaults.DefaultEnableLazyImports,
                   noVerify: Boolean = ConfigDefaults.DefaultNoVerify,
                   noStreamErrors: Boolean = ConfigDefaults.DefaultNoStreamErrors,
                   parseAndTypeCheckMode: TaskManagerMode = ConfigDefaults.DefaultParseAndTypeCheckMode,
                   // when enabled, all quantifiers without triggers are rejected
                   requireTriggers: Boolean = ConfigDefaults.DefaultRequireTriggers,
                   disableSetAxiomatization: Boolean = ConfigDefaults.DefaultDisableSetAxiomatization,
                   disableCheckTerminationPureFns: Boolean = ConfigDefaults.DefaultDisableCheckTerminationPureFns,
                   unsafeWildcardOptimization: Boolean = ConfigDefaults.DefaultUnsafeWildcardOptimization,
                   enableMoreJoins: Boolean = ConfigDefaults.DefaultEnableMoreJoins,

) {

  def merge(other: Config): Config = {
    // this config takes precedence over other config
    val newInputs: Map[PackageInfo, Vector[Source]] = {
      val keys = packageInfoInputMap.keys ++ other.packageInfoInputMap.keys
      keys.map(k => k -> (packageInfoInputMap.getOrElse(k, Vector()) ++ other.packageInfoInputMap.getOrElse(k, Vector())).distinct).toMap
    }

    Config(
      moduleName = moduleName,
      taskName = taskName,
      gobraDirectory = gobraDirectory,
      packageInfoInputMap = newInputs,
      projectRoot = projectRoot,
      includeDirs = (includeDirs ++ other.includeDirs).distinct,
      reporter = reporter,
      backend = backend,
      isolate = (isolate, other.isolate) match {
        case (None, r) => r
        case (l, None) => l
        case (Some(l), Some(r)) => Some((l ++ r).distinct)
      },
      packageTimeout = if(packageTimeout < other.packageTimeout) packageTimeout else other.packageTimeout, // take minimum
      z3Exe = z3Exe orElse other.z3Exe,
      boogieExe = boogieExe orElse other.boogieExe,
      logLevel = if (logLevel.isGreaterOrEqual(other.logLevel)) other.logLevel else logLevel, // take minimum
      // TODO merge strategy for following properties is unclear (maybe AND or OR)
      cacheFile = cacheFile orElse other.cacheFile,
      shouldParse = shouldParse,
      shouldTypeCheck = shouldTypeCheck,
      shouldDesugar = shouldDesugar,
      shouldViperEncode = shouldViperEncode,
      checkOverflows = checkOverflows || other.checkOverflows,
      shouldVerify = shouldVerify,
      int32bit = int32bit || other.int32bit,
      checkConsistency = checkConsistency || other.checkConsistency,
      cacheParserAndTypeChecker = cacheParserAndTypeChecker || other.cacheParserAndTypeChecker,
      onlyFilesWithHeader = onlyFilesWithHeader || other.onlyFilesWithHeader,
      assumeInjectivityOnInhale = assumeInjectivityOnInhale || other.assumeInjectivityOnInhale,
      parallelizeBranches = parallelizeBranches,
      conditionalizePermissions = conditionalizePermissions,
      z3APIMode = z3APIMode || other.z3APIMode,
      disableNL = disableNL || other.disableNL,
      mceMode = mceMode,
      hyperMode = hyperMode,
      enableLazyImports = enableLazyImports || other.enableLazyImports,
      noVerify = noVerify || other.noVerify,
      noStreamErrors = noStreamErrors || other.noStreamErrors,
      parseAndTypeCheckMode = parseAndTypeCheckMode,
      requireTriggers = requireTriggers || other.requireTriggers,
      disableSetAxiomatization = disableSetAxiomatization || other.disableSetAxiomatization,
      disableCheckTerminationPureFns = disableCheckTerminationPureFns || other.disableCheckTerminationPureFns,
      unsafeWildcardOptimization = unsafeWildcardOptimization && other.unsafeWildcardOptimization,
      enableMoreJoins = enableMoreJoins || other.enableMoreJoins,
    )
  }

  lazy val typeBounds: TypeBounds =
    if (int32bit) {
      TypeBounds()
    } else {
      TypeBounds(Int = TypeBounds.IntWith64Bit, UInt = TypeBounds.UIntWith64Bit)
    }
}

object Config {
  // the header signals that a file should be considered when running on "header-only" mode
  val header: Regex = """\/\/\s*\+gobra""".r
  val prettyPrintedHeader = "// +gobra"
  require(header.matches(prettyPrintedHeader))
  def sourceHasHeader(s: Source): Boolean = header.findFirstIn(s.content).nonEmpty

  val enableLazyImportOptionName = "enableLazyImport"
  val enableLazyImportOptionPrettyPrinted = s"--$enableLazyImportOptionName"
}

// have a look at `Config` to see an inline description of some of these parameters
case class BaseConfig(gobraDirectory: Path = ConfigDefaults.DefaultGobraDirectory,
                      moduleName: String = ConfigDefaults.DefaultModuleName,
                      includeDirs: Vector[Path] = ConfigDefaults.DefaultIncludeDirs.map(_.toPath).toVector,
                      reporter: GobraReporter = ConfigDefaults.DefaultReporter,
                      backend: ViperBackend = ConfigDefaults.DefaultBackend,
                      // list of pairs of file and line numbers. Indicates which lines of files should be isolated.
                      isolate: List[(Path, List[Int])] = ConfigDefaults.DefaultIsolate,
                      choppingUpperBound: Int = ConfigDefaults.DefaultChoppingUpperBound,
                      packageTimeout: Duration = ConfigDefaults.DefaultPackageTimeout,
                      z3Exe: Option[String] = ConfigDefaults.DefaultZ3Exe,
                      boogieExe: Option[String] = ConfigDefaults.DefaultBoogieExe,
                      logLevel: Level = ConfigDefaults.DefaultLogLevel,
                      cacheFile: Option[Path] = ConfigDefaults.DefaultCacheFile.map(_.toPath),
                      shouldParseOnly: Boolean = ConfigDefaults.DefaultParseOnly,
                      stopAfterEncoding: Boolean = ConfigDefaults.DefaultStopAfterEncoding,
                      checkOverflows: Boolean = ConfigDefaults.DefaultCheckOverflows,
                      checkConsistency: Boolean = ConfigDefaults.DefaultCheckConsistency,
                      int32bit: Boolean = ConfigDefaults.DefaultInt32bit,
                      cacheParserAndTypeChecker: Boolean = ConfigDefaults.DefaultCacheParserAndTypeChecker,
                      onlyFilesWithHeader: Boolean = ConfigDefaults.DefaultOnlyFilesWithHeader,
                      assumeInjectivityOnInhale: Boolean = ConfigDefaults.DefaultAssumeInjectivityOnInhale,
                      parallelizeBranches: Boolean = ConfigDefaults.DefaultParallelizeBranches,
                      conditionalizePermissions: Boolean = ConfigDefaults.DefaultConditionalizePermissions,
                      z3APIMode: Boolean = ConfigDefaults.DefaultZ3APIMode,
                      disableNL: Boolean = ConfigDefaults.DefaultDisableNL,
                      mceMode: MCE.Mode = ConfigDefaults.DefaultMCEMode,
                      hyperMode: Hyper.Mode = ConfigDefaults.DefaultHyperMode,
                      enableLazyImports: Boolean = ConfigDefaults.DefaultEnableLazyImports,
                      noVerify: Boolean = ConfigDefaults.DefaultNoVerify,
                      noStreamErrors: Boolean = ConfigDefaults.DefaultNoStreamErrors,
                      parseAndTypeCheckMode: TaskManagerMode = ConfigDefaults.DefaultParseAndTypeCheckMode,
                      requireTriggers: Boolean = ConfigDefaults.DefaultRequireTriggers,
                      disableSetAxiomatization: Boolean = ConfigDefaults.DefaultDisableSetAxiomatization,
                      disableCheckTerminationPureFns: Boolean = ConfigDefaults.DefaultDisableCheckTerminationPureFns,
                      unsafeWildcardOptimization: Boolean = ConfigDefaults.DefaultUnsafeWildcardOptimization,
                      enableMoreJoins: Boolean = ConfigDefaults.DefaultEnableMoreJoins,
                     ) {
  def shouldParse: Boolean = true
  def shouldTypeCheck: Boolean = !shouldParseOnly
  def shouldDesugar: Boolean = shouldTypeCheck
  def shouldViperEncode: Boolean = shouldDesugar
  def shouldVerify: Boolean = shouldViperEncode && !stopAfterEncoding
  def shouldChop: Boolean = choppingUpperBound > 1 || isolated.exists(_.nonEmpty)
  lazy val isolated: Option[Vector[SourcePosition]] = {
    val positions = isolate.flatMap{ case (path, idxs) => idxs.map(idx => SourcePosition(path, idx, 0)) }
    // if there are zero positions, no member should be isolated as verifying the empty program is uninteresting.
    positions match {
      case Nil => None
      case _ => Some(positions.toVector)
    }
  }
}

trait RawConfig {
  /** converts a RawConfig to an actual `Config` for Gobra. Returns Left with an error message if validation fails. */
  def config: Either[String, Config]
  protected def baseConfig: BaseConfig

  protected def createConfig(packageInfoInputMap: Map[PackageInfo, Vector[Source]]): Config = Config(
    gobraDirectory = baseConfig.gobraDirectory,
    packageInfoInputMap = packageInfoInputMap,
    moduleName = baseConfig.moduleName,
    includeDirs = baseConfig.includeDirs,
    reporter = baseConfig.reporter,
    backend = baseConfig.backend,
    isolate = baseConfig.isolated,
    choppingUpperBound = baseConfig.choppingUpperBound,
    packageTimeout = baseConfig.packageTimeout,
    z3Exe = baseConfig.z3Exe,
    boogieExe = baseConfig.boogieExe,
    logLevel = baseConfig.logLevel,
    cacheFile = baseConfig.cacheFile,
    shouldParse = baseConfig.shouldParse,
    shouldTypeCheck = baseConfig.shouldTypeCheck,
    shouldDesugar = baseConfig.shouldDesugar,
    shouldViperEncode = baseConfig.shouldViperEncode,
    checkOverflows = baseConfig.checkOverflows,
    checkConsistency = baseConfig.checkConsistency,
    shouldVerify = baseConfig.shouldVerify,
    shouldChop = baseConfig.shouldChop,
    int32bit = baseConfig.int32bit,
    cacheParserAndTypeChecker = baseConfig.cacheParserAndTypeChecker,
    onlyFilesWithHeader = baseConfig.onlyFilesWithHeader,
    assumeInjectivityOnInhale = baseConfig.assumeInjectivityOnInhale,
    parallelizeBranches = baseConfig.parallelizeBranches,
    conditionalizePermissions = baseConfig.conditionalizePermissions,
    z3APIMode = baseConfig.z3APIMode,
    disableNL = baseConfig.disableNL,
    mceMode = baseConfig.mceMode,
    hyperMode = baseConfig.hyperMode,
    enableLazyImports = baseConfig.enableLazyImports,
    noVerify = baseConfig.noVerify,
    noStreamErrors = baseConfig.noStreamErrors,
    parseAndTypeCheckMode = baseConfig.parseAndTypeCheckMode,
    requireTriggers = baseConfig.requireTriggers,
    disableSetAxiomatization = baseConfig.disableSetAxiomatization,
    disableCheckTerminationPureFns = baseConfig.disableCheckTerminationPureFns,
    unsafeWildcardOptimization = baseConfig.unsafeWildcardOptimization,
    enableMoreJoins = baseConfig.enableMoreJoins,
  )
}

/**
  * Special case where we do not enforce that inputs (be it files, directories or recursive files) have to be provided.
  * This is for example used when parsing in-file configs.
  */
case class NoInputModeConfig(baseConfig: BaseConfig) extends RawConfig {
  override lazy val config: Either[String, Config] = Right(createConfig(Map.empty))
}

case class FileModeConfig(inputFiles: Vector[Path], baseConfig: BaseConfig) extends RawConfig {
  override lazy val config: Either[String, Config] = {
    val sources = inputFiles.map(path => FileSource(path.toString))
    if (sources.isEmpty) Left(s"no input files have been provided")
    else {
      // we do not check whether the provided files all belong to the same package
      // instead, we trust the programmer that she knows what she's doing.
      // If they do not belong to the same package, Gobra will report an error after parsing.
      // we simply use the first source's package info to create a single map entry:
      val packageInfoInputMap = Map(getPackageInfo(sources.head, inputFiles.head) -> sources)
      Right(createConfig(packageInfoInputMap))
    }
  }
}

trait PackageAndRecursiveModeConfig extends RawConfig {
  def getSources(directory: Path, recursive: Boolean, onlyFilesWithHeader: Boolean): Vector[Source] = {
    val inputResource = FileResource(directory)
    PackageResolver.getSourceFiles(inputResource, recursive = recursive, onlyFilesWithHeader = onlyFilesWithHeader).map { resource =>
      val source = resource.asSource()
      // we do not need the underlying resources anymore, thus close them:
      resource.close()
      source
    }
  }
}

case class PackageModeConfig(projectRoot: Path = ConfigDefaults.DefaultProjectRoot.toPath,
                             inputDirectories: Vector[Path], baseConfig: BaseConfig) extends PackageAndRecursiveModeConfig {
  override lazy val config: Either[String, Config] = {
    val (errors, mappings) = inputDirectories.map { directory =>
      val sources = getSources(directory, recursive = false, onlyFilesWithHeader = baseConfig.onlyFilesWithHeader)
      // we do not check whether the provided files all belong to the same package
      // instead, we trust the programmer that she knows what she's doing.
      // If they do not belong to the same package, Gobra will report an error after parsing.
      // we simply use the first source's package info to create a single map entry:
      if (sources.isEmpty) Left(s"no sources found in directory ${directory}")
      else Right((getPackageInfo(sources.head, projectRoot), sources))
    }.partitionMap(identity)
    if (errors.length == 1) Left(errors.head)
    else if (errors.nonEmpty) Left(s"multiple errors have been found while localizing sources: ${errors.mkString(", ")}")
    else Right(createConfig(mappings.toMap))
  }
}

case class RecursiveModeConfig(projectRoot: Path = ConfigDefaults.DefaultProjectRoot.toPath,
                               includePackages: List[String] = ConfigDefaults.DefaultIncludePackages,
                               excludePackages: List[String] = ConfigDefaults.DefaultExcludePackages,
                               baseConfig: BaseConfig) extends PackageAndRecursiveModeConfig {
  override lazy val config: Either[String, Config] = {
    val pkgMap = getSources(projectRoot, recursive = true, onlyFilesWithHeader = baseConfig.onlyFilesWithHeader)
      .groupBy(source => getPackageInfo(source, projectRoot))
      // filter packages:
      .filter { case (pkgInfo, _) => (includePackages.isEmpty || includePackages.contains(pkgInfo.name)) && !excludePackages.contains(pkgInfo.name) }
      // filter packages with zero source files:
      .filter { case (_, pkgFiles) => pkgFiles.nonEmpty }
    if (pkgMap.isEmpty) {
      Left(s"No packages have been found that should be verified")
    } else {
      Right(createConfig(pkgMap))
    }
  }
}

/**
  * This represents Gobra's CLI interface.
  * The idea is to just perform the necessary validations to convert the inputs into a `RawConfig`.
  * All other validations will be deferred and performed on `RawConfig` before converting it to the actual Gobra config.
  */
class ScallopGobraConfig(arguments: Seq[String], isInputOptional: Boolean = false, skipIncludeDirChecks: Boolean = false)
  extends ScallopConf(arguments)
    with StrictLogging {

  /**
    * Prologue
    */

  version(
    s"""
       | ${GoVerifier.name} ${GoVerifier.copyright}
       |   version ${GoVerifier.version}
     """.stripMargin
  )

  banner(
    s""" Usage: ${GoVerifier.name} -i <input-files> [OPTIONS] OR
       |  ${GoVerifier.name} -p <directory> [OPTIONS]
       |
       | Options:
       |""".stripMargin
  )

  /**
    * Command-line options
    */
  /** input is a list of strings as opposed to a list of files because line positions can optionally be provided */
  val input: ScallopOption[List[String]] = opt[List[String]](
    name = "input",
    descr = "List of files to verify. Optionally, specific members can be verified by passing their line numbers (e.g. foo.gobra@42,111 corresponds to the members in lines 42 and 111)",
    short = 'i'
  )
  /**
    * List of input files together with their specified line numbers.
    * Specified line numbers are removed from their corresponding input argument.
    */
  val cutInputWithIdxs: ScallopOption[List[(File, List[Int])]] = input.map(_.map{ arg =>
    val pattern = """(.*)@(\d+(?:,\d+)*)""".r
    arg match {
      case pattern(prefix, idxs) =>
        (new File(prefix), idxs.split(',').toList.map(_.toInt))

      case _ => (new File(arg), List.empty[Int])
    }
  })
  /** list of input files without line numbers */
  val cutInput: ScallopOption[List[File]] = cutInputWithIdxs.map(_.map(_._1))

  val directory: ScallopOption[List[File]] = opt[List[File]](
    name = "directory",
    descr = "List of directories to verify",
    short = 'p'
  )

  val recursive: ScallopOption[Boolean] = opt[Boolean](
    name = "recursive",
    descr = "Verify nested packages recursively",
    short = 'r'
  )

  val projectRoot: ScallopOption[File] = opt[File](
    name = "projectRoot",
    descr = "The root directory of the project",
    default = Some(ConfigDefaults.DefaultProjectRoot),
    noshort = true
  )

  val inclPackages: ScallopOption[List[String]] = opt[List[String]](
    name = "includePackages",
    descr = "Packages to verify. All packages found in the specified directories are verified by default.",
    default = Some(ConfigDefaults.DefaultIncludePackages),
    noshort = true
  )

  val exclPackages: ScallopOption[List[String]] = opt[List[String]](
    name = "excludePackages",
    descr = "Packages to ignore. These packages will not be verified, even if they are found in the specified directories.",
    default = Some(ConfigDefaults.DefaultExcludePackages),
    noshort = true
  )

  val gobraDirectory: ScallopOption[Path] = opt[Path](
    name = "gobraDirectory",
    descr = "Output directory for Gobra",
    default = Some(ConfigDefaults.DefaultGobraDirectory),
    short = 'g'
  )(singleArgConverter(arg => Path.of(arg)))

  val module: ScallopOption[String] = opt[String](
    name = "module",
    descr = "Name of current module that should be used for resolving imports",
    default = Some(ConfigDefaults.DefaultModuleName)
  )

  val include: ScallopOption[List[File]] = opt[List[File]](
    name = "include",
    short = 'I',
    descr = "Uses the provided directories to perform package-related lookups before falling back to $GOPATH",
    default = Some(ConfigDefaults.DefaultIncludeDirs)
  )
  lazy val includeDirs: Vector[Path] = include.toOption.map(_.map(_.toPath).toVector).getOrElse(Vector())

  val backend: ScallopOption[ViperBackend] = choice(
    choices = Seq("SILICON", "CARBON", "VSWITHSILICON", "VSWITHCARBON"),
    name = "backend",
    descr = "Specifies the used Viper backend. The default is SILICON.",
    default = Some("SILICON"),
    noshort = true
  ).map{
    case "SILICON" => ViperBackends.SiliconBackend
    case "CARBON" => ViperBackends.CarbonBackend
    case "VSWITHSILICON" => ViperBackends.ViperServerWithSilicon()
    case "VSWITHCARBON" => ViperBackends.ViperServerWithCarbon()
    case s => Violation.violation(s"Unexpected backend option $s")
  }

  val debug: ScallopOption[Boolean] = opt[Boolean](
    name = "debug",
    descr = "Output additional debug information",
    default = Some(false)
  )

  val logLevel: ScallopOption[Level] = choice(
    name = "logLevel",
    choices = Seq("ALL", "TRACE", "DEBUG", "INFO", "WARN", "ERROR", "OFF"),
    descr = "Specifies the log level. The default is OFF.",
    default = Some(if (debug()) Level.DEBUG.toString else ConfigDefaults.DefaultLogLevel.toString),
    noshort = true
  ).map{arg => Level.toLevel(arg)}

  val eraseGhost: ScallopOption[Boolean] = opt[Boolean](
    name = "eraseGhost",
    descr = "Print the input program without ghost code",
    default = Some(false),
    noshort = true
  )

  val goify: ScallopOption[Boolean] = opt[Boolean](
    name = "goify",
    descr = "Print the input program with the ghost code commented out",
    default = Some(false),
    noshort = true
  )

  val unparse: ScallopOption[Boolean] = opt[Boolean](
    name = "unparse",
    descr = "Print the parsed program",
    default = Some(debug()),
    noshort = true
  )

  val printInternal: ScallopOption[Boolean] = opt[Boolean](
    name = "printInternal",
    descr = "Print the internal program representation",
    default = Some(debug()),
    noshort = true
  )

  val printVpr: ScallopOption[Boolean] = opt[Boolean](
    name = "printVpr",
    descr = "Print the encoded Viper program",
    default = Some(debug()),
    noshort = true
  )

  val parseOnly: ScallopOption[Boolean] = opt[Boolean](
    name = "parseOnly",
    descr = "Perform only the parsing step",
    default = Some(ConfigDefaults.DefaultParseOnly),
    noshort = true
  )

  val chopUpperBound: ScallopOption[Int] = opt[Int](
    name = "chop",
    descr = "Number of parts the generated verification condition is split into (at most)",
    default = Some(ConfigDefaults.DefaultChoppingUpperBound),
    noshort = true
  )

  val packageTimeout: ScallopOption[String] = opt[String](
    name = "packageTimeout",
    descr = "Duration till the verification of a package times out",
    default = None,
    noshort = true
  )

  lazy val packageTimeoutDuration: Duration = packageTimeout.toOption match {
    case Some(d) => Duration(d)
    case _ => Duration.Inf
  }

  val z3Exe: ScallopOption[String] = opt[String](
    name = "z3Exe",
    descr = "The Z3 executable",
    default = ConfigDefaults.DefaultZ3Exe,
    noshort = true
  )

  val boogieExe: ScallopOption[String] = opt[String](
    name = "boogieExe",
    descr = "The Boogie executable",
    default = ConfigDefaults.DefaultBoogieExe,
    noshort = true
  )

  val checkOverflows: ScallopOption[Boolean] = opt[Boolean](
    name = "overflow",
    descr = "Find expressions that may lead to integer overflow",
    default = Some(ConfigDefaults.DefaultCheckOverflows),
    noshort = false
  )

  val cacheFile: ScallopOption[File] = opt[File](
    name = "cacheFile",
    descr = "Cache file to be used by Viper Server",
    default = ConfigDefaults.DefaultCacheFile,
    noshort = true
  )

  val int32Bit: ScallopOption[Boolean] = opt[Boolean](
    name = "int32",
    descr = "Run with 32-bit sized integers (the default is 64-bit ints)",
    default = Some(ConfigDefaults.DefaultInt32bit),
    noshort = false
  )

  val onlyFilesWithHeader: ScallopOption[Boolean] = opt[Boolean](
    name = "onlyFilesWithHeader",
    descr = s"When enabled, Gobra only looks at files that contain the header comment '${Config.prettyPrintedHeader}'",
    default = Some(ConfigDefaults.DefaultOnlyFilesWithHeader),
    noshort = false
  )

  val checkConsistency: ScallopOption[Boolean] = opt[Boolean](
    name = "checkConsistency",
    descr = "Perform consistency checks on the generated Viper code",
    default = Some(ConfigDefaults.DefaultCheckConsistency),
    noshort = true
  )

  val assumeInjectivityOnInhale: ScallopOption[Boolean] = toggle(
    name = "assumeInjectivityOnInhale",
    descrYes = "Assumes injectivity of the receiver expression when inhaling quantified permissions, instead of checking it, like in Viper versions previous to 2022.02 (default)",
    descrNo = "Does not assume injectivity on inhales (this will become the default in future versions)",
    default = Some(ConfigDefaults.DefaultAssumeInjectivityOnInhale),
    noshort = true
  )

  val parallelizeBranches: ScallopOption[Boolean] = opt[Boolean](
    name = "parallelizeBranches",
    descr = "Performs parallel branch verification if the chosen backend is either SILICON or VSWITHSILICON",
    default = Some(ConfigDefaults.DefaultParallelizeBranches),
    noshort = true,
  )

  val conditionalizePermissions: ScallopOption[Boolean] = opt[Boolean](
    name = "conditionalizePermissions",
    descr = "Experimental: if enabled, and if the chosen backend is either SILICON or VSWITHSILICON, silicon will try " +
      "to reduce the number of symbolic execution paths by conditionalising permission expressions. " +
      "E.g. \"b ==> acc(x.f, p)\" is rewritten to \"acc(x.f, b ? p : none)\".",
    default = Some(ConfigDefaults.DefaultConditionalizePermissions),
    short = 'c',
  )

  val z3APIMode: ScallopOption[Boolean] = opt[Boolean](
    name = "z3APIMode",
    descr = "When the backend is either SILICON or VSWITHSILICON, silicon will use Z3 via API.",
    default = Some(ConfigDefaults.DefaultZ3APIMode),
    noshort = true,
  )

  val disableNL: ScallopOption[Boolean] = opt[Boolean](
    name = "disableNL",
    descr = "Disable non-linear integer arithmetics. Non compatible with Carbon",
    default = Some(ConfigDefaults.DefaultDisableNL),
    noshort = true,
  )

  val unsafeWildcardOptimization: ScallopOption[Boolean] = opt[Boolean]("unsafeWildcardOptimization",
    descr = "Simplify wildcard terms in a way that might be unsafe. Only use this if you know what you are doing! See Silicon PR #756 for details.",
    default = Some(false),
    noshort = true
  )

  val enableMoreJoins: ScallopOption[Boolean] = opt[Boolean](
    name = "moreJoins",
    descr = "Enable more joins using a more complete implementation of state merging.",
    default = Some(false),
    noshort = true
  )

  val mceMode: ScallopOption[MCE.Mode] = {
    val on = "on"
    val off = "off"
    val od = "od"
    choice(
      choices = Seq("on", "off", "od"),
      name = "mceMode",
      descr = s"Specifies if silicon should be run with more complete exhale enabled ($on), disabled ($off), or enabled on demand ($od).",
      default = Some(on),
      noshort = true
    ).map{
      case `on` => MCE.Enabled
      case `off` => MCE.Disabled
      case `od` => MCE.OnDemand
      case s => Violation.violation(s"Unexpected mode for more complete exhale: $s")
    }
  }

  val hyperMode: ScallopOption[Hyper.Mode] = choice(
    name = "hyperMode",
    choices = Seq("on", "off", "noMajor"),
    descr = "Specifies whether hyper properties should be verified (on), not verified (off), or whether the major checks should be skipped (noMajor).",
    default = Some("on"),
    noshort = true
  ).map {
    case "on" => Hyper.Enabled
    case "off" => Hyper.Disabled
    case "noMajor" => Hyper.NoMajor
  }

  val enableLazyImports: ScallopOption[Boolean] = opt[Boolean](
    name = Config.enableLazyImportOptionName,
    descr = s"Enforces that ${GoVerifier.name} parses depending packages only when necessary. Note that this disables certain language features such as global variables.",
    default = Some(ConfigDefaults.DefaultEnableLazyImports),
    noshort = true,
  )

  val requireTriggers: ScallopOption[Boolean] = opt[Boolean](
    name = "requireTriggers",
    descr = s"Enforces that all quantifiers have a user-provided trigger.",
    default = Some(ConfigDefaults.DefaultRequireTriggers),
    noshort = true,
  )

  val noVerify: ScallopOption[Boolean] = opt[Boolean](
    name = "noVerify",
    descr = s"Skip the verification step performed after encoding the Gobra program into Viper.",
    default = Some(ConfigDefaults.DefaultNoVerify),
    noshort = true,
  )

  val noStreamErrors: ScallopOption[Boolean] = opt[Boolean](
    name = "noStreamErrors",
    descr = "Do not stream errors produced by Gobra but instead print them all organized by package in the end.",
    default = Some(ConfigDefaults.DefaultNoStreamErrors),
    noshort = true,
  )

  val disableCheckTerminationPureFns: ScallopOption[Boolean] = opt[Boolean](
    name = "disablePureFunctsTerminationRequirement",
    descr = "Do not enforce that all pure functions must have termination measures",
    default = Some(ConfigDefaults.DefaultDisableCheckTerminationPureFns),
    noshort = true,
  )

  val parseAndTypeCheckMode: ScallopOption[TaskManagerMode] = choice(
    name = "parseAndTypeCheckMode",
    choices = Seq("LAZY", "SEQUENTIAL", "PARALLEL"),
    descr = "Specifies the mode in which parsing and type-checking is performed.",
    default = Some("PARALLEL"),
    noshort = true
  ).map {
    case "LAZY" => Lazy
    case "SEQUENTIAL" => Sequential
    case "PARALLEL" => Parallel
    case _ => ConfigDefaults.DefaultParseAndTypeCheckMode
  }

  val disableSetAxiomatization: ScallopOption[Boolean] = opt[Boolean](
    name = "disableSetAxiomatization",
    descr = s"Disables set axiomatization in Silicon.",
    default = Some(ConfigDefaults.DefaultDisableSetAxiomatization),
    noshort = true,
  )
  /**
    * Exception handling
    */
  /**
    * Epilogue
    */

  /** Argument Dependencies */
  if (isInputOptional) {
    mutuallyExclusive(input, directory, recursive)
  } else {
    // either `input`, `directory` or `recursive` must be provided but not both.
    // this also checks that at least one file or directory is provided in the case of `input` and `directory`.
    requireOne(input, directory, recursive)
  }

  // `inclPackages` and `exclPackages` only make sense when `recursive` is specified, `projectRoot` can only be used in `directory` or `recursive` mode.
  // Thus, we restrict their use:
  conflicts(input, List(projectRoot, inclPackages, exclPackages))
  conflicts(directory, List(inclPackages, exclPackages))

  // must be lazy to guarantee that this value is computed only during the CLI options validation and not before.
  lazy val isSiliconBasedBackend = backend.toOption match {
    case Some(ViperBackends.SiliconBackend | _: ViperBackends.ViperServerWithSilicon) => true
    case _ => false
  }

  // `parallelizeBranches` requires a backend that supports branch parallelization (i.e., a silicon-based backend)
  addValidation {
    val parallelizeBranchesOn = parallelizeBranches.toOption.contains(true)
    if (parallelizeBranchesOn && !isSiliconBasedBackend) {
      Left("The selected backend does not support branch parallelization.")
    } else {
      Right(())
    }
  }

  addValidation {
    val conditionalizePermissionsOn = conditionalizePermissions.toOption.contains(true)
    if (conditionalizePermissionsOn && !isSiliconBasedBackend) {
      Left("The selected backend does not support --conditionalizePermissions.")
    } else {
      Right(())
    }
  }

  addValidation {
    val z3APIModeOn = z3APIMode.toOption.contains(true)
    if (z3APIModeOn && !isSiliconBasedBackend) {
      Left("The selected backend does not support --z3APIMode.")
    } else {
      Right(())
    }
  }

  // `mceMode` can only be provided when using a silicon-based backend
  addValidation {
    val mceModeSupplied = mceMode.isSupplied
    if (mceModeSupplied && !isSiliconBasedBackend) {
      Left("The flag --mceMode can only be used with Silicon or ViperServer with Silicon")
    } else {
      Right(())
    }
  }

  addValidation {
    val unsafeWildcardOptSupplied = unsafeWildcardOptimization.isSupplied
    if (unsafeWildcardOptSupplied  && !isSiliconBasedBackend) {
      Left("The flag --unsafeWildcardOptimization can only be used with Silicon or ViperServer with Silicon")
    } else {
      Right(())
    }
  }

  addValidation {
    val enableMoreJoinsOptSupplied = enableMoreJoins.isSupplied
    if (enableMoreJoinsOptSupplied  && !isSiliconBasedBackend) {
      Left("The flag --moreJoins can only be used with Silicon or ViperServer with Silicon")
    } else {
      Right(())
    }
  }
  
  // `disableSetAxiomatization` can only be provided when using a silicon-based backend
  // since, at the time of writing, we rely on Silicon's setAxiomatizationFile for the
  // implementation
  addValidation {
    val disableSetAxiomatizationOn = disableSetAxiomatization.toOption.contains(true)
    if (disableSetAxiomatizationOn && !isSiliconBasedBackend) {
      Left("The selected backend does not support --disableSetAxiomatization.")
    } else {
      Right(())
    }
  }

  addValidation {
    if (!disableNL.toOption.contains(true) || isSiliconBasedBackend) {
      Right(())      
    } else {
      Left("--disableNL is not compatible with Carbon")
    }
  }


  /** File Validation */
  validateFilesExist(cutInput)
  validateFilesIsFile(cutInput)
  validateFilesExist(directory)
  validateFilesIsDirectory(directory)
  validateFileExists(projectRoot)
  validateFileIsDirectory(projectRoot)
  if (!skipIncludeDirChecks) {
    validateFilesExist(include)
    validateFilesIsDirectory(include)
  }

  verify()

  lazy val config: Either[String, Config] = rawConfig.config

  // note that we use `recursive.isSupplied` instead of `recursive.toOption` because it defaults to `Some(false)` if it
  // was not provided by the user. Specifying a different default value does not seem to be respected.
  private lazy val rawConfig: RawConfig = (cutInputWithIdxs.toOption, directory.toOption, recursive.isSupplied) match {
    case (Some(inputsWithIdxs), None, false) => fileModeConfig(inputsWithIdxs)
    case (None, Some(dirs), false) => packageModeConfig(dirs)
    case (None, None, true) => recursiveModeConfig()
    case (None, None, false) =>
      Violation.violation(isInputOptional, "the configuration mode should be one of file, package or recursive unless inputs are optional")
      noInputModeConfig()
    case _ => Violation.violation(s"multiple modes have been found, which should have been caught by input validation")
  }

  private def fileModeConfig(cutInputWithIdxs: List[(File, List[Int])]): FileModeConfig = {
    val cutPathsWithIdxs = cutInputWithIdxs.map { case (file, lineNrs) => (file.toPath, lineNrs) }
    FileModeConfig(
      inputFiles = cutPathsWithIdxs.map(_._1).toVector,
      baseConfig = baseConfig(cutPathsWithIdxs)
    )
  }

  private def packageModeConfig(dirs: List[File]): PackageModeConfig = PackageModeConfig(
    inputDirectories = dirs.map(_.toPath).toVector,
    projectRoot = projectRoot().toPath,
    // we currently do not offer a way via CLI to pass isolate information to Gobra in the package mode
    baseConfig = baseConfig(ConfigDefaults.DefaultIsolate),
  )

  private def recursiveModeConfig(): RecursiveModeConfig = RecursiveModeConfig(
    projectRoot = projectRoot().toPath,
    includePackages = inclPackages(),
    excludePackages = exclPackages(),
    // we currently do not offer a way via CLI to pass isolate information to Gobra in the recursive mode
    baseConfig(ConfigDefaults.DefaultIsolate),
  )

  private def noInputModeConfig(): NoInputModeConfig = NoInputModeConfig(
    // we currently do not offer a way via CLI to pass isolate information to Gobra in the recursive mode
    baseConfig(ConfigDefaults.DefaultIsolate),
  )

  private def baseConfig(isolate: List[(Path, List[Int])]): BaseConfig = BaseConfig(
    gobraDirectory = gobraDirectory(),
    moduleName = module(),
    includeDirs = includeDirs,
    reporter = FileWriterReporter(
        unparse = unparse(),
        eraseGhost = eraseGhost(),
        goify = goify(),
        debug = debug(),
        printInternal = printInternal(),
        printVpr = printVpr(),
        streamErrs = !noStreamErrors()),
    backend = backend(),
    isolate = isolate,
    choppingUpperBound = chopUpperBound(),
    packageTimeout = packageTimeoutDuration,
    z3Exe = z3Exe.toOption,
    boogieExe = boogieExe.toOption,
    logLevel = logLevel(),
    cacheFile = cacheFile.toOption.map(_.toPath),
    shouldParseOnly = parseOnly(),
    checkOverflows = checkOverflows(),
    checkConsistency = checkConsistency(),
    int32bit = int32Bit(),
    cacheParserAndTypeChecker = false, // caching does not make sense when using the CLI. Thus, we simply set it to `false`
    onlyFilesWithHeader = onlyFilesWithHeader(),
    assumeInjectivityOnInhale = assumeInjectivityOnInhale(),
    parallelizeBranches = parallelizeBranches(),
    conditionalizePermissions = conditionalizePermissions(),
    z3APIMode = z3APIMode(),
    disableNL = disableNL(),
    mceMode = mceMode(),
    hyperMode = hyperMode(),
    enableLazyImports = enableLazyImports(),
    noVerify = noVerify(),
    noStreamErrors = noStreamErrors(),
    parseAndTypeCheckMode = parseAndTypeCheckMode(),
    requireTriggers = requireTriggers(),
    disableSetAxiomatization = disableSetAxiomatization(),
    disableCheckTerminationPureFns = disableCheckTerminationPureFns(),
    unsafeWildcardOptimization = unsafeWildcardOptimization(),
    enableMoreJoins = enableMoreJoins(),
  )
}<|MERGE_RESOLUTION|>--- conflicted
+++ resolved
@@ -61,20 +61,6 @@
   // to verify.
   val DefaultOnlyFilesWithHeader: Boolean = false
   lazy val DefaultGobraDirectory: Path = Path.of(".gobra")
-<<<<<<< HEAD
-  lazy val DefaultTaskName: String = "gobra-task"
-  lazy val DefaultAssumeInjectivityOnInhale: Boolean = true
-  lazy val DefaultParallelizeBranches: Boolean = false
-  lazy val DefaultConditionalizePermissions: Boolean = false
-  lazy val DefaultZ3APIMode: Boolean = false
-  lazy val DefaultMCEMode: MCE.Mode = MCE.Enabled
-  lazy val DefaultHyperMode: Hyper.Mode = Hyper.Enabled
-  lazy val DefaultEnableLazyImports: Boolean = false
-  lazy val DefaultNoVerify: Boolean = false
-  lazy val DefaultNoStreamErrors: Boolean = false
-  lazy val DefaultParseAndTypeCheckMode: TaskManagerMode = TaskManagerMode.Parallel
-  lazy val DefaultRequireTriggers: Boolean = false
-=======
   val DefaultTaskName: String = "gobra-task"
   val DefaultAssumeInjectivityOnInhale: Boolean = true
   val DefaultParallelizeBranches: Boolean = false
@@ -82,7 +68,8 @@
   val DefaultZ3APIMode: Boolean = false
   val DefaultDisableNL: Boolean = false
   val DefaultMCEMode: MCE.Mode = MCE.Enabled
-  val DefaultEnableLazyImports: Boolean = false
+  val DefaultHyperMode: Hyper.Mode = Hyper.Enabled
+  lazy val DefaultEnableLazyImports: Boolean = false
   val DefaultNoVerify: Boolean = false
   val DefaultNoStreamErrors: Boolean = false
   val DefaultParseAndTypeCheckMode: TaskManagerMode = TaskManagerMode.Parallel
@@ -91,7 +78,6 @@
   val DefaultDisableCheckTerminationPureFns: Boolean = false
   val DefaultUnsafeWildcardOptimization: Boolean = false
   val DefaultEnableMoreJoins: Boolean = false
->>>>>>> b1bf9994
 }
 
 // More-complete exhale modes
@@ -885,7 +871,7 @@
       Right(())
     }
   }
-  
+
   // `disableSetAxiomatization` can only be provided when using a silicon-based backend
   // since, at the time of writing, we rely on Silicon's setAxiomatizationFile for the
   // implementation
@@ -900,7 +886,7 @@
 
   addValidation {
     if (!disableNL.toOption.contains(true) || isSiliconBasedBackend) {
-      Right(())      
+      Right(())
     } else {
       Left("--disableNL is not compatible with Carbon")
     }
