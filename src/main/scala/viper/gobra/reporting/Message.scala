// This Source Code Form is subject to the terms of the Mozilla Public
// License, v. 2.0. If a copy of the MPL was not distributed with this
// file, You can obtain one at http://mozilla.org/MPL/2.0/.
//
// Copyright (c) 2011-2020 ETH Zurich.

package viper.gobra.reporting

import java.nio.file.Path

import viper.gobra.ast.frontend.PNode.PPkg
import viper.gobra.ast.frontend.{PPackage, PProgram}
import viper.gobra.ast.{internal => in}
import viper.gobra.reporting.VerifierResult.Success
import viper.silver
import viper.silver.{ast => vpr}
import viper.silver.reporter.Message

/**
  * Messages reported by GobraReporter
  */
sealed trait GobraMessage {
  override def toString: String = name
  val name: String
}

sealed trait GobraVerificationResultMessage extends GobraMessage {
  override val name: String = s"verification_result"
  def result: VerifierResult
  val verifier: String
}

case class GobraOverallSuccessMessage(verifier: String) extends GobraVerificationResultMessage {
  override val name: String = s"overall_success_message"
  val result: VerifierResult = Success

  override def toString: String = s"overall_success_message(" +
    s"verifier=${verifier})"
}

case class GobraOverallFailureMessage(verifier: String, result: VerifierResult) extends GobraVerificationResultMessage {
  override val name: String = s"overall_failure_message"

  override def toString: String = s"overall_failure_message(" +
    s"verifier=${verifier}, " +
    s"failure=${result.toString})"
}

case class GobraEntitySuccessMessage(verifier: String, concerning: Source.Verifier.Info) extends GobraVerificationResultMessage {
  override val name: String = s"entity_success_message"
  val result: VerifierResult = Success

  override def toString: String = s"entity_success_message(" +
    s"verifier=${verifier}, " +
    s"concerning=${concerning.toString})"
}

case class GobraEntityFailureMessage(verifier: String, concerning: Source.Verifier.Info, result: VerifierResult) extends GobraVerificationResultMessage {
  override val name: String = s"entity_failure_message"

  override def toString: String = s"entity_failure_message(" +
    s"verifier=${verifier}, " +
    s"concerning=${concerning.toString}, " +
    s"failure=${result.toString})"
}

case class PreprocessedInputMessage(input: Path, preprocessedContent: () => String) extends GobraMessage {
  override val name: String = s"preprocessed_input_message"

  override def toString: String = s"preprocessed_input_message(" +
    s"file=${input}, " +
    s"content=${preprocessedContent()})"
}

case class ParsedInputMessage(input: Path, ast: () => PProgram) extends GobraMessage {
  override val name: String = s"parsed_input_message"

  override def toString: String = s"parsed_input_message(" +
    s"file=${input}, " +
    s"ast=${ast().formatted})"
}

case class ParserErrorMessage(input: Path, result: Vector[ParserError]) extends GobraMessage {
  override val name: String = s"parser_error_message"

  override def toString: String = s"parser_error_message(" +
    s"file=${input}), " +
    s"errors=${result.map(_.toString).mkString(",")})"
}

sealed trait TypeCheckMessage extends GobraMessage {
  override val name: String = s"type_check_message"
  val input: Path
  val ast: () => PPackage

  override def toString: String = s"type_check_message(" +
    s"file=${input})"
}

case class TypeCheckSuccessMessage(input: Path, ast: () => PPackage, erasedGhostCode: () => String, goifiedGhostCode: () => String) extends TypeCheckMessage {
  override val name: String = s"type_check_success_message"

  override def toString: String = s"type_check_success_message(" +
    s"file=${input})"
}

case class TypeCheckFailureMessage(input: Path, packageName: PPkg, ast: () => PPackage, result: Vector[VerifierError]) extends TypeCheckMessage {
  override val name: String = s"type_check_failure_message"

  override def toString: String = s"type_check_failure_message(" +
    s"file=${input}, " +
    s"package=$packageName, " +
    s"failures=${result.map(_.toString).mkString(",")})"
}

case class TypeCheckDebugMessage(input: Path, ast: () => PPackage, debugTypeInfo: () => String) extends TypeCheckMessage {
  override val name: String = s"type_check_debug_message"

  override def toString: String = s"type_check_debug_message(" +
    s"file=${input}), " +
    s"debugInfo=${debugTypeInfo()})"
}

case class DesugaredMessage(input: Path, internal: () => in.Program) extends GobraMessage {
  override val name: String = s"desugared_message"

  override def toString: String = s"desugared_message(" +
    s"file=${input}, " +
    s"internal=${internal().formatted})"
}

case class AppliedInternalTransformsMessage(input: Path, internal: () => in.Program) extends GobraMessage {
  override val name: String = s"transform_message"

  override def toString: String = s"transform_message(" +
    s"file=${input}, " +
    s"internal=${internal().formatted})"
}

<<<<<<< HEAD
case class GeneratedViperMessage(input: File, vprAst: () => vpr.Program, backtrack: () => BackTranslator.VerificationBackTrackInfo) extends GobraMessage {

=======
case class GeneratedViperMessage(input: Path, vprAst: () => vpr.Program, backtrack: () => BackTranslator.BackTrackInfo) extends GobraMessage {
>>>>>>> 7d744959
  override val name: String = s"generated_viper_message"

  override def toString: String = s"generated_viper_message(" +
    s"file=${input}, " +
    s"vprFormated=$vprAstFormatted)"

  lazy val vprAstFormatted: String = silver.ast.pretty.FastPrettyPrinter.pretty(vprAst())
}

case class RawMessage(msg: Message) extends GobraMessage {
  override val name: String = s"raw_message"

  override def toString: String = s"raw_message(" +
    s"msg=${msg.toString})"
}

/**
  * Simple messages contain just one text field.
  */
abstract class SimpleMessage(val text: String) extends GobraMessage {
  override val name: String = s"simple_message"
}

case class CopyrightReport(override val text: String) extends SimpleMessage(text) {
  override def toString: String = s"copyright_report(text=${text.toString})"
  override val name: String = s"copyright_report"
}<|MERGE_RESOLUTION|>--- conflicted
+++ resolved
@@ -137,12 +137,7 @@
     s"internal=${internal().formatted})"
 }
 
-<<<<<<< HEAD
-case class GeneratedViperMessage(input: File, vprAst: () => vpr.Program, backtrack: () => BackTranslator.VerificationBackTrackInfo) extends GobraMessage {
-
-=======
-case class GeneratedViperMessage(input: Path, vprAst: () => vpr.Program, backtrack: () => BackTranslator.BackTrackInfo) extends GobraMessage {
->>>>>>> 7d744959
+case class GeneratedViperMessage(input: Path, vprAst: () => vpr.Program, backtrack: () => BackTranslator.VerificationBackTrackInfo) extends GobraMessage {
   override val name: String = s"generated_viper_message"
 
   override def toString: String = s"generated_viper_message(" +
