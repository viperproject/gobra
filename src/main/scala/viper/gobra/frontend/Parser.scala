// This Source Code Form is subject to the terms of the Mozilla Public
// License, v. 2.0. If a copy of the MPL was not distributed with this
// file, You can obtain one at http://mozilla.org/MPL/2.0/.
//
// Copyright (c) 2011-2020 ETH Zurich.

package viper.gobra.frontend

import java.io.Reader
import java.nio.file.{Files, Path}

import org.apache.commons.text.StringEscapeUtils
import org.bitbucket.inkytonik.kiama.parsing.{NoSuccess, ParseResult, Parsers, Success}
import org.bitbucket.inkytonik.kiama.rewriting.{Cloner, PositionedRewriter, Strategy}
import org.bitbucket.inkytonik.kiama.util.{Filenames, IO, Positions, Source, StringSource}
import org.bitbucket.inkytonik.kiama.util.Messaging.{Messages, message}
import viper.gobra.ast.frontend._
import viper.gobra.reporting.{Source => _, _}
import viper.gobra.util.{Binary, Constants, Hexadecimal, Octal, Violation}

import scala.io.BufferedSource
import scala.util.matching.Regex

object Parser {

  /**
    * Parses files and returns either the parsed program if the file was parsed successfully,
    * otherwise returns list of error messages.
    *
    * @param input
    * @param specOnly specifies whether only declarations and specifications should be parsed and implementation should be ignored
    * @return
    *
    * The following transformations are performed:
    * e++  ~>  e += 1
    * e--  ~>  e -= 1
    * +e   ~>  0 + e
    * -e   ~>  0 - e
    *
    */

  def parse(input: Vector[Path], specOnly: Boolean = false)(config: Config): Either[Vector[VerifierError], PPackage] = {
    val preprocessedSources = input
      .map{ getSource }
      .map{ source => SemicolonPreprocessor.preprocess(source)(config) }
    for {
      parseAst <- parseSources(preprocessedSources, specOnly)(config)
      postprocessedAst <- new ImportPostprocessor(parseAst.positions.positions).postprocess(parseAst)(config)
    } yield postprocessedAst
  }

  private def getSource(path: Path): FromFileSource = {
    val inputStream = Files.newInputStream(path)
    val bufferedSource = new BufferedSource(inputStream)
    val content = bufferedSource.mkString
    bufferedSource.close()
    FromFileSource(path, content)
  }

  private def parseSources(sources: Vector[FromFileSource], specOnly: Boolean)(config: Config): Either[Vector[VerifierError], PPackage] = {
    val positions = new Positions
    val pom = new PositionManager(positions)
    val parsers = new SyntaxAnalyzer(pom, specOnly)

    def parseSource(source: FromFileSource): Either[Vector[VerifierError], PProgram] = {
      parsers.parseAll(parsers.program, source) match {
        case Success(ast, _) =>
          config.reporter report ParsedInputMessage(source.path, () => ast)
          Right(ast)

        case ns@NoSuccess(label, next) =>
          val pos = next.position
          pom.positions.setStart(ns, pos)
          pom.positions.setFinish(ns, pos)
          val messages = message(ns, label)
          val errors = pom.translate(messages, ParserError)
          
          val groupedErrors = errors.groupBy{ _.position.get.file }
          groupedErrors.foreach{ case (p, pErrors) =>
            config.reporter report ParserErrorMessage(p, pErrors)
          }

          Left(errors)

        case c => Violation.violation(s"This case should be unreachable, but got $c")
      }
    }

    val parsedPrograms = {
      val parserResults = sources.map(parseSource)
      val (errors, programs) = parserResults.partitionMap(identity)

      if (errors.nonEmpty) {
        Left(errors.flatten)
      } else {
        // check that each of the parsed programs has the same package clause. If not, the algorithm collecting all files
        // of the same package has failed
        assert(programs.nonEmpty)
        assert{
          val packageName = programs.head.packageClause.id.name
          programs.forall(_.packageClause.id.name == packageName)
        }

        Right(programs)
      }
    }

    parsedPrograms.map(programs => {
      val clause = parsers.rewriter.deepclone(programs.head.packageClause)
      val parsedPackage = PPackage(clause, programs, pom)
      // The package parse tree node gets the position of the package clause:
      pom.positions.dupPos(clause, parsedPackage)
      parsedPackage
    })
  }

  def parseProgram(source: Source, specOnly: Boolean = false): Either[Messages, PProgram] = {
    val preprocessedSource = SemicolonPreprocessor.preprocess(source)
    val positions = new Positions
    val pom = new PositionManager(positions)
    val parsers = new SyntaxAnalyzer(pom, specOnly)
    translateParseResult(pom)(parsers.parseAll(parsers.program, preprocessedSource))
  }

  def parseMember(source: Source, specOnly: Boolean = false): Either[Messages, Vector[PMember]] = {
    val positions = new Positions
    val pom = new PositionManager(positions)
    val parsers = new SyntaxAnalyzer(pom, specOnly)
    translateParseResult(pom)(parsers.parseAll(parsers.member, source))
  }

  def parseStmt(source: Source): Either[Messages, PStatement] = {
    val positions = new Positions
    val pom = new PositionManager(positions)
    val parsers = new SyntaxAnalyzer(pom)
    translateParseResult(pom)(parsers.parseAll(parsers.statement, source))
  }

  def parseExpr(source: Source): Either[Messages, PExpression] = {
    val positions = new Positions
    val pom = new PositionManager(positions)
    val parsers = new SyntaxAnalyzer(pom)
    translateParseResult(pom)(parsers.parseAll(parsers.expression, source))
  }

  def parseImportDecl(source: Source): Either[Messages, Vector[PImport]] = {
    val positions = new Positions
    val pom = new PositionManager(positions)
    val parsers = new SyntaxAnalyzer(pom)
    translateParseResult(pom)(parsers.parseAll(parsers.importDecl, source))
  }

  def parseType(source : Source) : Either[Messages, PType] = {
    val positions = new Positions
    val pom = new PositionManager(positions)
    val parsers = new SyntaxAnalyzer(pom)
    translateParseResult(pom)(parsers.parseAll(parsers.typ, source))
  }

  private def translateParseResult[T](pom: PositionManager)(r: ParseResult[T]): Either[Messages, T] = {
    r match {
      case Success(ast, _) => Right(ast)

      case ns@NoSuccess(label, next) =>
        val pos = next.position
        pom.positions.setStart(ns, pos)
        pom.positions.setFinish(ns, pos)
        Left(message(ns, label))

      case c => Violation.violation(s"This case should be unreachable, but got $c")
    }
  }

  private object SemicolonPreprocessor {

    /**
      * Assumes that source corresponds to an existing file
      */
    def preprocess(source: FromFileSource)(config: Config): FromFileSource = {
      val translatedContent = translate(source.content)
      config.reporter report PreprocessedInputMessage(source.path, () => translatedContent)
      FromFileSource(source.path, translatedContent)
    }

    def preprocess(source: Source): Source = {
      val translatedContent = translate(source.content)
      StringSource(translatedContent)
    }

    private def translate(content: String): String =
      content.split("\r\n|\n").map(translateLine).mkString("\n") ++ "\n"

    private def translateLine(line: String): String = {
      val identifier = """[a-zA-Z_][a-zA-Z0-9_]*"""
      val integer = """[0-9]+"""
      val rawStringLit = """`(?:.|\n)*`"""
      val interpretedStringLit = """\".*\""""
      val stringLit = s"$rawStringLit|$interpretedStringLit"
      val specialKeywords = """break|continue|fallthrough|return"""
      val specialOperators = """\+\+|--"""
      val closingParens = """\)|]|}"""
      val finalTokenRequiringSemicolon = s"$identifier|$integer|$stringLit|$specialKeywords|$specialOperators|$closingParens"

      val ignoreLineComments = """\/\/.*"""
      val ignoreSelfContainedGeneralComments = """\/\*.*?\*\/"""
      val ignoreStartingGeneralComments = """\/\*(?!.*?\*\/).*"""
      val ignoreGeneralComments = s"$ignoreSelfContainedGeneralComments|$ignoreStartingGeneralComments"
      val ignoreComments = s"$ignoreLineComments|$ignoreGeneralComments"
      val ignoreWhitespace = """\s"""

      val r = s"($finalTokenRequiringSemicolon)((?:$ignoreComments|$ignoreWhitespace)*)$$".r
      // group(1) contains the finalTokenRequiringSemicolon after which a semicolon should be inserted
      // group(2) contains the line's remainder after finalTokenRequiringSemicolon
      r.replaceAllIn(line, m => StringEscapeUtils.escapeJava(m.group(1) ++ ";" ++ m.group(2)))
    }
  }

  case class FromFileSource(path: Path, content: String) extends Source {
    override val name: String = path.getFileName.toString
    val shortName : Option[String] = Some(Filenames.dropCurrentPath(name))
    def reader : Reader = IO.stringreader(content)

    def useAsFile[T](fn : String => T) : T = {
      // copied from StringSource
      val filename = Filenames.makeTempFilename(name)
      IO.createFile(filename, content)
      val t = fn(filename)
      IO.deleteFile(filename)
      t
    }
  }

  private class ImportPostprocessor(override val positions: Positions) extends PositionedRewriter {
    /**
      * Replaces all PQualifiedWoQualifierImport by PQualifiedImport nodes
      */
    def postprocess(pkg: PPackage)(config: Config): Either[Vector[VerifierError], PPackage] = {
      def createError(n: PImplicitQualifiedImport, errorMsg: String): Vector[VerifierError] =
        pkg.positions.translate(message(n,
          s"Explicit qualifier could not be derived (reason: '$errorMsg')"), ParserError)

      // unfortunately Kiama does not seem to offer a way to report errors while applying the strategy
      // hence, we keep ourselves track of errors
      var failedNodes: Vector[VerifierError] = Vector()

      def replace(n: PImplicitQualifiedImport): Option[PExplicitQualifiedImport] = {
        val qualifier = for {
          qualifierName <- PackageResolver.getQualifier(n, config.includeDirs)
          // create a new PIdnDef node and set its positions according to the old node (PositionedRewriter ensures that
          // the same happens for the newly created PExplicitQualifiedImport)
          idnDef = PIdnDef(qualifierName)
          _ = pkg.positions.positions.dupPos(n, idnDef)
        } yield PExplicitQualifiedImport(idnDef, n.importPath)
        // record errors:
        qualifier.left.foreach(errorMsg => failedNodes = failedNodes ++ createError(n, errorMsg))
        qualifier.toOption
      }

      // note that the next term after PPackageClause to which the strategy will be applied is a Vector of PProgram
      val resolveImports: Strategy =
        strategyWithName[Any]("resolveImports", {
          case n: PImplicitQualifiedImport => replace(n)
          case n => Some(n)
        })

      // apply strategy only to import nodes in each program
      val updatedProgs = pkg.programs.map(prog => {
        // apply the resolveImports to all import nodes and children and continue even if a strategy returns None
        // note that the resolveImports strategy could be embedded in e.g. a logfail strategy to report a
        // failed strategy application
        val updatedImports = rewrite(topdown(attempt(resolveImports)))(prog.imports)
        val updatedProg = PProgram(prog.packageClause, updatedImports, prog.declarations)
        pkg.positions.positions.dupPos(prog, updatedProg)
      })
      // create a new package node with the updated programs
      val updatedPkg = PPackage(pkg.packageClause, updatedProgs, pkg.positions)
      pkg.positions.positions.dupPos(pkg, updatedPkg)
      // check whether an error has occurred
      if (failedNodes.isEmpty) Right(updatedPkg)
      else Left(failedNodes)
    }
  }

  private class SyntaxAnalyzer(pom: PositionManager, specOnly: Boolean = false) extends Parsers(pom.positions) {

    lazy val rewriter = new PRewriter(pom.positions)

    val singleWhitespaceChar: String = """(\s|(//.*\s*\n)|/\*(?:.|[\n\r])*?\*/)"""
    override val whitespace: Parser[String] =
      s"$singleWhitespaceChar*".r

    //    """(\s|(//.*\s*\n)|/\*(?s:(.*)?)\*/)*""".r
    // The above regex matches the same whitespace strings as this one:
    //   (\s|(//.*\s*\n)|/\*(?:.|[\n\r])*?\*/)*
    // but (hopefully) avoids potential stack overflows caused by an issue
    // of Oracle's JDK. Note: the issue was reported for Java 6 and 7, it
    // appears to not affect Java 8.
    // See also:
    //   - http://bugs.java.com/bugdatabase/view_bug.do?bug_id=6882582
    //   - https://stackoverflow.com/a/31691056
    //

    val reservedWords: Set[String] = Set(
      "break", "default", "func", "interface", "select",
      "case", "defer", "go", "map", "struct", "domain",
      "chan", "else", "goto", "package", "switch",
      "const", "fallthrough", "if", "range", "type",
      "continue", "for", "import", "return", "var",
      "len", "cap", "make", "new",
      // new keywords introduced by Gobra
      "ghost", "acc", "assert", "exhale", "assume", "inhale",
      "memory", "fold", "unfold", "unfolding", "pure",
      "predicate", "old", "seq", "set", "in", "union",
      "intersection", "setminus", "subset", "mset", "option",
      "none", "some", "get", "writePerm", "noPerm",
      "typeOf", "isComparable"
    )

    def isReservedWord(word: String): Boolean = reservedWords contains word

    /**
      * Optionally consumes nested curly brackets with arbitrary content if `specOnly` is turned on, otherwise optionally applies the parser `p`
      */
    def specOnlyParser[T](p: Parser[T]): Parser[Option[T]] =
      if (specOnly) nestedCurlyBracketsConsumer.? ^^ (_.flatten)
      else p.?

    /**
      * Consumes nested curly brackets with arbitrary content and returns None
      */
    lazy val nestedCurlyBracketsConsumer: Parser[Option[Nothing]] =
      "{" ~> ("""[^{}]""".r | nestedCurlyBracketsConsumer).* <~ "}" ^^ (_ => None)

    /**
      * Member
      */

    lazy val program: Parser[PProgram] =
      (packageClause <~ eos) ~ importDecls ~ members ^^ {
        case pkgClause ~ importDecls ~ members =>
          PProgram(pkgClause, importDecls.flatten, members.flatten)
      }

    lazy val packageClause: Parser[PPackageClause] =
      "package" ~> pkgDef ^^ PPackageClause

    lazy val importDecls: Parser[Vector[Vector[PImport]]] =
      (importDecl <~ eos).*

    lazy val members: Parser[Vector[Vector[PMember]]] =
      (member <~ eos).*

    lazy val importDecl: Parser[Vector[PImport]] =
      ("import" ~> importSpec ^^ (decl => Vector(decl))) |
        ("import" ~> "(" ~> repsep(importSpec, eos) <~ eos.? <~ ")")

    lazy val importSpec: Parser[PImport] =
      unqualifiedImportSpec | qualifiedImportSpec

    lazy val unqualifiedImportSpec: Parser[PUnqualifiedImport] =
      "." ~> idnImportPath ^^ PUnqualifiedImport

    lazy val qualifiedImportSpec: Parser[PQualifiedImport] =
      idnDefLike.? ~ idnImportPath ^^ {
        case Some(id) ~ pkg => PExplicitQualifiedImport(id, pkg)
        case None ~ pkg => PImplicitQualifiedImport(pkg)
      }

    lazy val member: Parser[Vector[PMember]] =
      (methodDecl | functionDecl) ^^ (Vector(_)) |
      constDecl | varDecl | typeDecl | ghostMember

    lazy val declarationStmt: Parser[PStatement] =
      (constDecl | varDecl | typeDecl) ^^ PSeq

    lazy val constDecl: Parser[Vector[PConstDecl]] =
      "const" ~> constSpec ^^ (decl => Vector(decl)) |
        "const" ~> "(" ~> (constSpec <~ eos).* <~ ")"

    lazy val constSpec: Parser[PConstDecl] =
      rep1sep(idnDefLike, ",") ~ (typ.? ~ ("=" ~> rep1sep(expression, ","))).? ^^ {
        case left ~ None => PConstDecl(None, Vector.empty, left)
        case left ~ Some(t ~ right) => PConstDecl(t, right, left)
      }

    lazy val varDecl: Parser[Vector[PVarDecl]] =
      "var" ~> varSpec ^^ (decl => Vector(decl)) |
        "var" ~> "(" ~> (varSpec <~ eos).* <~ ")"

    lazy val varSpec: Parser[PVarDecl] =
      rep1sep(maybeAddressableIdn(idnDefLike), ",") ~ typ ~ ("=" ~> rep1sep(expression, ",")).? ^^ {
        case left ~ t ~ None =>
          val (vars, addressable) = left.unzip
          PVarDecl(Some(t), Vector.empty, vars, addressable)
        case left ~ t ~ Some(right) =>
          val (vars, addressable) = left.unzip
          PVarDecl(Some(t), right, vars, addressable)
      } |
        (rep1sep(maybeAddressableIdn(idnDefLike), ",") <~ "=") ~ rep1sep(expression, ",") ^^ {
          case left ~ right =>
            val (vars, addressable) = left.unzip
            PVarDecl(None, right, vars, addressable)
        }

    lazy val typeDecl: Parser[Vector[PTypeDecl]] =
      "type" ~> typeSpec ^^ (decl => Vector(decl)) |
        "type" ~> "(" ~> (typeSpec <~ eos).* <~ ")"

    lazy val typeSpec: Parser[PTypeDecl] =
      typeDefSpec | typeAliasSpec

    lazy val typeDefSpec: Parser[PTypeDef] =
      idnDef ~ typ ^^ { case left ~ right => PTypeDef(right, left)}

    lazy val typeAliasSpec: Parser[PTypeAlias] =
      (idnDef <~ "=") ~ typ ^^ { case left ~ right => PTypeAlias(right, left)}

    lazy val functionDecl: Parser[PFunctionDecl] =
      functionSpec ~ ("func" ~> idnDef) ~ signature ~ specOnlyParser(blockWithBodyParameterInfo) ^^ {
        case spec ~ name ~ sig ~ body =>
          PFunctionDecl(name, sig._1, sig._2, spec, body)
      }

<<<<<<< HEAD
    lazy val outline: Parser[POutline] =
      (functionSpec <~ "outline") ~ ("(" ~> repsep(statement, eos) <~ eos.? <~ ")") ^^ {
        case spec ~ body => POutline(body, spec)
      }

=======
>>>>>>> efe7f250
    lazy val functionSpec: Parser[PFunctionSpec] = {

      sealed trait FunctionSpecClause
      case class RequiresClause(exp: PExpression) extends FunctionSpecClause
      case class PreservesClause(exp: PExpression) extends FunctionSpecClause
      case class EnsuresClause(exp: PExpression) extends FunctionSpecClause
      case class DecreasesClause(measure: PTerminationMeasure) extends FunctionSpecClause
      case object PureClause extends FunctionSpecClause

      lazy val functSpecClause: Parser[FunctionSpecClause] = {
        "requires" ~> expression <~ eos ^^ RequiresClause |
        "preserves" ~> expression <~ eos ^^ PreservesClause |
        "ensures" ~> expression <~ eos ^^ EnsuresClause |
        "decreases" ~> terminationMeasure <~ eos  ^^ DecreasesClause |
        "pure" <~ eos ^^^ PureClause
      }

      functSpecClause.* ~ "pure".? ^^ {
        case clauses ~ pure =>
          val pres = clauses.collect{ case x: RequiresClause => x.exp }
          val preserves = clauses.collect{ case x: PreservesClause => x.exp }
          val posts = clauses.collect{ case x: EnsuresClause => x.exp }
          val terminationMeasure = clauses.collect{ case x: DecreasesClause => x.measure}
          val isPure = pure.nonEmpty || clauses.contains(PureClause)
          PFunctionSpec(pres, preserves, posts, terminationMeasure, isPure)
      }
    }

    lazy val terminationMeasure: Parser[PTerminationMeasure] =
      "_" ~> ("if" ~> expression).? ^^ PWildcardMeasure |
        repsep(expression, ",") ~ ("if" ~> expression).? ^^ PTupleTerminationMeasure

    lazy val methodDecl: Parser[PMethodDecl] =
      functionSpec ~ ("func" ~> receiver) ~ idnDef ~ signature ~ specOnlyParser(blockWithBodyParameterInfo) ^^ {
        case spec ~ rcv ~ name ~ sig ~ body => PMethodDecl(name, rcv, sig._1, sig._2, spec, body)
      }

    /**
      * Statements
      */

    lazy val statement: Parser[PStatement] =
      ghostStatement |
<<<<<<< HEAD
        outline |
        declarationStmt |
=======
>>>>>>> efe7f250
        declarationStmt |
        goStmt |
        deferStmt |
        returnStmt |
        controlStmt |
        ifStmt |
        anyForStmt |
        exprSwitchStmt |
        typeSwitchStmt |
        selectStmt |
        block |
        simpleStmt |
        labeledStmt |
        expressionStmt |
        emptyStmt


    lazy val simpleStmt: Parser[PSimpleStmt] =
      sendStmt | assignmentWithOp | assignment | shortVarDecl // expressionStmt is parsed separately

    lazy val simpleStmtWithEmpty: Parser[PSimpleStmt] =
      simpleStmt | emptyStmt

    lazy val emptyStmt: Parser[PEmptyStmt] = /* parse last because always succeeds */
      success(PEmptyStmt())

    lazy val expressionStmt: Parser[PExpressionStmt] =
      expression ^^ PExpressionStmt

    lazy val sendStmt: Parser[PSendStmt] =
      (expression <~ "<-") ~ expression ^^ PSendStmt

    lazy val assignment: Parser[PAssignment] =
      (rep1sep(assignee, ",") <~ "=") ~ rep1sep(expression, ",") ^^ { case left ~ right => PAssignment(right, left) }

    lazy val assignmentWithOp: Parser[PAssignmentWithOp] =
      nonBlankAssignee ~ (assOp <~ "=") ~ expression ^^ { case left ~ op ~ right => PAssignmentWithOp(right, op, left) }  |
        nonBlankAssignee <~ "++" ^^ (e => PAssignmentWithOp(PIntLit(1).at(e), PAddOp().at(e), e).at(e)) |
        nonBlankAssignee <~ "--" ^^ (e => PAssignmentWithOp(PIntLit(1).at(e), PSubOp().at(e), e).at(e))

    lazy val assOp: Parser[PAssOp] =
      "+" ^^^ PAddOp() |
        "-" ^^^ PSubOp() |
        "*" ^^^ PMulOp() |
        "/" ^^^ PDivOp() |
        "%" ^^^ PModOp() |
        "&" ^^^ PBitAndOp() |
        "|" ^^^ PBitOrOp() |
        "^" ^^^ PBitXorOp() |
        "&^" ^^^ PBitClearOp() |
        "<<" ^^^ PShiftLeftOp() |
        ">>" ^^^ PShiftRightOp()

    lazy val nonBlankAssignee: Parser[PAssignee] =
      selection | indexedExp | dereference | namedOperand

    lazy val assignee: Parser[PAssignee] =
      nonBlankAssignee | blankIdentifier

    lazy val blankIdentifier: Parser[PAssignee] = "_" ^^^ PBlankIdentifier()

    lazy val shortVarDecl: Parser[PShortVarDecl] =
      (rep1sep(maybeAddressableIdn(idnUnkLike), ",") <~ ":=") ~ rep1sep(expression, ",") ^^ {
        case lefts ~ rights =>
          val (vars, addressable) = lefts.unzip
          PShortVarDecl(rights, vars, addressable)
      }

    lazy val labeledStmt: Parser[PLabeledStmt] =
      (labelDef <~ ":") ~ statement.? ^^ {
        case id ~ Some(s) => PLabeledStmt(id, s)
        case id ~ None    => PLabeledStmt(id, PEmptyStmt().at(id))
      }

    lazy val returnStmt: Parser[PReturn] =
      "return" ~> repsep(expression, ",") ^^ PReturn

    lazy val goStmt: Parser[PGoStmt] =
      "go" ~> expression ^^ PGoStmt

    lazy val controlStmt: Parser[PStatement] =
      breakStmt | continueStmt | gotoStmt

    lazy val breakStmt: Parser[PBreak] =
      "break" ~> labelUse.? ^^ PBreak

    lazy val continueStmt: Parser[PContinue] =
      "continue" ~> labelUse.? ^^ PContinue

    lazy val gotoStmt: Parser[PGoto] =
      "goto" ~> labelDef ^^ PGoto

    lazy val deferStmt: Parser[PDeferStmt] =
      "defer" ~> expression ^^ PDeferStmt

    lazy val block: Parser[PBlock] =
      "{" ~> repsep(statement, eos) <~ eos.? <~ "}" ^^ PBlock

    lazy val blockWithoutBraces: Parser[PBlock] =
      repsep(statement, eos) <~ eos.? ^^ PBlock

    lazy val blockWithBodyParameterInfo: Parser[(PBodyParameterInfo, PBlock)] =
      "{" ~> bodyParameterInfo ~ blockWithoutBraces <~ "}"

    lazy val bodyParameterInfo: Parser[PBodyParameterInfo] =
      Constants.SHARE_PARAMETER_KEYWORD ~> repsep(idnUse, ",") <~ eos.? ^^ PBodyParameterInfo |
        success(PBodyParameterInfo(Vector.empty))

    lazy val ifStmt: Parser[PIfStmt] =
      ifClause ~ ("else" ~> ifStmt) ^^ { case clause ~ PIfStmt(ifs, els) => PIfStmt(clause +: ifs, els) } |
        ifClause ~ ("else" ~> block).? ^^ { case clause ~ els => PIfStmt(Vector(clause), els) }

    lazy val ifClause: Parser[PIfClause] =
      ("if" ~> (simpleStmt <~ ";").?) ~ expression ~ block ^^ PIfClause

    lazy val exprSwitchStmt: Parser[PExprSwitchStmt] =
      ("switch" ~> (simpleStmt <~ ";").?) ~ pos(expression.?) ~ ("{" ~> exprSwitchClause.* <~ "}") ^^ {
        case pre ~ cond ~ clauses =>
          val cases = clauses collect { case v: PExprSwitchCase => v }
          val dflt = clauses collect { case v: PExprSwitchDflt => v.body }

          cond.get match {
            case None => PExprSwitchStmt(pre, PBoolLit(true).at(cond), cases, dflt)
            case Some(c) => PExprSwitchStmt(pre, c, cases, dflt)
          }
      }

    lazy val exprSwitchClause: Parser[PExprSwitchClause] =
      exprSwitchCase | exprSwitchDflt

    lazy val exprSwitchCase: Parser[PExprSwitchCase] =
      ("case" ~> rep1sep(expression, ",") <~ ":") ~ pos((statement <~ eos).*) ^^ {
        case guards ~ stmts => PExprSwitchCase(guards, PBlock(stmts.get).at(stmts))
      }

    lazy val exprSwitchDflt: Parser[PExprSwitchDflt] =
      "default" ~> ":" ~> pos((statement <~ eos).*) ^^ (stmts => PExprSwitchDflt(PBlock(stmts.get).at(stmts)))

    lazy val typeSwitchStmt: Parser[PTypeSwitchStmt] =
      ("switch" ~> (simpleStmt <~ ";").?) ~
        (idnDef <~ ":=").? ~ (primaryExp <~ "." <~ "(" <~ "type" <~ ")") ~
        ("{" ~> typeSwitchClause.* <~ "}") ^^ {
        case pre ~ binder ~ exp ~ clauses =>
          val cases = clauses collect { case v: PTypeSwitchCase => v }
          val dflt = clauses collect { case v: PTypeSwitchDflt => v.body }

          PTypeSwitchStmt(pre, exp, binder, cases, dflt)
      }

    lazy val typeSwitchClause: Parser[PTypeSwitchClause] =
      typeSwitchCase | typeSwitchDflt

    lazy val typeSwitchCase: Parser[PTypeSwitchCase] = {
      val typeOrNil = nilLit | typ
      ("case" ~> rep1sep(typeOrNil, ",") <~ ":") ~ pos((statement <~ eos).*) ^^ {
        case guards ~ stmts => PTypeSwitchCase(guards, PBlock(stmts.get).at(stmts))
      }
    }

    lazy val typeSwitchDflt: Parser[PTypeSwitchDflt] =
      "default" ~> ":" ~> pos((statement <~ eos).*) ^^ (stmts => PTypeSwitchDflt(PBlock(stmts.get).at(stmts)))

    lazy val selectStmt: Parser[PSelectStmt] =
      "select" ~> "{" ~> selectClause.* <~ "}" ^^ { clauses =>
        val send = clauses collect { case v: PSelectSend => v }
        val rec = clauses collect { case v: PSelectRecv => v }
        val arec = clauses collect { case v: PSelectAssRecv => v }
        val srec = clauses collect { case v: PSelectShortRecv => v }
        val dflt = clauses collect { case v: PSelectDflt => v }

        PSelectStmt(send, rec, arec, srec, dflt)
      }

    lazy val selectClause: Parser[PSelectClause] =
      selectDflt | selectShortRecv | selectAssRecv | selectRecv

    lazy val selectRecv: Parser[PSelectRecv] =
      ("case" ~> receiveExp <~ ":") ~ pos((statement <~ eos).*) ^^ {
        case receive ~ stmts => PSelectRecv(receive, PBlock(stmts.get).at(stmts))
      }

    lazy val selectAssRecv: Parser[PSelectAssRecv] =
      ("case" ~> rep1sep(assignee, ",") <~ "=") ~ (receiveExp <~ ":") ~ pos((statement <~ eos).*) ^^ {
        case receive ~ left ~ stmts => PSelectAssRecv(left, receive, PBlock(stmts.get).at(stmts))
      }

    lazy val selectShortRecv: Parser[PSelectShortRecv] =
      ("case" ~> rep1sep(idnUnk, ",") <~ ":=") ~ (receiveExp <~ ":") ~ pos((statement <~ eos).*) ^^ {
        case left ~ receive ~ stmts => PSelectShortRecv(receive, left, PBlock(stmts.get).at(stmts))
      }

    lazy val selectSend: Parser[PSelectSend] =
      ("case" ~> sendStmt <~ ":") ~ pos((statement <~ eos).*) ^^ {
        case send ~ stmts => PSelectSend(send, PBlock(stmts.get).at(stmts))
      }

    lazy val selectDflt: Parser[PSelectDflt] =
      "default" ~> ":" ~> pos((statement <~ eos).*) ^^ (stmts => PSelectDflt(PBlock(stmts.get).at(stmts)))

    lazy val anyForStmt: Parser[PStatement] =
      forStmt | assForRange | shortForRange

    lazy val forStmt: Parser[PForStmt] =
      loopSpec ~ pos("for") ~ block ^^ { case spec ~ pos ~ b => PForStmt(None, PBoolLit(true).at(pos), None, spec, b) } |
        loopSpec ~ ("for" ~> simpleStmt.? <~ ";") ~ (pos(expression.?) <~ ";") ~ simpleStmt.? ~ block ^^ {
          case spec ~ pre ~ (pos@PPos(None)) ~ post ~ body => PForStmt(pre, PBoolLit(true).at(pos), post, spec, body)
          case spec ~ pre ~ PPos(Some(cond)) ~ post ~ body => PForStmt(pre, cond, post, spec, body)
        } |
        loopSpec ~ ("for" ~> expression) ~ block ^^ {
          case spec ~ cond ~ body => PForStmt(None, cond, None, spec, body)
        }

    lazy val loopSpec: Parser[PLoopSpec] =
<<<<<<< HEAD
      ("invariant" ~> expression <~ eos).* ~ ("decreases" ~> terminationMeasure <~ eos).? ^^ {
        case invariants ~ terminationMeasure => PLoopSpec(invariants, terminationMeasure)
      }
=======
      ("invariant" ~> expression <~ eos).* ~ ("decreases" ~> terminationMeasure <~ eos).? ^^ PLoopSpec
>>>>>>> efe7f250

    lazy val assForRange: Parser[PAssForRange] =
      ("for" ~> rep1sep(assignee, ",") <~ "=") ~ ("range" ~> expression) ~ block ^^
        { case lefts ~ exp ~ bod => PAssForRange(PRange(exp).at(exp), lefts, bod) }

    lazy val shortForRange: Parser[PShortForRange] =
      ("for" ~> rep1sep(idnUnk, ",") <~ ":=") ~ ("range" ~> expression) ~ block ^^
        { case lefts ~ exp ~ bod => PShortForRange(PRange(exp).at(exp), lefts, bod) }

    /**
      * Expressions
      */

    lazy val expression: Parser[PExpression] =
      precedence1

    lazy val precedence1: PackratParser[PExpression] = /* Right-associative */
      precedence1P5 ~ ("?" ~> precedence1 <~ ":") ~ precedence1 ^^ PConditional |
        precedence1P5

    lazy val precedence1P5: PackratParser[PExpression] = /* Right-associative */
      precedence2 ~ ("==>" ~> precedence1P5) ^^ PImplication |
        precedence2

    lazy val precedence2: PackratParser[PExpression] = /* Left-associative */
      precedence2 ~ ("||" ~> precedence3) ^^ POr |
        precedence3

    lazy val precedence3: PackratParser[PExpression] = /* Left-associative */
      precedence3 ~ ("&&" ~> precedence4) ^^ PAnd |
        precedence4

    lazy val precedence4: PackratParser[PExpression] = /* Left-associative */
      ((typ <~ guard("==")) | precedence4) ~ ("==" ~> (typMinusExpr | precedence4P1)) ^^ PEquals |
          ((typ <~ guard("!=")) | precedence4) ~ ("!=" ~> (typMinusExpr | precedence4P1)) ^^ PUnequals |
        // note that `<-` should not be parsed as PLess with PSub on the right-hand side as it is the receive channel operator
        precedence4 ~ (s"<$singleWhitespaceChar".r ~> precedence4P1) ^^ PLess |
        precedence4 ~ ("<" ~> not("-") ~> precedence4P1) ^^ PLess |
        precedence4 ~ ("<=" ~> precedence4P1) ^^ PAtMost |
        precedence4 ~ (">" ~> precedence4P1) ^^ PGreater |
        precedence4 ~ (">=" ~> precedence4P1) ^^ PAtLeast |
        precedence4P1

    lazy val precedence4P1 : PackratParser[PExpression] = /* Left-associative */
      precedence4P1 ~ ("in" ~> precedence4P2) ^^ PIn |
        precedence4P1 ~ ("#" ~> precedence4P2) ^^ PMultiplicity |
        precedence4P1 ~ ("subset" ~> precedence4P2) ^^ PSubset |
        precedence4P2

    lazy val precedence4P2 : PackratParser[PExpression] = /* Left-associative */
      precedence4P2 ~ ("union" ~> precedence5) ^^ PUnion |
        precedence4P2 ~ ("intersection" ~> precedence5) ^^ PIntersection |
        precedence4P2 ~ ("setminus" ~> precedence5) ^^ PSetMinus |
        precedence5

    lazy val precedence5 : PackratParser[PExpression] = /* Left-associative */
      precedence5 ~ ("++" ~> precedence6) ^^ PSequenceAppend |
        precedence5 ~ ("+" ~> precedence6) ^^ PAdd |
        precedence5 ~ ("-" ~> precedence6) ^^ PSub |
        precedence5 ~ (not("||") ~> "|" ~> precedence6) ^^ PBitOr |
        precedence5 ~ ("^" ~> precedence6) ^^ PBitXor |
        precedence6

    lazy val precedence6: PackratParser[PExpression] = /* Left-associative */
      precedence6 ~ ("*" ~> precedence7) ^^ PMul |
        precedence6 ~ ("/" ~> precedence7) ^^ PDiv |
        precedence6 ~ ("%" ~> precedence7) ^^ PMod |
        precedence6 ~ ("<<" ~> precedence7) ^^ PShiftLeft |
        precedence6 ~ (">>" ~> precedence7) ^^ PShiftRight |
        precedence6 ~ ("&^" ~> precedence7) ^^ PBitClear |
        precedence6 ~ (not("&&") ~> "&" ~> precedence7) ^^ PBitAnd |
        precedence7

    lazy val precedence7: PackratParser[PExpression] =
      unaryExp

    // expressionOrType version



    lazy val unaryExp: Parser[PExpression] =
      "+" ~> unaryExp ^^ (e => PAdd(PIntLit(0).at(e), e)) |
        "-" ~> unaryExp ^^ (e => PSub(PIntLit(0).at(e), e)) |
        "!" ~> unaryExp ^^ PNegation |
        "^" ~> unaryExp ^^ PBitNegation |
        reference |
        dereference |
        receiveExp |
        unfolding |
        make |
        newExp |
        len |
        cap |
        keys |
        values |
        primaryExp

    lazy val make : Parser[PMake] =
      "make" ~> ("(" ~> typ ~ expSequence <~ ")") ^^ PMake

    lazy val expSequence: Parser[Vector[PExpression]] =
      ("," ~> rep1sep(expression, ",") <~ ",".?).? ^^ (opt => opt.getOrElse(Vector.empty))

    lazy val newExp : Parser[PNew] =
      "new" ~> ("(" ~> typ <~ ")") ^^ PNew

    lazy val len : Parser[PLength] =
      "len" ~> ("(" ~> expression <~ ")") ^^ PLength

    lazy val cap : Parser[PCapacity] =
      "cap" ~> ("(" ~> expression <~ ")") ^^ PCapacity

    lazy val keys : Parser[PMapKeys] =
      "domain" ~> ("(" ~> expression <~ ")") ^^ PMapKeys

    lazy val values : Parser[PMapValues] =
      "range" ~> ("(" ~> expression <~ ")") ^^ PMapValues

    lazy val reference: Parser[PReference] =
      "&" ~> unaryExp ^^ PReference

    lazy val dereference: Parser[PDeref] =
      "*" ~> unaryExp ^^ PDeref

    lazy val receiveExp: Parser[PReceive] =
      "<-" ~> unaryExp ^^ PReceive

    lazy val unfolding: Parser[PUnfolding] =
      "unfolding" ~> predicateAccess ~ ("in" ~> expression) ^^ PUnfolding

    lazy val sequenceConversion : Parser[PSequenceConversion] =
      "seq" ~> ("(" ~> expression <~ ")") ^^ PSequenceConversion

    lazy val setConversion : Parser[PSetConversion] =
      "set" ~> ("(" ~> expression <~ ")") ^^ PSetConversion

    lazy val multisetConversion : Parser[PMultisetConversion] =
      "mset" ~> ("(" ~> expression <~ ")") ^^ PMultisetConversion

    lazy val primaryExp: Parser[PExpression] =
      conversion |
        call |
        predConstruct |
        selection |
        indexedExp |
        sliceExp |
        seqUpdExp |
        typeAssertion |
        ghostPrimaryExp |
        operand

    // TODO: change delimiters to { and } and implement required ambiguity resolution
    // current format: declaredPred!<d1, ..., dn!>
    lazy val fpredConstruct: Parser[PPredConstructor] =
      (idnUse ~ predConstructArgs) ^^ {
        case identifier ~ args => PPredConstructor(PFPredBase(identifier).at(identifier), args)
      }

    lazy val mpredConstruct: Parser[PPredConstructor] =
      selection ~ predConstructArgs ^^ {
        case recvWithId ~ args => PPredConstructor(PDottedBase(recvWithId).at(recvWithId), args)
      }

    lazy val predConstruct: Parser[PPredConstructor] =
      mpredConstruct | fpredConstruct

    lazy val predConstructArgs: Parser[Vector[Option[PExpression]]] =
      ("!<" ~> (rep1sep(predConstructArg, ",") <~ ",".?).? <~ "!>") ^^ (opt => opt.getOrElse(Vector.empty))

    lazy val predConstructArg: Parser[Option[PExpression]] =
      (expression ^^ Some[PExpression]) | ("_" ^^^ None)

    lazy val conversion: Parser[PInvoke] =
      typ ~ ("(" ~> expression <~ ",".? <~ ")") ^^ {
        case t ~ e => PInvoke(t, Vector(e))
      }

    lazy val call: PackratParser[PInvoke] =
      primaryExp ~ callArguments ^^ PInvoke

    lazy val callArguments: Parser[Vector[PExpression]] = {
      val parseArg: Parser[PExpression] = expression ~ "...".? ^^ {
        case exp ~ None => exp
        case exp ~ Some(_) => PUnpackSlice(exp)
      }
      ("(" ~> (rep1sep(parseArg, ",") <~ ",".?).? <~ ")") ^^ (opt => opt.getOrElse(Vector.empty))
    }

    lazy val selection: PackratParser[PDot] =
      primaryExp ~ ("." ~> idnUse) ^^ PDot |
      typ ~ ("." ~> idnUse) ^^ PDot

    lazy val idBasedSelection: Parser[PDot] =
      nestedIdnUse ~ ("." ~> idnUse) ^^ {
        case base ~ field => PDot(PNamedOperand(base).at(base), field)
      }

    lazy val indexedExp: PackratParser[PIndexedExp] =
      primaryExp ~ ("[" ~> expression <~ "]") ^^ PIndexedExp

    lazy val sliceExp: PackratParser[PSliceExp] =
      primaryExp ~ ("[" ~> expression.?) ~ (":" ~> expression.?) ~ ((":" ~> expression).? <~ "]") ^^ PSliceExp

    lazy val seqUpdExp : PackratParser[PGhostCollectionUpdate] =
      primaryExp ~ ("[" ~> rep1sep(seqUpdClause, ",") <~ "]") ^^ PGhostCollectionUpdate

    lazy val seqUpdClause : Parser[PGhostCollectionUpdateClause] =
      expression ~ ("=" ~> expression) ^^ PGhostCollectionUpdateClause

    lazy val typeAssertion: PackratParser[PTypeAssertion] =
      primaryExp ~ ("." ~> "(" ~> typ <~ ")") ^^ PTypeAssertion

    lazy val operand: Parser[PExpression] =
      literal | namedOperand | "(" ~> expression <~ ")"

    lazy val namedOperand: Parser[PNamedOperand] =
      idnUse ^^ PNamedOperand

    lazy val literal: Parser[PLiteral] =
      basicLit | compositeLit | functionLit

    lazy val basicLit: Parser[PBasicLiteral] =
      "true" ^^^ PBoolLit(true) |
        "false" ^^^ PBoolLit(false) |
        nilLit |
        intLit |
        // TODO
        // floatLit |
        stringLit

    lazy val nilLit: Parser[PNilLit] = "nil" ^^^ PNilLit()

    lazy val intLit: Parser[PIntLit] =
      octalLit | binaryLit | hexLit | decimalLit

    // TODO
    // lazy val floatLit: Parser[PFloatLit] = ???

    lazy val binaryLit: Parser[PIntLit] =
      "0" ~> ("b"|"B") ~> regex("[01]+".r) ^^ (lit => PIntLit(BigInt(lit, 2), Binary))

    lazy val octalLit: Parser[PIntLit] =
      // according to the go language spec, non-zero literals starting with `0` are octal literals
      "0" ~> ("o"|"O").? ~> regex("[0-7]+".r) ^^ (lit => PIntLit(BigInt(lit, 8), Octal))

    lazy val hexLit: Parser[PIntLit] =
      "0" ~> ("x"|"X") ~> regex("[0-9A-Fa-f]+".r) ^^ (lit => PIntLit(BigInt(lit, 16), Hexadecimal))

    lazy val decimalLit: Parser[PIntLit] =
      (exactWord("0") | regex("[1-9][0-9]*".r)) ^^ (lit => PIntLit(BigInt(lit)))

    lazy val stringLit: Parser[PStringLit] =
      rawStringLit | interpretedStringLit

    lazy val rawStringLit: Parser[PStringLit] =
      // unicode characters and newlines are allowed
      "`" ~> "[^`]*".r <~ "`" ^^ (lit => PStringLit(lit))

    lazy val interpretedStringLit: Parser[PStringLit] =
    // unicode values and byte values are allowed
      "\"" ~> """(?:\\"|[^"\n])*""".r <~ "\"" ^^ (lit => PStringLit(lit))

    lazy val compositeLit: Parser[PCompositeLit] =
      literalType ~ literalValue ^^ PCompositeLit

    lazy val literalValue: Parser[PLiteralValue] =
      "{" ~> (rep1sep(keyedElement, ",") <~ ",".?).? <~ "}" ^^ {
        case None => PLiteralValue(Vector.empty)
        case Some(ps) => PLiteralValue(ps)
      }

    lazy val keyedElement: Parser[PKeyedElement] =
      (compositeKey <~ ":").? ~ compositeVal ^^ PKeyedElement

    lazy val compositeKey: Parser[PCompositeKey] =
      compositeVal ^^ {
        case n@ PExpCompositeVal(PNamedOperand(id)) => PIdentifierKey(id).at(n)
        case n => n
      }

    lazy val compositeVal: Parser[PCompositeVal] =
      expCompositeLiteral | litCompositeLiteral

    lazy val expCompositeLiteral: Parser[PExpCompositeVal] =
      expression ^^ PExpCompositeVal

    lazy val litCompositeLiteral: Parser[PLitCompositeVal] =
      literalValue ^^ PLitCompositeVal

    lazy val functionLit: Parser[PFunctionLit] =
      "func" ~> signature ~ block ^^ { case sig ~ body => PFunctionLit(sig._1, sig._2, body) }



    /**
      * Types
      */

    lazy val typMinusExpr: Parser[PType] =
      (
        ("(" ~> typMinusExpr <~ ")") |
          ("*" ~> typMinusExpr ^^ PDeref) |
          sliceType | arrayType | mapType | dictType | channelType | functionType | structType | interfaceType | predType |
          sequenceType | setType | multisetType | optionType | domainType |
          predeclaredType
        ) <~ not("(" | "{")

    lazy val typ : Parser[PType] =
      "(" ~> typ <~ ")" | typeLit | qualifiedType | namedType | ghostTypeLit

    lazy val ghostTyp : Parser[PGhostType] =
      "(" ~> ghostTyp <~ ")" | ghostTypeLit

    lazy val typeLit: Parser[PTypeLit] =
      pointerType | sliceType | arrayType | mapType |
        channelType | functionType | structType | interfaceType | predType

    lazy val ghostTypeLit : Parser[PGhostLiteralType] =
      sequenceType | setType | multisetType | dictType | optionType | domainType  | ghostSliceType

    lazy val pointerType: Parser[PDeref] =
      "*" ~> typ ^^ PDeref

    lazy val sliceType: Parser[PSliceType] =
      ("[" ~ "]") ~> typ ^^ PSliceType

    lazy val ghostSliceType: Parser[PGhostSliceType] =
      "ghost" ~> ("[" ~ "]") ~> typ ^^ PGhostSliceType

    lazy val mapType: Parser[PMapType] =
      ("map" ~> ("[" ~> typ <~ "]")) ~ typ ^^ PMapType

    lazy val channelType: Parser[PChannelType] =
      ("chan" ~> "<-") ~> typ ^^ PSendChannelType |
        ("<-" ~> "chan") ~> typ ^^ PRecvChannelType |
        "chan" ~> typ ^^ PBiChannelType

    lazy val functionType: Parser[PFunctionType] =
      "func" ~> signature ^^ PFunctionType.tupled

    lazy val predType: Parser[PPredType] =
      "pred" ~> predTypeParams ^^ PPredType

    lazy val predTypeParams: Parser[Vector[PType]] =
      "(" ~> (rep1sep(typ, ",") <~ ",".?).? <~ ")" ^^ (_.toVector.flatten)

    lazy val arrayType: Parser[PArrayType] =
      ("[" ~> expression <~ "]") ~ typ ^^ PArrayType

    lazy val sequenceType : Parser[PSequenceType] =
      "seq" ~> ("[" ~> typ <~ "]") ^^ PSequenceType

    lazy val setType : Parser[PSetType] =
      "set" ~> ("[" ~> typ <~ "]") ^^ PSetType

    lazy val multisetType : Parser[PMultisetType] =
      "mset" ~> ("[" ~> typ <~ "]") ^^ PMultisetType

    lazy val dictType: Parser[PMathematicalMapType] =
      ("dict" ~> ("[" ~> typ <~ "]")) ~ typ ^^ PMathematicalMapType

    lazy val optionType : Parser[POptionType] =
      "option" ~> ("[" ~> typ <~ "]") ^^ POptionType

    lazy val domainType: Parser[PDomainType] =
      "domain" ~> "{" ~> repsep(domainClause, eos) <~ eos.? <~ "}" ^^ { clauses =>
        val funcs = clauses.collect{ case x: PDomainFunction => x }
        val axioms = clauses.collect{ case x: PDomainAxiom => x }
        PDomainType(funcs, axioms)
      }

    lazy val domainClause: Parser[PDomainClause] =
      "func" ~> idnDef ~ signature ^^ { case id ~ sig => PDomainFunction(id, sig._1, sig._2) } |
      "axiom" ~> "{" ~> expression <~ eos.? <~ "}" ^^ PDomainAxiom

    lazy val structType: Parser[PStructType] =
      "struct" ~> "{" ~> repsep(structClause, eos) <~ eos.? <~ "}" ^^ PStructType

    lazy val structClause: Parser[PStructClause] =
      fieldDecls | embeddedDecl

    lazy val embeddedDecl: Parser[PEmbeddedDecl] =
      embeddedType ^^ (et => PEmbeddedDecl(et, PIdnDef(et.name).at(et)))

    lazy val fieldDecls: Parser[PFieldDecls] =
      rep1sep(idnDef, ",") ~ typ ^^ { case ids ~ t =>
        PFieldDecls(ids map (id => PFieldDecl(id, t.copy).at(id)))
      }

    lazy val interfaceType: Parser[PInterfaceType] =
      "interface" ~> "{" ~> (interfaceClause <~ eos).* <~ "}" ^^ { clauses =>
        val embedded = clauses collect { case v: PInterfaceName => v }
        val methodDecls = clauses collect { case v: PMethodSig => v }
        val predicateDecls = clauses collect { case v: PMPredicateSig => v }

        PInterfaceType(embedded, methodDecls, predicateDecls)
      }

    lazy val interfaceClause: Parser[PInterfaceClause] =
      predicateSpec | methodSpec | interfaceName

    lazy val interfaceName: Parser[PInterfaceName] =
      declaredType ^^ PInterfaceName

    lazy val methodSpec: Parser[PMethodSig] =
      "ghost".? ~ functionSpec ~ idnDef ~ signature ^^ { case isGhost ~ spec ~ id ~ sig => PMethodSig(id, sig._1, sig._2, spec, isGhost.isDefined) }

    lazy val predicateSpec: Parser[PMPredicateSig] =
      ("pred" ~> idnDef) ~ parameters ^^ PMPredicateSig


    lazy val namedType: Parser[PNamedType] =
      predeclaredType |
        declaredType

    lazy val predeclaredType: Parser[PPredeclaredType] =
      exactWord("bool") ^^^ PBoolType() |
        exactWord("string") ^^^ PStringType() |
        exactWord("perm") ^^^ PPermissionType() |
        // signed integer types
        exactWord("rune") ^^^ PRune() |
        exactWord("int") ^^^ PIntType() |
        exactWord("int8") ^^^ PInt8Type() |
        exactWord("int16") ^^^ PInt16Type() |
        exactWord("int32") ^^^ PInt32Type() |
        exactWord("int64") ^^^ PInt64Type() |
        // unsigned integer types
        exactWord("byte") ^^^ PByte() |
        exactWord("uint") ^^^ PUIntType() |
        exactWord("uint8") ^^^ PUInt8Type() |
        exactWord("uint16") ^^^ PUInt16Type() |
        exactWord("uint32") ^^^ PUInt32Type() |
        exactWord("uint64") ^^^ PUInt64Type() |
        exactWord("uintptr") ^^^ PUIntPtr() |
        // floats
        exactWord("float32") ^^^ PFloat32() |
        exactWord("float64") ^^^ PFloat64()

    lazy val predeclaredTypeSeparate: Parser[PPredeclaredType] =
      exactWord("bool") ~ not("(" | ".") ^^^ PBoolType() |
        exactWord("string") ~ not("(" | ".") ^^^ PStringType() |
        exactWord("perm") ~ not("(" | ".") ^^^ PPermissionType() |
        // signed integer types
        exactWord("rune") ~ not("(" | ".") ^^^ PRune() |
        exactWord("int") ~ not("(" | ".") ^^^ PIntType() |
        exactWord("int8") ~ not("(" | ".") ^^^ PInt8Type() |
        exactWord("int16") ~ not("(" | ".") ^^^ PInt16Type() |
        exactWord("int32") ~ not("(" | ".") ^^^ PInt32Type() |
        exactWord("int64") ~ not("(" | ".") ^^^ PInt64Type() |
        // unsigned integer types
        exactWord("byte") ~ not("(" | ".") ^^^ PByte() |
        exactWord("uint") ~ not("(" | ".") ^^^ PUIntType() |
        exactWord("uint8") ~ not("(" | ".") ^^^ PUInt8Type() |
        exactWord("uint16") ~ not("(" | ".") ^^^ PUInt16Type() |
        exactWord("uint32") ~ not("(" | ".") ^^^ PUInt32Type() |
        exactWord("uint64") ~ not("(" | ".") ^^^ PUInt64Type() |
        exactWord("uintptr") ~ not("(" | ".") ^^^ PUIntPtr()

    private def exactWord(s: String): Regex = ("\\b" ++ s ++ "\\b").r

    lazy val qualifiedType: Parser[PDot] =
      declaredType ~ ("." ~> idnUse) ^^ PDot

    lazy val declaredType: Parser[PNamedOperand] =
      idnUse ^^ PNamedOperand

    lazy val literalType: Parser[PLiteralType] =
      sliceType |
        arrayType |
        implicitSizeArrayType |
        mapType |
        structType |
        qualifiedType |
        ghostTypeLit |
        declaredType

    lazy val implicitSizeArrayType: Parser[PImplicitSizeArrayType] =
      "[" ~> "..." ~> "]" ~> typ ^^ PImplicitSizeArrayType


    /**
      * Misc
      */

    lazy val receiver: PackratParser[PReceiver] =
      "(" ~> maybeAddressableIdnDef.? ~ methodRecvType <~ ")" ^^ {
        case None ~ t => PUnnamedReceiver(t)
        case Some((name, addressable)) ~ t => PNamedReceiver(name, t, addressable)
      }

    lazy val signature: Parser[(Vector[PParameter], PResult)] =
      parameters ~ result


    lazy val result: PackratParser[PResult] =
      parameters ^^ PResult |
        typ ^^ (t => PResult(Vector(PUnnamedParameter(t).at(t)))) |
        success(PResult(Vector.empty))

    lazy val parameters: Parser[Vector[PParameter]] =
      "(" ~> (parameterList <~ ",".?).? <~ ")" ^^ {
        case None => Vector.empty
        case Some(ps) => ps
      }

    lazy val parameterList: Parser[Vector[PParameter]] =
      rep1sep(parameterDecl, ",") ^^ Vector.concat

    lazy val parameterDecl: Parser[Vector[PParameter]] = {
      val namedParam = rep1sep(idnDef, ",") ~ "...".? ~ typ ^^ {
        case ids ~ variadicOpt ~ t =>
          ids map { id =>
            val typ = if (variadicOpt.isDefined) PVariadicType(t.copy) else t.copy
            PNamedParameter(id, typ).at(id)
          }
      }
      val unnamedParam = ("...".? ~ typ) ^^ {
        case variadicOpt ~ t =>
          val typ = if (variadicOpt.isDefined) PVariadicType(t) else t
          Vector(PUnnamedParameter(typ).at(t))
      }

      ghostParameter | namedParam | unnamedParam
    }


    lazy val nestedIdnUse: PackratParser[PIdnUse] =
      "(" ~> nestedIdnUse <~ ")" | idnUse

    lazy val embeddedType: PackratParser[PEmbeddedType] =
      "(" ~> embeddedType <~ ")" |
        "*".? ~ namedType ^^ {
          case None ~ t => PEmbeddedName(t)
          case _ ~ t => PEmbeddedPointer(t)
        }


    lazy val methodRecvType: PackratParser[PMethodRecvType] =
      "(" ~> methodRecvType <~ ")" |
        "*".? ~ declaredType ^^ {
          case None ~ t => PMethodReceiveName(t)
          case _ ~ t => PMethodReceivePointer(t)
        }

    /**
      * Identifiers
      */

    lazy val idnDef: Parser[PIdnDef] = identifier ^^ PIdnDef
    lazy val idnUse: Parser[PIdnUse] = identifier ^^ PIdnUse
    lazy val idnUnk: Parser[PIdnUnk] = identifier ^^ PIdnUnk

    def maybeAddressableIdn[T <: PIdnNode](p: Parser[T]): Parser[(T, Boolean)] =
      p ~ addressabilityMod.? ^^ { case id ~ opt => (id, opt.isDefined) }

    lazy val maybeAddressableIdnDef: Parser[(PIdnDef, Boolean)] = maybeAddressableIdn(idnDef)
    lazy val maybeAddressableIdnUnk: Parser[(PIdnUnk, Boolean)] = maybeAddressableIdn(idnUnk)

    lazy val idnDefLike: Parser[PDefLikeId] = idnDef | wildcard
    lazy val idnUseLike: Parser[PUseLikeId] = idnUse | wildcard
    lazy val idnUnkLike: Parser[PUnkLikeId] = idnUnk | wildcard

    lazy val labelDef: Parser[PLabelDef] = identifier ^^ PLabelDef
    lazy val labelUse: Parser[PLabelUse] = identifier ^^ PLabelUse

    lazy val pkgDef: Parser[PPkgDef] = identifier ^^ PPkgDef
    lazy val pkgUse: Parser[PPkgUse] = identifier ^^ PPkgUse

    lazy val wildcard: Parser[PWildcard] = "_" ^^^ PWildcard()

    lazy val addressabilityMod: Parser[String] = Constants.ADDRESSABILITY_MODIFIER

    lazy val identifier: Parser[String] =
      // "_" is not an identifier (but a wildcard)
      "(?:_[a-zA-Z0-9_]+|[a-zA-Z][a-zA-Z0-9_]*)".r into (s => {
        if (isReservedWord(s))
          failure(s"""keyword "$s" found where identifier expected""")
        else
          success(s)
      })

    lazy val idnImportPath: Parser[String] =
      // this allows for seemingly meaningless paths such as ".......". It is not problematic that Gobra parses these
      // paths given that it will throw an error if they do not exist in the filesystem
      "\"" ~> "[.a-zA-Z0-9_/]*".r <~ "\""
      // """[^\P{L}\P{M}\P{N}\P{P}\P{S}!\"#$%&'()*,:;<=>?[\\\]^{|}\x{FFFD}]+""".r // \P resp. \p is currently not supported

    /**
      * Ghost
      */

    lazy val ghostMember: Parser[Vector[PGhostMember]] =
      fpredicateDecl ^^ (Vector(_)) |
        mpredicateDecl ^^ (Vector(_)) |
        implementationProof ^^ (Vector(_)) |
      "ghost" ~ eos.? ~> (methodDecl | functionDecl) ^^ (m => Vector(PExplicitGhostMember(m).at(m))) |
        "ghost" ~ eos.? ~> (constDecl | varDecl | typeDecl) ^^ (ms => ms.map(m => PExplicitGhostMember(m).at(m)))

    // expression can be terminated with a semicolon to simply preprocessing
    lazy val fpredicateDecl: Parser[PFPredicateDecl] =
      ("pred" ~> idnDef) ~ parameters ~ predicateBody ^^ PFPredicateDecl

    // expression can be terminated with a semicolon to simply preprocessing
    lazy val mpredicateDecl: Parser[PMPredicateDecl] =
      ("pred" ~> receiver) ~ idnDef ~ parameters ~ predicateBody ^^ {
        case rcv ~ name ~ paras ~ body => PMPredicateDecl(name, rcv, paras, body)
      }

    lazy val implementationProof: Parser[PImplementationProof] =
      (typ <~ "implements") ~ typ ~ ("{" ~> (implementationProofPredicateAlias <~ eos).* ~ (methodImplementationProof <~ eos).* <~ "}").? ^^ {
        case subT ~ superT ~ Some(predAlias ~ memberProof) =>PImplementationProof(subT, superT, predAlias, memberProof)
        case subT ~ superT ~ None => PImplementationProof(subT, superT, Vector.empty, Vector.empty)
      }

    lazy val implementationProofPredicateAlias: Parser[PImplementationProofPredicateAlias] =
      ("pred" ~> idnUse <~ ":=") ~ (selection | namedOperand) ^^ PImplementationProofPredicateAlias

    lazy val methodImplementationProof: Parser[PMethodImplementationProof] =
      "pure".? ~ nonLocalReceiver ~ idnUse ~ signature ~ blockWithBodyParameterInfo.? ^^ {
        case spec ~ recv ~ name ~ sig ~ body => PMethodImplementationProof(name, recv, sig._1, sig._2, spec.isDefined, body)
      }

    lazy val nonLocalReceiver: PackratParser[PParameter] =
      "(" ~> idnDef.? ~ typ <~ ")" ^^ {
        case None ~ t => PUnnamedParameter(t)
        case Some(id) ~ t => PNamedParameter(id, t)
      }

    lazy val predicateBody: Parser[Option[PExpression]] =
      ("{" ~> expression <~ eos.? ~ "}").?

    lazy val ghostStatement: Parser[PGhostStatement] =
      "ghost" ~> statement ^^ PExplicitGhostStatement |
      "assert" ~> expression ^^ PAssert |
      "exhale" ~> expression ^^ PExhale |
      "assume" ~> expression ^^ PAssume |
      "inhale" ~> expression ^^ PInhale |
      "fold" ~> predicateAccess ^^ PFold |
      "unfold" ~> predicateAccess ^^ PUnfold

    lazy val ghostParameter: Parser[Vector[PParameter]] = {
      val namedParam =
        "ghost" ~> rep1sep(idnDef, ",") ~ "...".? ~ typ ^^ {
          case ids ~ variadicOpt ~ t => ids map { id =>
            val typ = if (variadicOpt.isDefined) PVariadicType(t.copy) else t.copy
            PExplicitGhostParameter(PNamedParameter(id, typ).at(id)).at(id)
          }
        }

      val unnamedParam =
        "ghost" ~> "...".? ~ typ ^^ {
          case variadicOpt ~ t =>
            val typ = if (variadicOpt.isDefined) PVariadicType(t) else t
            Vector(PExplicitGhostParameter(PUnnamedParameter(typ).at(t)).at(t))
        }

      namedParam | unnamedParam
    }

    lazy val ghostPrimaryExp : Parser[PGhostExpression] =
      forall |
        exists |
        old |
        access |
        typeOf |
        isComparable |
        rangeSequence |
        rangeSet |
        rangeMultiset |
        sequenceConversion |
        setConversion |
        multisetConversion |
        optionNone | optionSome | optionGet | permission

    lazy val forall : Parser[PForall] =
      ("forall" ~> boundVariables <~ "::") ~ triggers ~ expression ^^ PForall

    lazy val exists : Parser[PExists] =
      ("exists" ~> boundVariables <~ "::") ~ triggers ~ expression ^^ PExists

    lazy val old : Parser[PGhostExpression] =
      (("old" ~> ("[" ~> labelUse <~ "]").?) ~ ("(" ~> expression <~ ")")) ^^ {
        case Some(l) ~ e => PLabeledOld(l, e)
        case None ~ e => POld(e)
      }

    lazy val access : Parser[PAccess] =
      "acc" ~> "(" ~> expression <~ ")" ^^ { exp => PAccess(exp, PFullPerm().at(exp)) } |
      // parsing wildcard permissions should be done here instead of in [[permission]] to avoid parsing "_"
      // as an expression in arbitrary parts of the code
      "acc" ~> "(" ~> expression <~ ("," ~> wildcard <~ ")") ^^ { exp => PAccess(exp, PWildcardPerm().at(exp)) } |
      "acc" ~> "(" ~> expression ~ ("," ~> expression <~ ")") ^^ PAccess

    lazy val permission: Parser[PPermission] =
      "writePerm" ^^^ PFullPerm() |
      "noPerm" ^^^ PNoPerm()

    lazy val typeOf: Parser[PTypeOf] =
      "typeOf" ~> "(" ~> expression <~ ")" ^^ PTypeOf

    lazy val isComparable: Parser[PIsComparable] =
      "isComparable" ~> "(" ~> (expression | typ) <~ ")" ^^ PIsComparable

    private lazy val rangeExprBody : Parser[PExpression ~ PExpression] =
      "[" ~> expression ~ (".." ~> expression <~ "]")

    lazy val rangeSequence : Parser[PRangeSequence] = "seq" ~> rangeExprBody ^^ PRangeSequence

    /**
      * Expressions of the form "set[`left` .. `right`]" are directly
      * transformed into "set(seq[`left` .. `right`])" (to later lift on
      * the existing type checking support for range sequences.)
      */
    lazy val rangeSet : Parser[PGhostExpression] = "set" ~> rangeExprBody ^^ {
      case left ~ right => PSetConversion(PRangeSequence(left, right).range(left, right))
    }

    /**
      * Expressions of the form "mset[`left` .. `right`]" are directly
      * transformed into "mset(seq[`left` .. `right`])" (to later lift on
      * the existing type checking support for range sequences.)
      */
    lazy val rangeMultiset : Parser[PGhostExpression] = "mset" ~> rangeExprBody ^^ {
      case left ~ right => PMultisetConversion(PRangeSequence(left, right).range(left, right))
    }

    lazy val optionNone : Parser[POptionNone] =
      "none" ~> ("[" ~> typ <~ "]") ^^ POptionNone

    lazy val optionSome : Parser[POptionSome] =
      "some" ~> ("(" ~> expression <~ ")") ^^ POptionSome

    lazy val optionGet : Parser[POptionGet] =
      "get" ~> ("(" ~> expression <~ ")") ^^ POptionGet

    lazy val predicateAccess: Parser[PPredicateAccess] =
      // call ^^ PPredicateAccess // | "acc" ~> "(" ~> call <~ ")" ^^ PPredicateAccess
      primaryExp into { // this is somehow not equivalent to `call ^^ PPredicateAccess` as the latter cannot parse "b.RectMem(&r)"
        case invoke: PInvoke => success(PPredicateAccess(invoke, PFullPerm().at(invoke)))
        case PAccess(invoke: PInvoke, perm) => success(PPredicateAccess(invoke, perm))
        case e => failure(s"expected invoke but got ${e.getClass}")
      }

    lazy val boundVariables: Parser[Vector[PBoundVariable]] =
      rep1sep(boundVariableDecl, ",") ^^ Vector.concat

    lazy val boundVariableDecl: Parser[Vector[PBoundVariable]] =
      rep1sep(idnDef, ",") ~ typ ^^ { case ids ~ t =>
        ids map (id => PBoundVariable(id, t.copy).at(id))
      }

    lazy val triggers: Parser[Vector[PTrigger]] = trigger.*

    lazy val trigger: Parser[PTrigger] =
      "{" ~> rep1sep(expression, ",") <~ "}" ^^ PTrigger


    /**
      * EOS
      */

    lazy val eos: Parser[String] =
      ";"

    def eol[T](p: => Parser[T]): Parser[T] =
      p into (r => eos ^^^ r)


    implicit class PositionedPAstNode[N <: PNode](node: N) {
      def at(other: PNode): N = {
        pom.positions.dupPos(other, node)
      }

      def range(from: PNode, to: PNode): N = {
        pom.positions.dupRangePos(from, to, node)
      }

      def copy: N = rewriter.deepclone(node)
    }

    def pos[T](p: => Parser[T]): Parser[PPos[T]] = p ^^ PPos[T]

  }

  private class PRewriter(override val positions: Positions) extends PositionedRewriter with Cloner {

  }


}<|MERGE_RESOLUTION|>--- conflicted
+++ resolved
@@ -421,14 +421,11 @@
           PFunctionDecl(name, sig._1, sig._2, spec, body)
       }
 
-<<<<<<< HEAD
     lazy val outline: Parser[POutline] =
       (functionSpec <~ "outline") ~ ("(" ~> repsep(statement, eos) <~ eos.? <~ ")") ^^ {
         case spec ~ body => POutline(body, spec)
       }
 
-=======
->>>>>>> efe7f250
     lazy val functionSpec: Parser[PFunctionSpec] = {
 
       sealed trait FunctionSpecClause
@@ -472,11 +469,7 @@
 
     lazy val statement: Parser[PStatement] =
       ghostStatement |
-<<<<<<< HEAD
         outline |
-        declarationStmt |
-=======
->>>>>>> efe7f250
         declarationStmt |
         goStmt |
         deferStmt |
@@ -690,13 +683,7 @@
         }
 
     lazy val loopSpec: Parser[PLoopSpec] =
-<<<<<<< HEAD
-      ("invariant" ~> expression <~ eos).* ~ ("decreases" ~> terminationMeasure <~ eos).? ^^ {
-        case invariants ~ terminationMeasure => PLoopSpec(invariants, terminationMeasure)
-      }
-=======
       ("invariant" ~> expression <~ eos).* ~ ("decreases" ~> terminationMeasure <~ eos).? ^^ PLoopSpec
->>>>>>> efe7f250
 
     lazy val assForRange: Parser[PAssForRange] =
       ("for" ~> rep1sep(assignee, ",") <~ "=") ~ ("range" ~> expression) ~ block ^^
