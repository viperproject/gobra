// This Source Code Form is subject to the terms of the Mozilla Public
// License, v. 2.0. If a copy of the MPL was not distributed with this
// file, You can obtain one at http://mozilla.org/MPL/2.0/.
//
// Copyright (c) 2011-2020 ETH Zurich.

package viper.gobra.ast.internal.utility

import viper.gobra.ast.internal.Node

object Nodes {

<<<<<<< HEAD
  /** Returns a list of all direct sub-nodes of this node. The type of nodes is
    * included in this list only for declarations (but not for expressions, for
    * instance).
    *
    * Furthermore, pointers to declarations are not included either (e.g., the
    * `field` (which is of type `Node`) of a `FieldAccess`), and neither are
    * non-`Node` children (e.g., the `predicateName` (a `String`) of a
    * `PredicateAccess`).
    *
    * As a consequence, it is not sufficient to compare the subnodes of two
    * nodes for equality if one has to compare those two nodes for equality.
    */
  def subnodes(n: Node): Seq[Node] = { // TODO: maybe can be solved generally
    val subnodesWithoutType: Seq[Node] = n match {
      case Program(_, members, _) => members
      case Field(_, _, _) => Seq.empty
      case ClosureSpec(_, params) => params.values.toSeq
      case DomainFunc(_, args, results) => args ++ Seq(results)
      case DomainAxiom(expr) => Seq(expr)
      case m: Member => m match {
        case Method(receiver, name, args, results, pres, posts, measures, body) => Seq(receiver, name) ++ args ++ results ++ pres ++ posts ++ measures ++ body
        case PureMethod(receiver, name, args, results, pres, posts, measures, body) => Seq(receiver, name) ++ args ++ results ++ pres ++ posts ++ measures ++ body
        case Function(name, args, results, pres, posts, measures, body) => Seq(name) ++ args ++ results ++ pres ++ posts ++ measures ++ body
        case PureFunction(name, args, results, pres, posts, measures, body) => Seq(name) ++ args ++ results ++ pres ++ posts ++ measures ++ body
        case FPredicate(name, args, body) => Seq(name) ++ args ++ body
        case MPredicate(recv, name, args, body) => Seq(recv, name) ++ args ++ body
        case GlobalVarDecl(lefts, declStmts) => lefts ++ declStmts
        case MethodSubtypeProof(subProxy, _, superProxy, rec, args, res, b) => Seq(subProxy, superProxy, rec) ++ args ++ res ++ b
        case PureMethodSubtypeProof(subProxy, _, superProxy, rec, args, res, b) => Seq(subProxy, superProxy, rec) ++ args ++ res ++ b
        case DomainDefinition(_, funcs, axioms) => funcs ++ axioms
        case BuiltInFPredicate(_, name, _) => Seq(name)
        case BuiltInFunction(_, name, _) => Seq(name)
        case BuiltInMPredicate(_, _, name, _) => Seq(name)
        case BuiltInMethod(_, _, name, _) => Seq(name)
        case GlobalConstDecl(left, lit) => Seq(left, lit)
      }
      case s: Stmt => s match {
        case Break(_, _) => Seq.empty
        case Continue(_, _) => Seq.empty
        case MethodBody(decls, seqn, postprocessing) => decls ++ Seq(seqn) ++ postprocessing
        case MethodBodySeqn(stmts) => stmts
        case Block(decls, stmts) => decls ++ stmts
        case Seqn(stmts) => stmts
        case Label(label) => Seq(label)
        case If(cond, thn, els) => Seq(cond, thn, els)
        case While(cond, invs, measure, body) => Seq(cond) ++ invs ++ measure ++ Seq(body)
        case New(target, typ) => Seq(target, typ)
        case MakeSlice(target, _, lenArg, capArg) => Seq(target, lenArg) ++ capArg.toSeq
        case NewSliceLit(target, _, elems) => Seq(target) ++ elems.values.toSeq
        case NewMapLit(target, _, _, entries) => Seq(target) ++ entries.flatMap{ case (x, y) => Seq(x, y) }
        case MakeChannel(target, _, bufferSizeArg, _, _) => target +: bufferSizeArg.toSeq
        case MakeMap(target, _, initialSpaceArg) => target +: initialSpaceArg.toSeq
        case SafeMapLookup(resTarget, successTarget, mapLookup) => Vector(resTarget, successTarget, mapLookup)
        case Initialization(left) => Seq(left)
        case SingleAss(left, right) => Seq(left, right)
        case FunctionCall(targets, func, args) => targets ++ Seq(func) ++ args
        case MethodCall(targets, recv, meth, args) => targets ++ Seq(recv, meth) ++ args
        case ClosureCall(targets, closure, args, spec) => targets ++ Seq(closure) ++ args ++ Seq(spec)
        case SpecImplementationProof(closure, spec, body, pres, posts) => Seq(closure, spec, body) ++ pres ++ posts
        case Return() => Seq.empty
        case Assert(ass) => Seq(ass)
        case Exhale(ass) => Seq(ass)
        case Inhale(ass) => Seq(ass)
        case Assume(ass) => Seq(ass)
        case Fold(acc) => Seq(acc)
        case Unfold(acc) => Seq(acc)
        case PackageWand(wand, block) => Seq(wand) ++ block.toSeq
        case ApplyWand(wand) => Seq(wand)
        case PredExprFold(base, args, p) => Seq(base) ++ args ++ Seq(p)
        case PredExprUnfold(base, args, p) => Seq(base) ++ args ++ Seq(p)
        case SafeTypeAssertion(resTarget, successTarget, expr, _) => Seq(resTarget, successTarget, expr)
        case GoFunctionCall(func, args) => Seq(func) ++ args
        case GoMethodCall(recv, meth, args) => Seq(recv, meth) ++ args
        case Defer(stmt) => Seq(stmt)
        case SafeReceive(resTarget, successTarget, channel, recvChannel, recvGivenPerm, recvGotPerm, closed) =>
          Seq(resTarget, successTarget, channel, recvChannel, recvGivenPerm, recvGotPerm, closed)
        case Send(channel, expr, sendChannel, sendGivenPerm, sendGotPerm) =>
          Seq(channel, expr, sendChannel, sendGivenPerm, sendGotPerm)
        case EffectfulConversion(target, _, expr) =>
          Seq(target, expr)
        case Outline(_, pres, posts, terminationMeasures, body, _) => pres ++ posts ++ terminationMeasures ++ Seq(body)
      }
      case a: Assignee => Seq(a.op)
      case a: Assertion => a match {
        case SepAnd(left, right) => Seq(left, right)
        case SepForall(vars, triggers, body) => vars ++ triggers ++ Seq(body)
        case ExprAssertion(exp) => Seq(exp)
        case Implication(left, right) => Seq(left, right)
        case MagicWand(left, right) => Seq(left, right)
        case Access(e, p) => Seq(e, p)
        case m: TerminationMeasure => m match {
          case m: WildcardMeasure => m.cond.toSeq
          case t: TupleTerminationMeasure => t.cond.toSeq ++ t.tuple
        }
      }
      case a: Accessible => Seq(a.op)
      case p: PredicateAccess => p match {
        case FPredicateAccess(pred, args) => Seq(pred) ++ args
        case MPredicateAccess(recv, pred, args) => Seq(recv, pred) ++ args
        case MemoryPredicateAccess(arg) => Seq(arg)
      }
      case PredExprInstance(base, args) => Seq(base) ++ args
      case e: Expr => e match {
        case Unfolding(acc, op) => Seq(acc, op)
        case PureFunctionCall(func, args, _) => Seq(func) ++ args
        case PureMethodCall(recv, meth, args, _) => Seq(recv, meth) ++ args
        case PureClosureCall(closure, args, spec, _) => Seq(closure) ++ args ++ Seq(spec)
        case DomainFunctionCall(func, args, _) => Seq(func) ++ args
        case ClosureObject(_, _) => Seq.empty
        case FunctionObject(_, _) => Seq.empty
        case MethodObject(_, _, _) => Seq.empty
        case ClosureImplements(closure, spec) => Seq(closure, spec)
        case Conversion(_, expr) => Seq(expr)
        case DfltVal(_) => Seq.empty
        case Tuple(args) => args
        case Deref(exp, _) => Seq(exp)
        case UncheckedRef(ref, _) => Seq(ref)
        case Ref(ref, _) => Seq(ref)
        case FieldRef(recv, field) => Seq(recv, field)
        case StructUpdate(base, field, newVal) => Seq(base, field, newVal)
        case TypeAssertion(exp, _) => Seq(exp)
        case TypeOf(exp) => Seq(exp)
        case IsComparableType(exp) => Seq(exp)
        case IsComparableInterface(exp) => Seq(exp)
        case ToInterface(exp, _) => Seq(exp)
        case IsBehaviouralSubtype(left, right) => Seq(left, right)
        case BoolTExpr() => Seq.empty
        case StringTExpr() => Seq.empty
        case IntTExpr(_) => Seq.empty
        case Float32TExpr() => Seq.empty
        case Float64TExpr() => Seq.empty
        case PermTExpr() => Seq.empty
        case PointerTExpr(elem) => Seq(elem)
        case StructTExpr(_) => Seq.empty
        case ArrayTExpr(_, elem) => Seq(elem)
        case SliceTExpr(elem) => Seq(elem)
        case MapTExpr(key, elem) => Seq(key, elem)
        case SequenceTExpr(elem) => Seq(elem)
        case SetTExpr(elem) => Seq(elem)
        case MultisetTExpr(elem) => Seq(elem)
        case MathMapTExpr(key, elem) => Seq(key, elem)
        case OptionTExpr(elem) => Seq(elem)
        case TupleTExpr(elem) => elem
        case DefinedTExpr(_) => Seq.empty
        case PredicateConstructor(pred, _, args) => Seq(pred) ++ args.flatten
        case IndexedExp(base, idx, _) => Seq(base, idx)
        case ArrayUpdate(base, left, right) => Seq(base, left, right)
        case Slice(base, low, high, max, _) => Seq(base, low, high) ++ max
        case RangeSequence(low, high) => Seq(low, high)
        case GhostCollectionUpdate(base, left, right, _) => Seq(base, left, right)
        case SequenceDrop(left, right) => Seq(left, right)
        case SequenceTake(left, right) => Seq(left, right)
        case SequenceConversion(expr) => Seq(expr)
        case SetConversion(expr) => Seq(expr)
        case MultisetConversion(expr) => Seq(expr)
        case MapKeys(expr, _) => Seq(expr)
        case MapValues(expr, _) => Seq(expr)
        case Length(expr) => Seq(expr)
        case Capacity(expr) => Seq(expr)
        case OptionNone(_) => Seq.empty
        case OptionSome(exp) => Seq(exp)
        case OptionGet(exp) => Seq(exp)
        case Negation(operand) => Seq(operand)
        case BitNeg(operand) => Seq(operand)
        case Receive(channel, recvChannel, recvGivenPerm, recvGotPerm) => Seq(channel, recvChannel, recvGivenPerm, recvGotPerm)
        case BinaryExpr(left, _, right, _) => Seq(left, right)
        case Old(op, _) => Seq(op)
        case LabeledOld(label, operand) => Seq(label, operand)
        case Conditional(cond, thn, els, _) => Seq(cond, thn, els)
        case PureForall(vars, triggers, body) => vars ++ triggers ++ Seq(body)
        case Exists(vars, triggers, body) => vars ++ triggers ++ Seq(body)
        case p: Permission => p match {
          case _: FullPerm => Seq.empty
          case _: NoPerm => Seq.empty
          case FractionalPerm(left, right) => Seq(left, right)
          case _: WildcardPerm => Seq.empty
          case c: CurrentPerm => Seq(c.acc)
          case PermMinus(exp) => Seq(exp)
          case BinaryExpr(left, _, right, _) => Seq(left, right)
          case _: PermLit => Seq.empty
        }
        case l: Lit => l match {
          case IntLit(_, _, _) => Seq.empty
          case BoolLit(_) => Seq.empty
          case PermLit(_, _) => Seq.empty
          case StringLit(_) => Seq.empty
          case NilLit(_) => Seq.empty
          case FunctionLit(_, args, captured, results, pres, posts, measures, body) => args ++ captured.flatMap(c => Vector(c._1, c._2)) ++ results ++ pres ++ posts ++ measures ++ body
          case PureFunctionLit(_, args, captured, results, pres, posts, measures, body) => args ++ captured.flatMap(c => Vector(c._1, c._2)) ++ results ++ pres ++ posts ++ measures ++ body
          case ArrayLit(_, _, elems) => elems.values.toSeq
          case StructLit(_, args) => args
          case SequenceLit(_, _, args) => args.values.toSeq
          case SetLit(_, args) => args
          case MultisetLit(_, args) => args
          case MathMapLit(_, _, entries) => entries flatMap { case (x, y) => Seq(x, y) }
        }
        case Parameter.In(_, _) => Seq.empty
        case Parameter.Out(_, _) => Seq.empty
        case LocalVar(_, _) => Seq.empty
        case GlobalVar(_, _) => Seq.empty
        case GlobalConst.Val(_, _) => Seq.empty
        case _: BoundVar => Seq.empty
      }
      case Trigger(exprs) => exprs
      case a: Addressable => Seq(a.op)
      case p: Proxy => p match {
        case FunctionProxy(_) => Seq.empty
        case MethodProxy(_, _) => Seq.empty
        case FPredicateProxy(_) => Seq.empty
        case MPredicateProxy(_, _) => Seq.empty
        case DomainFuncProxy(_, _) => Seq.empty
        case LabelProxy(_) => Seq.empty
        case GlobalVarProxy(_, _) => Seq.empty
        case FunctionLitProxy(_) => Seq.empty
      }
=======
  /** Returns a list of all direct sub-nodes of this node. */
  def subnodes(n: Node): Seq[Node] = {

    def extractChildren(a: Any): Seq[Node] = a match {
      case t: Node => Seq(t)
      // Handles Vector, Seq, Option, Map (as iterator of key and value pairs)
      case t: Iterable[_] => t.flatMap(extractChildren).toSeq
      // Handles all tuples and case classes that are not subtypes of node
      case t: Product => t.productIterator.flatMap(extractChildren).toSeq
      // If it is not a node nor contains a node, then it is irrelevant.
      case _ => Seq.empty
>>>>>>> 265c1764
    }

    n.productIterator.flatMap(extractChildren).toSeq
  }

}<|MERGE_RESOLUTION|>--- conflicted
+++ resolved
@@ -10,223 +10,6 @@
 
 object Nodes {
 
-<<<<<<< HEAD
-  /** Returns a list of all direct sub-nodes of this node. The type of nodes is
-    * included in this list only for declarations (but not for expressions, for
-    * instance).
-    *
-    * Furthermore, pointers to declarations are not included either (e.g., the
-    * `field` (which is of type `Node`) of a `FieldAccess`), and neither are
-    * non-`Node` children (e.g., the `predicateName` (a `String`) of a
-    * `PredicateAccess`).
-    *
-    * As a consequence, it is not sufficient to compare the subnodes of two
-    * nodes for equality if one has to compare those two nodes for equality.
-    */
-  def subnodes(n: Node): Seq[Node] = { // TODO: maybe can be solved generally
-    val subnodesWithoutType: Seq[Node] = n match {
-      case Program(_, members, _) => members
-      case Field(_, _, _) => Seq.empty
-      case ClosureSpec(_, params) => params.values.toSeq
-      case DomainFunc(_, args, results) => args ++ Seq(results)
-      case DomainAxiom(expr) => Seq(expr)
-      case m: Member => m match {
-        case Method(receiver, name, args, results, pres, posts, measures, body) => Seq(receiver, name) ++ args ++ results ++ pres ++ posts ++ measures ++ body
-        case PureMethod(receiver, name, args, results, pres, posts, measures, body) => Seq(receiver, name) ++ args ++ results ++ pres ++ posts ++ measures ++ body
-        case Function(name, args, results, pres, posts, measures, body) => Seq(name) ++ args ++ results ++ pres ++ posts ++ measures ++ body
-        case PureFunction(name, args, results, pres, posts, measures, body) => Seq(name) ++ args ++ results ++ pres ++ posts ++ measures ++ body
-        case FPredicate(name, args, body) => Seq(name) ++ args ++ body
-        case MPredicate(recv, name, args, body) => Seq(recv, name) ++ args ++ body
-        case GlobalVarDecl(lefts, declStmts) => lefts ++ declStmts
-        case MethodSubtypeProof(subProxy, _, superProxy, rec, args, res, b) => Seq(subProxy, superProxy, rec) ++ args ++ res ++ b
-        case PureMethodSubtypeProof(subProxy, _, superProxy, rec, args, res, b) => Seq(subProxy, superProxy, rec) ++ args ++ res ++ b
-        case DomainDefinition(_, funcs, axioms) => funcs ++ axioms
-        case BuiltInFPredicate(_, name, _) => Seq(name)
-        case BuiltInFunction(_, name, _) => Seq(name)
-        case BuiltInMPredicate(_, _, name, _) => Seq(name)
-        case BuiltInMethod(_, _, name, _) => Seq(name)
-        case GlobalConstDecl(left, lit) => Seq(left, lit)
-      }
-      case s: Stmt => s match {
-        case Break(_, _) => Seq.empty
-        case Continue(_, _) => Seq.empty
-        case MethodBody(decls, seqn, postprocessing) => decls ++ Seq(seqn) ++ postprocessing
-        case MethodBodySeqn(stmts) => stmts
-        case Block(decls, stmts) => decls ++ stmts
-        case Seqn(stmts) => stmts
-        case Label(label) => Seq(label)
-        case If(cond, thn, els) => Seq(cond, thn, els)
-        case While(cond, invs, measure, body) => Seq(cond) ++ invs ++ measure ++ Seq(body)
-        case New(target, typ) => Seq(target, typ)
-        case MakeSlice(target, _, lenArg, capArg) => Seq(target, lenArg) ++ capArg.toSeq
-        case NewSliceLit(target, _, elems) => Seq(target) ++ elems.values.toSeq
-        case NewMapLit(target, _, _, entries) => Seq(target) ++ entries.flatMap{ case (x, y) => Seq(x, y) }
-        case MakeChannel(target, _, bufferSizeArg, _, _) => target +: bufferSizeArg.toSeq
-        case MakeMap(target, _, initialSpaceArg) => target +: initialSpaceArg.toSeq
-        case SafeMapLookup(resTarget, successTarget, mapLookup) => Vector(resTarget, successTarget, mapLookup)
-        case Initialization(left) => Seq(left)
-        case SingleAss(left, right) => Seq(left, right)
-        case FunctionCall(targets, func, args) => targets ++ Seq(func) ++ args
-        case MethodCall(targets, recv, meth, args) => targets ++ Seq(recv, meth) ++ args
-        case ClosureCall(targets, closure, args, spec) => targets ++ Seq(closure) ++ args ++ Seq(spec)
-        case SpecImplementationProof(closure, spec, body, pres, posts) => Seq(closure, spec, body) ++ pres ++ posts
-        case Return() => Seq.empty
-        case Assert(ass) => Seq(ass)
-        case Exhale(ass) => Seq(ass)
-        case Inhale(ass) => Seq(ass)
-        case Assume(ass) => Seq(ass)
-        case Fold(acc) => Seq(acc)
-        case Unfold(acc) => Seq(acc)
-        case PackageWand(wand, block) => Seq(wand) ++ block.toSeq
-        case ApplyWand(wand) => Seq(wand)
-        case PredExprFold(base, args, p) => Seq(base) ++ args ++ Seq(p)
-        case PredExprUnfold(base, args, p) => Seq(base) ++ args ++ Seq(p)
-        case SafeTypeAssertion(resTarget, successTarget, expr, _) => Seq(resTarget, successTarget, expr)
-        case GoFunctionCall(func, args) => Seq(func) ++ args
-        case GoMethodCall(recv, meth, args) => Seq(recv, meth) ++ args
-        case Defer(stmt) => Seq(stmt)
-        case SafeReceive(resTarget, successTarget, channel, recvChannel, recvGivenPerm, recvGotPerm, closed) =>
-          Seq(resTarget, successTarget, channel, recvChannel, recvGivenPerm, recvGotPerm, closed)
-        case Send(channel, expr, sendChannel, sendGivenPerm, sendGotPerm) =>
-          Seq(channel, expr, sendChannel, sendGivenPerm, sendGotPerm)
-        case EffectfulConversion(target, _, expr) =>
-          Seq(target, expr)
-        case Outline(_, pres, posts, terminationMeasures, body, _) => pres ++ posts ++ terminationMeasures ++ Seq(body)
-      }
-      case a: Assignee => Seq(a.op)
-      case a: Assertion => a match {
-        case SepAnd(left, right) => Seq(left, right)
-        case SepForall(vars, triggers, body) => vars ++ triggers ++ Seq(body)
-        case ExprAssertion(exp) => Seq(exp)
-        case Implication(left, right) => Seq(left, right)
-        case MagicWand(left, right) => Seq(left, right)
-        case Access(e, p) => Seq(e, p)
-        case m: TerminationMeasure => m match {
-          case m: WildcardMeasure => m.cond.toSeq
-          case t: TupleTerminationMeasure => t.cond.toSeq ++ t.tuple
-        }
-      }
-      case a: Accessible => Seq(a.op)
-      case p: PredicateAccess => p match {
-        case FPredicateAccess(pred, args) => Seq(pred) ++ args
-        case MPredicateAccess(recv, pred, args) => Seq(recv, pred) ++ args
-        case MemoryPredicateAccess(arg) => Seq(arg)
-      }
-      case PredExprInstance(base, args) => Seq(base) ++ args
-      case e: Expr => e match {
-        case Unfolding(acc, op) => Seq(acc, op)
-        case PureFunctionCall(func, args, _) => Seq(func) ++ args
-        case PureMethodCall(recv, meth, args, _) => Seq(recv, meth) ++ args
-        case PureClosureCall(closure, args, spec, _) => Seq(closure) ++ args ++ Seq(spec)
-        case DomainFunctionCall(func, args, _) => Seq(func) ++ args
-        case ClosureObject(_, _) => Seq.empty
-        case FunctionObject(_, _) => Seq.empty
-        case MethodObject(_, _, _) => Seq.empty
-        case ClosureImplements(closure, spec) => Seq(closure, spec)
-        case Conversion(_, expr) => Seq(expr)
-        case DfltVal(_) => Seq.empty
-        case Tuple(args) => args
-        case Deref(exp, _) => Seq(exp)
-        case UncheckedRef(ref, _) => Seq(ref)
-        case Ref(ref, _) => Seq(ref)
-        case FieldRef(recv, field) => Seq(recv, field)
-        case StructUpdate(base, field, newVal) => Seq(base, field, newVal)
-        case TypeAssertion(exp, _) => Seq(exp)
-        case TypeOf(exp) => Seq(exp)
-        case IsComparableType(exp) => Seq(exp)
-        case IsComparableInterface(exp) => Seq(exp)
-        case ToInterface(exp, _) => Seq(exp)
-        case IsBehaviouralSubtype(left, right) => Seq(left, right)
-        case BoolTExpr() => Seq.empty
-        case StringTExpr() => Seq.empty
-        case IntTExpr(_) => Seq.empty
-        case Float32TExpr() => Seq.empty
-        case Float64TExpr() => Seq.empty
-        case PermTExpr() => Seq.empty
-        case PointerTExpr(elem) => Seq(elem)
-        case StructTExpr(_) => Seq.empty
-        case ArrayTExpr(_, elem) => Seq(elem)
-        case SliceTExpr(elem) => Seq(elem)
-        case MapTExpr(key, elem) => Seq(key, elem)
-        case SequenceTExpr(elem) => Seq(elem)
-        case SetTExpr(elem) => Seq(elem)
-        case MultisetTExpr(elem) => Seq(elem)
-        case MathMapTExpr(key, elem) => Seq(key, elem)
-        case OptionTExpr(elem) => Seq(elem)
-        case TupleTExpr(elem) => elem
-        case DefinedTExpr(_) => Seq.empty
-        case PredicateConstructor(pred, _, args) => Seq(pred) ++ args.flatten
-        case IndexedExp(base, idx, _) => Seq(base, idx)
-        case ArrayUpdate(base, left, right) => Seq(base, left, right)
-        case Slice(base, low, high, max, _) => Seq(base, low, high) ++ max
-        case RangeSequence(low, high) => Seq(low, high)
-        case GhostCollectionUpdate(base, left, right, _) => Seq(base, left, right)
-        case SequenceDrop(left, right) => Seq(left, right)
-        case SequenceTake(left, right) => Seq(left, right)
-        case SequenceConversion(expr) => Seq(expr)
-        case SetConversion(expr) => Seq(expr)
-        case MultisetConversion(expr) => Seq(expr)
-        case MapKeys(expr, _) => Seq(expr)
-        case MapValues(expr, _) => Seq(expr)
-        case Length(expr) => Seq(expr)
-        case Capacity(expr) => Seq(expr)
-        case OptionNone(_) => Seq.empty
-        case OptionSome(exp) => Seq(exp)
-        case OptionGet(exp) => Seq(exp)
-        case Negation(operand) => Seq(operand)
-        case BitNeg(operand) => Seq(operand)
-        case Receive(channel, recvChannel, recvGivenPerm, recvGotPerm) => Seq(channel, recvChannel, recvGivenPerm, recvGotPerm)
-        case BinaryExpr(left, _, right, _) => Seq(left, right)
-        case Old(op, _) => Seq(op)
-        case LabeledOld(label, operand) => Seq(label, operand)
-        case Conditional(cond, thn, els, _) => Seq(cond, thn, els)
-        case PureForall(vars, triggers, body) => vars ++ triggers ++ Seq(body)
-        case Exists(vars, triggers, body) => vars ++ triggers ++ Seq(body)
-        case p: Permission => p match {
-          case _: FullPerm => Seq.empty
-          case _: NoPerm => Seq.empty
-          case FractionalPerm(left, right) => Seq(left, right)
-          case _: WildcardPerm => Seq.empty
-          case c: CurrentPerm => Seq(c.acc)
-          case PermMinus(exp) => Seq(exp)
-          case BinaryExpr(left, _, right, _) => Seq(left, right)
-          case _: PermLit => Seq.empty
-        }
-        case l: Lit => l match {
-          case IntLit(_, _, _) => Seq.empty
-          case BoolLit(_) => Seq.empty
-          case PermLit(_, _) => Seq.empty
-          case StringLit(_) => Seq.empty
-          case NilLit(_) => Seq.empty
-          case FunctionLit(_, args, captured, results, pres, posts, measures, body) => args ++ captured.flatMap(c => Vector(c._1, c._2)) ++ results ++ pres ++ posts ++ measures ++ body
-          case PureFunctionLit(_, args, captured, results, pres, posts, measures, body) => args ++ captured.flatMap(c => Vector(c._1, c._2)) ++ results ++ pres ++ posts ++ measures ++ body
-          case ArrayLit(_, _, elems) => elems.values.toSeq
-          case StructLit(_, args) => args
-          case SequenceLit(_, _, args) => args.values.toSeq
-          case SetLit(_, args) => args
-          case MultisetLit(_, args) => args
-          case MathMapLit(_, _, entries) => entries flatMap { case (x, y) => Seq(x, y) }
-        }
-        case Parameter.In(_, _) => Seq.empty
-        case Parameter.Out(_, _) => Seq.empty
-        case LocalVar(_, _) => Seq.empty
-        case GlobalVar(_, _) => Seq.empty
-        case GlobalConst.Val(_, _) => Seq.empty
-        case _: BoundVar => Seq.empty
-      }
-      case Trigger(exprs) => exprs
-      case a: Addressable => Seq(a.op)
-      case p: Proxy => p match {
-        case FunctionProxy(_) => Seq.empty
-        case MethodProxy(_, _) => Seq.empty
-        case FPredicateProxy(_) => Seq.empty
-        case MPredicateProxy(_, _) => Seq.empty
-        case DomainFuncProxy(_, _) => Seq.empty
-        case LabelProxy(_) => Seq.empty
-        case GlobalVarProxy(_, _) => Seq.empty
-        case FunctionLitProxy(_) => Seq.empty
-      }
-=======
   /** Returns a list of all direct sub-nodes of this node. */
   def subnodes(n: Node): Seq[Node] = {
 
@@ -238,7 +21,6 @@
       case t: Product => t.productIterator.flatMap(extractChildren).toSeq
       // If it is not a node nor contains a node, then it is irrelevant.
       case _ => Seq.empty
->>>>>>> 265c1764
     }
 
     n.productIterator.flatMap(extractChildren).toSeq
