--- conflicted
+++ resolved
@@ -38,11 +38,7 @@
     case n: PDeref => resolve(n).exists(_.isInstanceOf[ap.Deref])
     case PIndexedExp(b, _) =>
       val bt = underlyingType(exprType(b))
-<<<<<<< HEAD
-      bt.isInstanceOf[SliceT] || bt.isInstanceOf[GhostSliceT] || (b.isInstanceOf[ArrayT] && goAddressable(b))
-=======
       bt.isInstanceOf[SliceT] || bt.isInstanceOf[GhostSliceT] || (bt.isInstanceOf[ArrayT] && goAddressable(b))
->>>>>>> efe7f250
     case n: PDot => resolve(n) match {
       case Some(s: ap.FieldSelection) => goAddressable(s.base)
       case _ => false
