--- conflicted
+++ resolved
@@ -465,29 +465,10 @@
       val pres = (decl.spec.pres ++ decl.spec.preserves) map preconditionD(specCtx)
       val posts = (decl.spec.preserves ++ decl.spec.posts) map postconditionD(specCtx)
       val terminationMeasure = decl.spec.terminationMeasure match {
-<<<<<<< HEAD
-        case Some(measure) => measure match {
-          case PTupleTerminationMeasure(vector) =>
-            val src: Meta = meta(measure)
-            val tuple = sequence(vector map exprD(specCtx)).res
-            Vector(in.ExprTupleTerminationMeasure(tuple)(src))
-          case PUnderscoreCharacter() => 
-            val src: Meta = meta(measure)
-            Vector(in.UnderscoreTerminationMeasure()(src))
-          case PStarCharacter() => 
-            val src: Meta = meta(measure)
-            Vector(in.StarTerminationMeasure()(src))
-          case PConditionalMeasureCollection(tuple) => tuple map conditionalMeasureD(specCtx)(meta(measure))
-        }
-        case None => Vector.empty
-      }
-        
-=======
         case Some(measure) => Some(terminationMeasureD(specCtx)(meta(measure))(measure))
         case None => None
       }
 
->>>>>>> 600ef12b
       // p1' := p1; ... ; pn' := pn
       val argInits = argsWithSubs.flatMap{
         case (p, Some(q)) => Some(singleAss(in.Assignee.Var(q), p)(p.info))
@@ -558,25 +539,8 @@
       val pres = decl.spec.pres map preconditionD(ctx)
       val posts = decl.spec.posts map postconditionD(ctx)
       val terminationMeasure = decl.spec.terminationMeasure match {
-<<<<<<< HEAD
-        case Some(measure) => measure match {
-          case PTupleTerminationMeasure(vector) =>
-            val src: Meta = meta(measure)
-            val tuple = sequence(vector map exprD(ctx)).res
-            Vector(in.ExprTupleTerminationMeasure(tuple)(src))
-          case PUnderscoreCharacter() => 
-            val src: Meta = meta(measure)
-            Vector(in.UnderscoreTerminationMeasure()(src))
-          case PStarCharacter() => 
-            val src: Meta = meta(measure)
-            Vector(in.StarTerminationMeasure()(src))
-          case PConditionalMeasureCollection(tuple) => tuple map conditionalMeasureD(ctx)(meta(measure))
-        }
-        case None => Vector.empty
-=======
         case Some(measure) => Some(terminationMeasureD(ctx)(meta(measure))(measure))
         case None => None
->>>>>>> 600ef12b
       }
 
       val bodyOpt = decl.body.map {
@@ -656,27 +620,9 @@
       val pres = (decl.spec.pres ++ decl.spec.preserves) map preconditionD(specCtx)
       val posts = (decl.spec.preserves ++ decl.spec.posts) map postconditionD(specCtx)
       val terminationMeasure = decl.spec.terminationMeasure match {
-<<<<<<< HEAD
-        case Some(measure) => measure match {
-          case PTupleTerminationMeasure(vector) =>
-            val src: Meta = meta(measure)
-            val tuple = sequence(vector map exprD(specCtx)).res
-            Vector(in.ExprTupleTerminationMeasure(tuple)(src))
-          case PUnderscoreCharacter() => 
-            val src: Meta = meta(measure)
-            Vector(in.UnderscoreTerminationMeasure()(src))
-          case PStarCharacter() => 
-            val src: Meta = meta(measure)
-            Vector(in.StarTerminationMeasure()(src))
-          case PConditionalMeasureCollection(tuple) => tuple map conditionalMeasureD(specCtx)(meta(measure))
-        }
-        case None => Vector.empty
-       }   
-=======
         case Some(measure) => Some(terminationMeasureD(specCtx)(meta(measure))(measure))
         case None => None
       }
->>>>>>> 600ef12b
 
       // s' := s
       val recvInits = (recvWithSubs match {
@@ -768,25 +714,8 @@
       val pres = (decl.spec.pres ++ decl.spec.preserves) map preconditionD(ctx)
       val posts = (decl.spec.preserves ++ decl.spec.posts) map postconditionD(ctx)
       val terminationMeasure = decl.spec.terminationMeasure match {
-<<<<<<< HEAD
-        case Some(measure) => measure match {
-          case PTupleTerminationMeasure(vector) =>
-            val src: Meta = meta(measure)
-            val tuple = sequence(vector map exprD(ctx)).res
-            Vector(in.ExprTupleTerminationMeasure(tuple)(src))
-          case PUnderscoreCharacter() => 
-            val src: Meta = meta(measure)
-            Vector(in.UnderscoreTerminationMeasure()(src))
-          case PStarCharacter() => 
-            val src: Meta = meta(measure)
-            Vector(in.StarTerminationMeasure()(src))
-          case PConditionalMeasureCollection(tuple) => tuple map conditionalMeasureD(ctx)(meta(measure))
-        }
-        case None => Vector.empty
-=======
         case Some(measure) => Some(terminationMeasureD(ctx)(meta(measure))(measure))
         case None => None
->>>>>>> 600ef12b
       }
 
       val bodyOpt = decl.body.map {
@@ -848,11 +777,6 @@
     def blockD(ctx: FunctionContext)(block: PBlock): in.Stmt = {
       val dStatements = sequence(block.nonEmptyStmts map (s => seqn(stmtD(ctx)(s))))
       blockV(dStatements)(meta(block))
-    }
-    
-     def getMeasureStmts(ctx: FunctionContext)(ass:PExpression):Vector[in.Stmt]={
-      val measure=exprD(ctx)(ass)
-      measure.stmts
     }
 
      def getMeasureStmts(ctx: FunctionContext)(ass:PExpression):Vector[in.Stmt]={
@@ -932,38 +856,6 @@
                 (dCondPre, dCond) <- prelude(exprD(ctx)(cond))
                 (dInvPre, dInv) <- prelude(sequence(spec.invariants map assertionD(ctx)))
                 (dTerPre, dTer) = spec.terminationMeasure match {
-<<<<<<< HEAD
-                  case Some(measure) => measure match { 
-                    case PTupleTerminationMeasure(vector) =>
-                      val src: Meta = meta(measure)
-                      val tuple = sequence(vector map exprD(ctx)).res
-                       (vector flatMap getMeasureStmts(ctx), Vector(in.ExprTupleTerminationMeasure(tuple)(src)))
-                    case PUnderscoreCharacter() => 
-                      val src: Meta = meta(measure)
-                      (Vector.empty, Vector(in.UnderscoreTerminationMeasure()(src)))
-                    case PStarCharacter() =>
-                      val src: Meta = meta(measure)
-                      (Vector.empty, Vector(in.StarTerminationMeasure()(src)))
-                    case PConditionalMeasureCollection(tuple) => {
-                      def getCmeasureStmts(ctx: FunctionContext)(ass: PConditionalMeasure): Vector[in.Stmt] = {
-                        ass match {
-                          case PConditionalMeasureExpression(expressions, cond) =>
-                            val vector = expressions flatMap getMeasureStmts(ctx)
-                            val condition = exprD(ctx)(cond)
-                            vector ++ condition.stmts
-                          case PConditionalMeasureUnderscore(cond) =>
-                            exprD(ctx)(cond).stmts
-                          case PConditionalMeasureAdditionalStar() =>
-                            Vector.empty
-                        }
-                      }
-                      (tuple flatMap getCmeasureStmts(ctx), tuple map conditionalMeasureD(ctx)(meta(measure)))
-                    }
-                  }
-                  case None => (Vector.empty, Vector.empty)
-                }
-                
-=======
                   case Some(measure) => measure match {
                     case PStarMeasure() => (Vector.empty, Some(in.StarMeasure()(src)))
                     case PWildcardMeasure() => (Vector.empty, Some(in.WildcardMeasure()(src)))
@@ -976,7 +868,6 @@
                   case None => (Vector.empty, None)
                 }
 
->>>>>>> 600ef12b
                 dBody = blockD(ctx)(body)
                 dPost <- maybeStmtD(ctx)(post)(src)
 
@@ -1280,7 +1171,7 @@
             val posts = n.spec.posts map postconditionD(specContext)
             // create function and add as member
             // TODO: currently, termination measures are not supported in outline blocks
-            val function = in.Function(proxy, readArgs ++ modifiedArgs, returns, pres, posts, Vector(), Some(block))(src)
+            val function = in.Function(proxy, readArgs ++ modifiedArgs, returns, pres, posts, None, Some(block))(src)
             definedFunctions += proxy -> function
             AdditionalMembers.addMember(function)
             // write function call and result assignments
@@ -2086,15 +1977,6 @@
         case in.IntT(_, kind) => unit(in.IntTExpr(kind)(src))
         case in.StringT(_) => unit(in.StringTExpr()(src))
         case in.PermissionT(_) => unit(in.PermTExpr()(src))
-<<<<<<< HEAD
-        case in.ArrayT(length, elems, _) => unit(in.ArrayTExpr(in.IntLit(length, UnboundedInteger)(src),typeAsExpr(elems)(src).res)(src))
-        case in.SliceT(elems, _) =>unit(in.SliceTExpr(typeAsExpr(elems)(src).res)(src))
-        case in.MapT(keys, values, _) => unit(in.MapTExpr(typeAsExpr(keys)(src).res,typeAsExpr(values)(src).res)(src))
-        case in.SequenceT(t, _) => unit(in.SequenceTExpr(typeAsExpr(t)(src).res)(src))
-        case in.SetT(t, _) => unit(in.SetTExpr(typeAsExpr(t)(src).res)(src))
-        case in.MultisetT(t, _) => unit(in.MultisetTExpr(typeAsExpr(t)(src).res)(src))
-        case in.MathMapT(keys, values, _) => unit(in.MathMapTExpr(typeAsExpr(keys)(src).res,typeAsExpr(values)(src).res)(src))
-=======
         case in.ArrayT(length, elems, _) => unit(in.ArrayTExpr(in.IntLit(length, UnboundedInteger)(src), typeAsExpr(elems)(src).res)(src))
         case in.SliceT(elems, _) => unit(in.SliceTExpr(typeAsExpr(elems)(src).res)(src))
         case in.MapT(keys, values, _) => unit(in.MapTExpr(typeAsExpr(keys)(src).res, typeAsExpr(values)(src).res)(src))
@@ -2102,16 +1984,10 @@
         case in.SetT(t, _) => unit(in.SetTExpr(typeAsExpr(t)(src).res)(src))
         case in.MultisetT(t, _) => unit(in.MultisetTExpr(typeAsExpr(t)(src).res)(src))
         case in.MathMapT(keys, values, _) => unit(in.MathMapTExpr(typeAsExpr(keys)(src).res, typeAsExpr(values)(src).res)(src))
->>>>>>> 600ef12b
         case in.OptionT(t, _) => unit(in.OptionTExpr(typeAsExpr(t)(src).res)(src))
         case in.DefinedT(name, _) => unit(in.DefinedTExpr(name)(src))
         case in.PointerT(t, _) => unit(in.PointerTExpr(typeAsExpr(t)(src).res)(src))
         case in.TupleT(ts, _) => unit(in.TupleTExpr(sequence(ts map(typeAsExpr(_)(src))).res)(src))
-<<<<<<< HEAD
-      }
-    }
-
-=======
         case in.StructT(_, fields: Vector[in.Field], _) => unit(in.StructTExpr(fields.map (field => transformField(field)(src)))(src))
         case _ => Violation.violation(s"no corresponding type expression matched: $t")
       }
@@ -2119,7 +1995,6 @@
 
     def transformField(field: in.Field)(src: Source.Parser.Info): (String, in.Expr, Boolean) = (field.name, typeAsExpr(field.typ)(src).res, field.ghost)
 
->>>>>>> 600ef12b
     def exprAndTypeAsExpr(ctx: FunctionContext)(expr: PExpressionOrType): Writer[in.Expr] = {
 
       def go(x: PExpressionOrType): Writer[in.Expr] = exprAndTypeAsExpr(ctx)(x)
@@ -2373,44 +2248,6 @@
       in.DefinedT(name, addrMod)
     }
 
-<<<<<<< HEAD
-    def defaultValue(src: Source.Parser.Info)(t: in.Type): in.Expr = {
-      t match {
-        case in.BoolT(_)=> in.BoolLit(true)(src)
-        case in.StringT(_)=> in.StringLit("")(src)
-        case in.IntT(_,_) => in.IntLit(0)(src)
-        case in.PermissionT(_) => in.FullPerm(src)
-        case in.ArrayT(_,typ,_) => in.ArrayLit(0, typ, Map.empty)(src)
-        case in.SliceT(typ,_) => in.SliceLit(typ, Map.empty)(src)
-        case in.MapT(typ1,typ2,_) => in.MapLit(typ1, typ2, Seq.empty)(src)
-        case in.SequenceT(typ,_) => in.SequenceLit(0, typ, Map.empty)(src)
-        case in.SetT(typ,_) => in.SetLit(typ, Vector.empty)(src)
-        case in.MultisetT(typ,_) => in.MultisetLit(typ, Vector.empty)(src)
-        case in.MathMapT(typ1,typ2,_) => in.MathMapLit(typ1, typ2, Seq.empty)(src)
-        case in.OptionT(typ,_) => in.OptionTExpr(defaultValue(src)(typ))(src)
-        case in.DefinedT(name,addr) => val typ = definedTypes.get(name, addr)
-          typ match {
-            case Some(typ) => defaultValue(src)(typ)
-            case None => Violation.violation(s"Type not defined $t")
-          }
-        case in.PointerT(typ,_) => in.PointerTExpr(defaultValue(src)(typ))(src)
-        case in.TupleT(vectorTyp,_) => in.Tuple(vectorTyp map defaultValue(src))(src)
-        case in.StructT(name,fields,addr) => val typ = definedTypes.get(name, addr)
-          def getSecond(list: List[in.Field])(result: Vector[in.Type]): Vector[in.Type] = {
-            list match {
-              case x::xs => getSecond(xs)(result ++ Vector(x.typ))
-              case Nil => Vector.empty
-            }
-          }
-          typ match {
-            case Some(typ) => in.StructLit(typ, getSecond(fields.toList)(Vector.empty) map defaultValue(src))(src)
-            case None => Violation.violation(s"Type not defined $t")
-          }
-      }
-    }
-
-=======
->>>>>>> 600ef12b
     def registerInterface(t: Type.InterfaceT, dT: in.InterfaceT): Unit = {
       Violation.violation(t.decl.embedded.isEmpty, "embeddings in interfaces are currently not supported")
 
@@ -2445,25 +2282,8 @@
           val pres = (m.spec.pres ++ m.spec.preserves) map preconditionD(specCtx)
           val posts = (m.spec.preserves ++ m.spec.posts) map postconditionD(specCtx)
           val terminationMeasure = m.spec.terminationMeasure match {
-<<<<<<< HEAD
-            case Some(measure) => measure match {
-              case PTupleTerminationMeasure(vector) =>
-                val src: Meta = meta(measure)
-                val tuple = sequence(vector map exprD(specCtx)).res
-                Vector(in.ExprTupleTerminationMeasure(tuple)(src))
-              case PUnderscoreCharacter() => 
-                val src: Meta = meta(measure)
-                Vector(in.UnderscoreTerminationMeasure()(src))
-              case PStarCharacter() => 
-                val src: Meta = meta(measure)
-                Vector(in.StarTerminationMeasure()(src))
-              case PConditionalMeasureCollection(tuple) => tuple map conditionalMeasureD(specCtx)(meta(measure))
-            }
-            case None => Vector.empty
-=======
             case Some(measure) => Some(terminationMeasureD(specCtx)(meta(measure))(measure))
             case None => None
->>>>>>> 600ef12b
           }
 
           val mem = if (m.spec.isPure) {
@@ -2478,14 +2298,10 @@
             definedMethods -= proxy
             val proxies = computeMemberProxies(definedMethods.values, interfaceImplementations, definedTypes)
             if (m.spec.isPure) {
-<<<<<<< HEAD
-              val default = in.DfltVal(returns.head.typ)(src)
-=======
               val helperProxy = in.MethodProxy(proxy.name, proxy.uniqueName + "_helper" )(src)
               val helperFunction = in.PureMethod(recv, helperProxy, args, returns, pres, posts, terminationMeasure, None)(src)
               val default = in.PureMethodCall(recv, helperProxy, args, returns.head.typ)(src)
               definedMethods += (helperProxy -> helperFunction)
->>>>>>> 600ef12b
               def helper(list: List[in.Type]): in.Expr = {
                 list match {
                   case x::xs => {
@@ -3200,36 +3016,6 @@
     def postconditionD(ctx: FunctionContext)(ass: PExpression): in.Assertion = {
       specificationD(ctx)(ass)
     }
-    
-    def terminationMeasureD(ctx: FunctionContext)(ass: PExpression): in.Assertion = {
-      val src: Meta = meta(ass)
-      val measure = exprD(ctx)(ass) map (in.ExprTerminationMeasure(_)(src))
-      Violation.violation(measure.stmts.isEmpty && measure.decls.isEmpty, s"$ass is not an assertion")
-      measure.res
-    }
-
-    def conditionalMeasureD(ctx:FunctionContext)(src:Meta)(ass:PConditionalMeasure):in.Assertion={
-      
-      def singleConditionalMeasureD(ctx: FunctionContext)(ass: PExpression): in.Expr = {
-        val measure = exprD(ctx)(ass)
-        Violation.violation(measure.stmts.isEmpty && measure.decls.isEmpty, s"$ass is not an assertion")
-        measure.res
-      }
-      
-      ass match{
-        case PConditionalMeasureExpression(expressions, cond) =>
-          val vector = expressions map singleConditionalMeasureD(ctx)
-          val condition = exprD(ctx)(cond)
-          Violation.violation(condition.stmts.isEmpty && condition.decls.isEmpty, s"$ass is not a condition")
-          in.ConditionalMeasureExpression(vector, condition.res)(src)
-        case PConditionalMeasureUnderscore(cond) =>
-          val condition = exprD(ctx)(cond)
-          Violation.violation(condition.stmts.isEmpty && condition.decls.isEmpty, s"$ass is not a condition")
-          in.ConditionalMeasureUnderscore(condition.res)(src)
-        case PConditionalMeasureAdditionalStar() =>
-          in.ConditionalMeasureAdditionalStar()(src)
-      }
-    }
 
     def getClauseStmts(ctx: FunctionContext)(clause: PConditionalTerminationMeasureClause): Vector[in.Stmt] = clause match {
       case PConditionalTerminationMeasureIfClause(measure, cond) =>
