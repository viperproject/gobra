// Copyright 2009 The Go Authors. All rights reserved.
// Use of this source code is governed by a BSD-style
// license that can be found in https://golang.org/LICENSE

// Signatures for the public declarations in file
// https://github.com/golang/go/blob/master/src/net/ip.go

package net

// IP address lengths (bytes).
const (
	IPv4len = 4
	IPv6len = 16
)

type IP []byte

type IPMask []byte

type IPNet struct {
	IP   IP
	Mask IPMask
}

pred (ip IP) Mem() {
	(len(ip) == IPv4len || len(ip) == IPv6len) &&
	forall i int :: 0 <= i && i < len(ip) ==> acc(&ip[i])
}

pred (mask IPMask) Mem() {
	(len(mask) == IPv4len || len(mask) == IPv6len) &&
	forall i int :: 0 <= i && i < len(mask) ==> acc(&mask[i])
}

pred (ipnet *IPNet) Mem() {
	acc(ipnet) && ipnet.IP.Mem() && ipnet.Mask.Mem()
}

// IPv4 returns the IP address (in 16-byte form) of the
// IPv4 address a.b.c.d.
ensures len(res) == 4 && forall i int :: 0 <= i && i < len(res) ==> acc(&res[i])
func IPv4(a, b, c, d byte) (res IP)

// IPv4Mask returns the IP mask (in 4-byte form) of the
// IPv4 mask a.b.c.d.
ensures len(res) == 4 && forall i int :: 0 <= i && i < len(res) ==> acc(&res[i])
func IPv4Mask(a, b, c, d byte) (res IPMask)

// CIDRMask returns an IPMask consisting of 'ones' 1 bits
// followed by 0s up to a total length of 'bits' bits.
requires bits >= 0
ensures forall i int :: 0 <= i && i < len(res) ==> acc(&res[i])
func CIDRMask(ones, bits int) (res IPMask)

// Well-known IPv4 addresses
// TODO: add support for global vars
/*
var (
	IPv4bcast     = IPv4(255, 255, 255, 255) // limited broadcast
	IPv4allsys    = IPv4(224, 0, 0, 1)       // all systems
	IPv4allrouter = IPv4(224, 0, 0, 2)       // all routers
	IPv4zero      = IPv4(0, 0, 0, 0)         // all zeros
)
*/

// Well-known IPv6 addresses
// TODO: add support for global vars
/*
var (
	IPv6zero                   = IP{0, 0, 0, 0, 0, 0, 0, 0, 0, 0, 0, 0, 0, 0, 0, 0}
	IPv6unspecified            = IP{0, 0, 0, 0, 0, 0, 0, 0, 0, 0, 0, 0, 0, 0, 0, 0}
	IPv6loopback               = IP{0, 0, 0, 0, 0, 0, 0, 0, 0, 0, 0, 0, 0, 0, 0, 1}
	IPv6interfacelocalallnodes = IP{255, 1, 0, 0, 0, 0, 0, 0, 0, 0, 0, 0, 0, 0, 0, 1}
	IPv6linklocalallnodes      = IP{255, 2, 0, 0, 0, 0, 0, 0, 0, 0, 0, 0, 0, 0, 0, 1}
	IPv6linklocalallrouters    = IP{255, 2, 0, 0, 0, 0, 0, 0, 0, 0, 0, 0, 0, 0, 0, 2}
)
*/

// IsUnspecified reports whether ip is an unspecified address, either
// the IPv4 address "0.0.0.0" or the IPv6 address "::".
preserves forall i int :: 0 <= i && i < len(ip) ==> acc(&ip[i], 1/10000)
func (ip IP) IsUnspecified() bool /*{
	return ip.Equal(IPv4zero) || ip.Equal(IPv6unspecified)
}*/

// IsLoopback reports whether ip is a loopback address.
preserves forall i int :: 0 <= i && i < len(ip) ==> acc(&ip[i], 1/10000)
func (ip IP) IsLoopback() bool // {
//	if ip4 := ip.To4(); ip4 != nil {
//		return ip4[0] == 127
//	}
//	return ip.Equal(IPv6loopback)
//}

// IsMulticast reports whether ip is a multicast address.
preserves forall i int :: 0 <= i && i < len(ip) ==> acc(&ip[i], 1/10000)
func (ip IP) IsMulticast() bool

// IsInterfaceLocalMulticast reports whether ip is an interface-local multicast address.
preserves forall i int :: 0 <= i && i < len(ip) ==> acc(&ip[i], 1/10000)
func (ip IP) IsInterfaceLocalMulticast() bool

// IsLinkLocalMulticast reports whether ip is a link-local multicast address.
preserves forall i int :: 0 <= i && i < len(ip) ==> acc(&ip[i], 1/10000)
func (ip IP) IsLinkLocalMulticast() bool 

// IsLinkLocalUnicast reports whether ip is a link-local unicast address.
preserves forall i int :: 0 <= i && i < len(ip) ==> acc(&ip[i], 1/10000)
func (ip IP) IsLinkLocalUnicast() bool 

// IsGlobalUnicast reports whether ip is a global unicast
// address.
preserves forall i int :: 0 <= i && i < len(ip) ==> acc(&ip[i], 1/10000)
func (ip IP) IsGlobalUnicast() bool /*{
	return (len(ip) == IPv4len || len(ip) == IPv6len) &&
		!ip.Equal(IPv4bcast) &&
		!ip.IsUnspecified() &&
		!ip.IsLoopback() &&
		!ip.IsMulticast() &&
		!ip.IsLinkLocalUnicast()
}*/

// To4 converts the IPv4 address ip to a 4-byte representation.
preserves forall i int :: 0 <= i && i < len(ip) ==> acc(&ip[i], 1/10000)
ensures res != nil ==> len(res) == IPv4len
ensures len(ip) == IPv4len ==> forall i int :: 0 <= i && i < len(ip) ==> &ip[i] == &res[i]
<<<<<<< HEAD
ensures len(ip) == IPv6len && isZeros(ip[0:10]) && ip[10] == 255 && ip[11] == 255 ==> len(res) == IPv4len && forall i int :: 0 <= i && i < IPv4len ==> &ip[12+i] == &res[i]
ensures (len(ip) == IPv6len && res != nil) ==> (len(res) == IPv4len && forall i int :: 0 <= i && i < IPv4len ==> &ip[12+i] == &res[i])
ensures len(ip) != IPv4len && len(ip) != IPv6len ==> res == nil
ensures len(ip) == IPv4len ==> len(res) == IPv4len
ensures res != nil ==> len(res) == IPv4len
=======
ensures (len(ip) == IPv6len && isZeros(ip[0:10]) && ip[10] == 255 && ip[11] == 255) ==> res != nil
ensures (len(ip) == IPv6len && res != nil) ==> (forall i int :: 0 <= i && i < IPv4len ==> &ip[12+i] == &res[i])
ensures len(ip) != IPv4len && len(ip) != IPv6len ==> res == nil
ensures len(ip) == IPv4len ==> len(res) == IPv4len
>>>>>>> 26aa959a
decreases
func (ip IP) To4() (res IP) {
	if len(ip) == IPv4len {
		return ip
	}
	if len(ip) == IPv6len &&
		isZeros(ip[0:10]) &&
		ip[10] == 255 &&
		ip[11] == 255 {
		return ip[12:16]
	}
	return nil
}

pure
preserves forall i int :: 0 <= i && i < len(s) ==> acc(&s[i], 1/100000)
func isZeros(s []byte) bool

// To16 converts the IP address ip to a 16-byte representation.
preserves forall i int :: 0 <= i && i < len(ip) ==> acc(&ip[i], 1/10000)
ensures len(ip) == IPv4len ==> (len(res) == IPv4len && forall i int :: 0 <= i && i < len(res) ==> acc(&res[i]))
ensures len(ip) == IPv6len ==> (len(res) == IPv6len && forall i int :: 0 <= i && i < len(res) ==> &ip[i] == &res[i])
func (ip IP) To16() (res IP) {
	if len(ip) == IPv4len {
		return IPv4(ip[0], ip[1], ip[2], ip[3])
	}
	if len(ip) == IPv6len {
		return ip
	}
	return nil
}

// DefaultMask returns the default IP mask for the IP address ip.
preserves forall i int :: 0 <= i && i < len(ip) ==> acc(&ip[i], 1/10000)
func (ip IP) DefaultMask() IPMask

// Mask returns the result of masking the IP address ip with mask.
preserves forall i int :: 0 <= i && i < len(ip) ==> acc(&ip[i], 1/10000)
func (ip IP) Mask(mask IPMask) IP

preserves forall i int :: 0 <= i && i < len(ip) ==> acc(&ip[i], 1/10000)
decreases _
func (ip IP) String() string

// MarshalText implements the encoding.TextMarshaler interface.
preserves forall i int :: 0 <= i && i < len(ip) ==> acc(&ip[i], 1/10000)
ensures forall i int :: 0 <= i && i < len(res) ==> acc(&res[i])
ensures (len(ip) == IPv4len || len(ip) == IPv6len || len(ip) == 0) ==> err == nil
func (ip IP) MarshalText() (res []byte, err error) {
	if len(ip) == 0 {
		return []byte(""), nil
	}
	if len(ip) != IPv4len && len(ip) != IPv6len {
		// (joao) Gobra cannot assign `*AddrError` to `error`
		assume false
		// return nil, &AddrError{Err: "invalid IP address", Addr: hexString(ip)}
	}
	return []byte(ip.String()), nil
}

preserves forall i int :: 0 <= i && i < len(ip) ==> acc(&ip[i], 1/10000)
func hexString(ip IP) string

// UnmarshalText implements the encoding.TextUnmarshaler interface.
// The IP address is expected in a form accepted by ParseIP.
preserves acc(ip)
preserves forall i int :: 0 <= i && i < len(text) ==> acc(&text[i], 1/10000)
ensures forall i int :: 0 <= i && i < len(*ip) ==> acc(&((*ip)[i]))
func (ip *IP) UnmarshalText(text []byte) error 

// Equal reports whether ip and x are the same IP address.
// An IPv4 address and that same address in IPv6 form are
// considered to be equal.
preserves forall i int :: 0 <= i && i < len(ip) ==> acc(&ip[i], 1/10000)
preserves forall i int :: 0 <= i && i < len(x) ==> acc(&x[i], 1/10000)
decreases _
func (ip IP) Equal(x IP) bool // {
//	if len(ip) == len(x) {
//		return bytealg.Equal(ip, x)
//	}
//	if len(ip) == IPv4len && len(x) == IPv6len {
//		return bytealg.Equal(x[0:12], v4InV6Prefix) && bytealg.Equal(ip, x[12:])
//	}
//	if len(ip) == IPv6len && len(x) == IPv4len {
//		return bytealg.Equal(ip[0:12], v4InV6Prefix) && bytealg.Equal(ip[12:], x)
//	}
//	return false
//}

// Size returns the number of leading ones and total bits in the mask.
preserves forall i int :: 0 <= i && i < len(m) ==> acc(&m[i], 1/10000)
func (m IPMask) Size() (ones, bits int)

// String returns the hexadecimal form of m, with no punctuation.
preserves forall i int :: 0 <= i && i < len(m) ==> acc(&m[i], 1/10000)
func (m IPMask) String() string 

// Contains reports whether the network includes ip.
preserves acc(n) && forall i int :: 0 <= i && i < len(n.IP) ==> acc(&(n.IP)[i], 1/10000)
preserves forall i int :: 0 <= i && i < len(ip) ==> acc(&ip[i], 1/10000)
func (n *IPNet) Contains(ip IP) bool

// Network returns the address's network name, "ip+net".
func (n *IPNet) Network() string { return "ip+net" }

// String returns the CIDR notation of n like "192.0.2.0/24"
// or "2001:db8::/48" as defined in RFC 4632 and RFC 4291.
preserves acc(n)
preserves forall i int :: 0 <= i && i < len(n.IP) ==> acc(&(n.IP)[i], 1/10000)
preserves forall i int :: 0 <= i && i < len(n.Mask) ==> acc(&(n.Mask)[i], 1/10000)
func (n *IPNet) String() string

// ParseIP parses s as an IP address, returning the result.
ensures forall i int :: 0 <= i && i < len(res) ==> acc(&res[i])
decreases _
func ParseIP(s string) (res IP)

// ParseCIDR parses s as a CIDR notation IP address and prefix length,
// like "192.0.2.0/24" or "2001:db8::/32", as defined in
// RFC 4632 and RFC 4291.
ensures err == nil ==> acc(ipnet)
ensures forall i int :: 0 <= i && i < len(ip) ==> acc(&ip[i])
func ParseCIDR(s string) (ip IP, ipnet *IPNet, err error)<|MERGE_RESOLUTION|>--- conflicted
+++ resolved
@@ -124,18 +124,10 @@
 preserves forall i int :: 0 <= i && i < len(ip) ==> acc(&ip[i], 1/10000)
 ensures res != nil ==> len(res) == IPv4len
 ensures len(ip) == IPv4len ==> forall i int :: 0 <= i && i < len(ip) ==> &ip[i] == &res[i]
-<<<<<<< HEAD
-ensures len(ip) == IPv6len && isZeros(ip[0:10]) && ip[10] == 255 && ip[11] == 255 ==> len(res) == IPv4len && forall i int :: 0 <= i && i < IPv4len ==> &ip[12+i] == &res[i]
-ensures (len(ip) == IPv6len && res != nil) ==> (len(res) == IPv4len && forall i int :: 0 <= i && i < IPv4len ==> &ip[12+i] == &res[i])
-ensures len(ip) != IPv4len && len(ip) != IPv6len ==> res == nil
-ensures len(ip) == IPv4len ==> len(res) == IPv4len
-ensures res != nil ==> len(res) == IPv4len
-=======
 ensures (len(ip) == IPv6len && isZeros(ip[0:10]) && ip[10] == 255 && ip[11] == 255) ==> res != nil
 ensures (len(ip) == IPv6len && res != nil) ==> (forall i int :: 0 <= i && i < IPv4len ==> &ip[12+i] == &res[i])
 ensures len(ip) != IPv4len && len(ip) != IPv6len ==> res == nil
 ensures len(ip) == IPv4len ==> len(res) == IPv4len
->>>>>>> 26aa959a
 decreases
 func (ip IP) To4() (res IP) {
 	if len(ip) == IPv4len {
