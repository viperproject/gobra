// This Source Code Form is subject to the terms of the Mozilla Public
// License, v. 2.0. If a copy of the MPL was not distributed with this
// file, You can obtain one at http://mozilla.org/MPL/2.0/.
//
// Copyright (c) 2011-2020 ETH Zurich.

package viper.gobra.frontend.info.implementation.typing.ghost.separation

import viper.gobra.ast.frontend._
import viper.gobra.frontend.info.implementation.property.{AssignMode, StrictAssignModi}
import viper.gobra.util.Violation

class GhostLessPrinter(classifier: GhostClassifier) extends DefaultPrettyPrinter {

  override def showMember(mem: PMember): Doc = mem match {

    case PMethodDecl(id, rec, args, res, _, body) =>
      super.showMember(
        PMethodDecl(
          id,
          rec,
          filterParamList(args),
          filterResult(res),
<<<<<<< HEAD
          PFunctionSpec(Vector.empty, Vector.empty, Option.empty),
=======
          PFunctionSpec(Vector.empty, Vector.empty, Vector.empty),
>>>>>>> 90860a5d
          body.map( b => (PBodyParameterInfo(Vector.empty), b._2) )
        )
      )

    case PFunctionDecl(id, args, res, _, body) =>
      super.showMember(
        PFunctionDecl(
          id,
          filterParamList(args),
          filterResult(res),
<<<<<<< HEAD
          PFunctionSpec(Vector.empty, Vector.empty ,Option.empty),
=======
          PFunctionSpec(Vector.empty, Vector.empty, Vector.empty),
>>>>>>> 90860a5d
          body.map( b => (PBodyParameterInfo(Vector.empty), b._2) )
        )
      )

    case m if classifier.isMemberGhost(m) => emptyDoc
    case m => super.showMember(m)
  }

  private def filterParamList[T <: PParameter](paras: Vector[T]): Vector[T] =
    paras.filter(!classifier.isParamGhost(_))

  private def filterResult(res: PResult): PResult = {
    val aOuts = res.outs.filter(!classifier.isParamGhost(_))
    PResult(aOuts)
  }

  override def showStmt(stmt: PStatement): Doc = stmt match {

    case PForStmt(pre, cond, post, _, body) =>
      super.showStmt(PForStmt(pre, cond, post, PLoopSpec(Vector.empty,Option.empty), body))

    case p@PAssignment(right, left) =>
      showAssign[PAssignee](right, left, (r, l, _) => p.copy(right = r, left = l))

    case p@PVarDecl(_, right, left, _) =>
      showAssign[PDefLikeId](right, left, (r, l, a) => p.copy(right = r, left = l, addressable = a))

    case p@PShortVarDecl(right, left, _) =>
      showAssign[PUnkLikeId](right, left, (r, l, a) => p.copy(right = r, left = l, addressable = a))

    case n@ PReturn(right) =>
      val gt = classifier.expectedReturnGhostTyping(n)
      val aRight = right.zip(gt.toTuple).filter(!_._2).map(_._1)
      super.showStmt(PReturn(aRight))

    case s if classifier.isStmtGhost(s) => ghostToken
    case _ => super.showStmt(stmt)
  }

  /**
    * Filters and shows assignment, variable declaration, and short variable declaration statements by filtering their lhs and rhs
    */
  private def showAssign[N <: PNode](right: Vector[PExpression], left: Vector[N], copy: (Vector[PExpression], Vector[N], Vector[Boolean]) => PStatement): Doc = {
    def isGhost(l: N): Boolean = l match {
      case l: PIdnNode => classifier.isIdGhost(l)
      case l: PExpression => classifier.isExprGhost(l)
    }

    def handleMultiOrEmptyRhs = {
      val aLeft = left.filter(!isGhost(_))
      if (aLeft.isEmpty) {
        // no variables are left on the left-hand side. However, non-ghost non-pure right-hand side expressions should be kept:
        val nonGhostRhs = right
          .filter(r => !classifier.isExprGhost(r))
          .filter(r => !classifier.isExprPure(r))
        if (nonGhostRhs.isEmpty) ghostToken
        else {
          // directly call showExpr instead of wrapping it in a PExpressionStmt or PSeq to avoid
          // kiama's node-not-in-tree errors:
          ssep(nonGhostRhs map showExpr, line)
        }
      } else super.showStmt(copy(right, aLeft, aLeft.map(_ => false)))
    }

    /** splits v into subvectors that each satisfy or not-satisfy `f` */
    def multispan[T](v: Vector[T], f: T => Boolean): Vector[Vector[T]] = {
      val res = v.span(f)
      val remainder = if (res._2.isEmpty) Vector(res._2) else multispan(res._2, (e: T) => !f(e))
      res._1 +: remainder
    }

    StrictAssignModi(left.size, right.size) match {
      case AssignMode.Single =>
        // we have to distinguish for each pair of elements from left and right whether they remain the original
        // operation (i.e. by calling `copy`) or whether the left-hand side is dropped. In the latter case, the
        // right-hand side has to remain if it's not pure.
        val parts = right.zip(left) map {
          case (r, l) if !isGhost(l) => (Some(r), Some(l)) // lhs is not ghost -> keep them as is
          case (r, _) if !classifier.isExprGhost(r) && classifier.isExprPure(r) => (None, None) // lhs is ghost, rhs is not ghost but pure -> lhs and rhs can be erased
          case (r, _) if !classifier.isExprGhost(r) => (Some(r), None) // lhs is ghost, rhs is not ghost and not pure -> keep only rhs
          case _ => (None, None) // lhs and rhs are ghost -> lhs and rhs can be erased
        } filter {
          // filter parts of the assignment for which we neither keep the lhs nor rhs:
          case (None, None) => false
          case _ => true
        }
        // group parts by their structure to combine as many parts as possible into a single statement
        val hasRhsAndLhs: ((Option[PExpression], Option[N])) => Boolean = {
          case (Some(_), Some(_)) => true
          case _ => false
        }
        val partsSubSequences = multispan[(Option[PExpression], Option[N])](parts, hasRhsAndLhs)
            .filter(_.nonEmpty)
        val docs = partsSubSequences flatMap (subsequence => {
          val keepBoth = hasRhsAndLhs(subsequence.head)
          val aRight = subsequence.flatMap(_._1)
          if (keepBoth) {
            val aLeft = subsequence.flatMap(_._2)
            Vector(super.showStmt(copy(aRight, aLeft, aLeft.map(_ => false))))
          } else {
            // directly call showExpr instead of wrapping it in a PExpressionStmt or PSeq to avoid
            // kiama's node-not-in-tree errors:
            aRight map showExpr
          }
        })
        // line-separate the created docs:
        ssep(docs, line)

      case AssignMode.Multi => handleMultiOrEmptyRhs

      case AssignMode.Variadic if right.isEmpty => handleMultiOrEmptyRhs

      case AssignMode.Error if right.isEmpty => handleMultiOrEmptyRhs

      case AssignMode.Error | AssignMode.Variadic => errorMsg
    }
  }

  override def showExpr(expr: PExpression): Doc = expr match {

    // invokes of ghost functions and methods should not be printed
    case n: PInvoke => n.base match {
      case e: PExpression if classifier.isExprGhost(e) => ghostToken
      case t: PType if classifier.isTypeGhost(t) => ghostToken
      case _ =>
        val gt = classifier.expectedArgGhostTyping(n)
        val aArgs = n.args.zip(gt.toTuple).filter(!_._2).map(_._1)
        super.showExpr(n.copy(args = aArgs))
    }

    case e: PActualExprProofAnnotation => showExpr(e.op)
    case e if classifier.isExprGhost(e) => ghostToken
    case e => super.showExpr(e)
  }

  override def showType(typ: PType): Doc = typ match {

    case PStructType(clauses) =>
      super.showType(PStructType(filterStructClauses(clauses)))

    case PInterfaceType(embedded, mspecs, pspecs) =>
      super.showType(PInterfaceType(
        filterInterfaceClause(embedded),
        filterInterfaceClause(mspecs),
        filterInterfaceClause(pspecs)
      ))

    case t => super.showType(t)
  }

  private def filterStructClauses[T <: PStructClause](cl: Vector[T]): Vector[T] =
    cl.filter(!classifier.isStructClauseGhost(_))

  private def filterInterfaceClause[T <: PInterfaceClause](cl: Vector[T]): Vector[T] =
    cl.filter(!classifier.isInterfaceClauseGhost(_))

  def ghostToken: Doc = emptyDoc
  private def errorMsg: Nothing = Violation.violation("GhostLessPrinter has to be run after the type check")

}<|MERGE_RESOLUTION|>--- conflicted
+++ resolved
@@ -21,11 +21,7 @@
           rec,
           filterParamList(args),
           filterResult(res),
-<<<<<<< HEAD
-          PFunctionSpec(Vector.empty, Vector.empty, Option.empty),
-=======
-          PFunctionSpec(Vector.empty, Vector.empty, Vector.empty),
->>>>>>> 90860a5d
+          PFunctionSpec(Vector.empty, Vector.empty, Vector.empty, Option.empty),
           body.map( b => (PBodyParameterInfo(Vector.empty), b._2) )
         )
       )
@@ -36,11 +32,7 @@
           id,
           filterParamList(args),
           filterResult(res),
-<<<<<<< HEAD
-          PFunctionSpec(Vector.empty, Vector.empty ,Option.empty),
-=======
-          PFunctionSpec(Vector.empty, Vector.empty, Vector.empty),
->>>>>>> 90860a5d
+          PFunctionSpec(Vector.empty, Vector.empty, Vector.empty, Option.empty),
           body.map( b => (PBodyParameterInfo(Vector.empty), b._2) )
         )
       )
