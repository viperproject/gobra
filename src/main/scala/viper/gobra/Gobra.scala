// This Source Code Form is subject to the terms of the Mozilla Public
// License, v. 2.0. If a copy of the MPL was not distributed with this
// file, You can obtain one at http://mozilla.org/MPL/2.0/.
//
// Copyright (c) 2011-2020 ETH Zurich.

package viper.gobra

import ch.qos.logback.classic.Logger
import scalaz.EitherT

import java.nio.file.Paths
import java.util.concurrent.ExecutionException
import com.typesafe.scalalogging.StrictLogging
import org.slf4j.LoggerFactory
import scalaz.Scalaz.futureInstance
import viper.gobra.ast.internal.Program
import viper.gobra.ast.internal.transform.{CGEdgesTerminationTransform, ConstantPropagation, InternalTransform, OverflowChecksTransform}
import viper.gobra.backend.BackendVerifier
import viper.gobra.backend.ViperBackends.{CarbonBackend, SiliconBackend}
import viper.gobra.frontend.PackageResolver.{AbstractPackage, RegularPackage}
import viper.gobra.frontend.Parser.ParseResult
import viper.gobra.frontend.info.{Info, TypeInfo}
import viper.gobra.frontend.{Config, Desugar, PackageInfo, Parser, ScallopGobraConfig}
import viper.gobra.reporting._
import viper.gobra.translator.Translator
import viper.gobra.util.Violation.{KnownZ3BugException, LogicException, UglyErrorMessage}
import viper.gobra.util.{DefaultGobraExecutionContext, GobraExecutionContext}
import viper.silicon.BuildInfo
import viper.silver.ast.pretty.FastPrettyPrinter
import viper.silver.utility.ManualProgramSubmitter
import viper.silver.{ast => vpr}
import viper.silver.ast.pretty.FastPrettyPrinter
import viper.silver.utility.ManualProgramSubmitter

import java.time.format.DateTimeFormatter
import java.time.LocalTime
import scala.concurrent.{Await, Future, TimeoutException}

object GoVerifier {

  val copyright = "(c) Copyright ETH Zurich 2012 - 2022"

  val name = "Gobra"

  val rootLogger = "viper.gobra"

  val version: String = {
    val buildRevision = BuildInfo.gitRevision
    val buildBranch = BuildInfo.gitBranch
    val buildVersion = s"$buildRevision${if (buildBranch == "master") "" else s"@$buildBranch"}"

    s"${BuildInfo.projectVersion} ($buildVersion)"
  }
}

trait GoVerifier extends StrictLogging {

  protected var submitters: Map[String, ManualProgramSubmitter] = Map()

  def name: String = {
    this.getClass.getSimpleName
  }

  /**
   * Verifies all packages defined in the packageInfoInputMap of the config.
   * It uses the package identifier to uniquely identify each verification task on a package level.
   * Additionally statistics are collected with the StatsCollector reporter class
   */
  def verifyAllPackages(config: Config)(executor: GobraExecutionContext): VerifierResult = {
    val statsCollector = StatsCollector(config.reporter)
    var warningCount: Int = 0
    var allVerifierErrors: Vector[VerifierError] = Vector()
    var allTimeoutErrors: Vector[TimeoutError] = Vector()

    // write report to file on shutdown, this makes sure a report is produced even if a run is shutdown
    // by some signal.
    Runtime.getRuntime.addShutdownHook(new Thread() {
      override def run(): Unit = {
        val statsFile = config.gobraDirectory.resolve("stats.json").toFile
        logger.info("Writing report to " + statsFile.getPath)
        val wroteFile = statsCollector.writeJsonReportToFile(statsFile)
        if (!wroteFile) {
          logger.error(s"Could not write to the file $statsFile. Check whether the permissions to the file allow writing to it.")
        }

        // Report timeouts that were not previously reported
        statsCollector.getTimeoutErrorsForNonFinishedTasks.foreach(err => logger.error(err.formattedMessage))
      }
    })

    val viperBackendName: String = config.backend match {
      case CarbonBackend => "Carbon"
      case SiliconBackend => "Silicon"
    }

    val timeFormatter = DateTimeFormatter.ofPattern("HH:mm:ss");
    config.packageInfoInputMap.keys.foreach(pkgInfo => {
      val pkgId = pkgInfo.id

      //adds a submitter for this package to submitters if config.submitForEvaluation is set, key is pkgId
      createSubmitter(config.submitForEvaluation, pkgId, viperBackendName)

      logger.info(s"Verifying package $pkgId [${LocalTime.now().format(timeFormatter)}]")
      val future = verify(pkgInfo, config.copy(reporter = statsCollector, taskName = pkgId))(executor)
        .map(result => {
          // report that verification of this package has finished in order that `statsCollector` can free space by getting rid of this package's typeInfo
          statsCollector.report(VerificationTaskFinishedMessage(pkgId))

          val warnings = statsCollector.getMessagesAboutDependencies(pkgId, config)
          warningCount += warnings.size
          warnings.foreach(w => logger.debug(w))

          submitters.get(pkgId).foreach(s => {
<<<<<<< HEAD
              s.setSuccess(result == VerifierResult.Success)
              s.submit()
            }
=======
            s.setSuccess(result == VerifierResult.Success)
            s.submit()}
>>>>>>> efdbce09
          )
          submitters = submitters.removed(pkgId)

          result match {
            case VerifierResult.Success => logger.info(s"$name found no errors")
            case VerifierResult.Failure(errors) =>
              logger.error(s"$name has found ${errors.length} error(s) in package $pkgId")
              if (config.noStreamErrors) {
                errors.foreach(err => logger.error(s"\t${err.formattedMessage}"))
              }
              allVerifierErrors = allVerifierErrors ++ errors
          }
        })(executor)
      try {
        Await.result(future, config.packageTimeout)
      } catch {
        case _: TimeoutException =>
          logger.error(s"The verification of package $pkgId got terminated after " + config.packageTimeout.toString)
          statsCollector.report(VerificationTaskFinishedMessage(pkgId))
          val errors = statsCollector.getTimeoutErrors(pkgId)
          errors.foreach(err => logger.error(err.formattedMessage))
          allTimeoutErrors = allTimeoutErrors ++ errors
      }
    })

    // Print statistics for caching
    if(config.cacheFile.isDefined) {
      logger.debug(s"Number of cacheable Viper member(s): ${statsCollector.getNumberOfCacheableViperMembers}")
      logger.debug(s"Number of cached Viper member(s): ${statsCollector.getNumberOfCachedViperMembers}")
    }

    // Print general statistics
    logger.debug(s"Gobra has found ${statsCollector.getNumberOfVerifiableMembers} methods and functions" )
    logger.debug(s"${statsCollector.getNumberOfSpecifiedMembers} have specification")
    logger.debug(s"${statsCollector.getNumberOfSpecifiedMembersWithAssumptions} are assumed to be satisfied")

    // Print warnings
    if(warningCount > 0) {
      logger.info(s"$name has found $warningCount warning(s)")
    }

    // Print errors
    logger.info(s"$name has found ${allVerifierErrors.size} error(s)")
    if(allTimeoutErrors.nonEmpty) {
      logger.info(s"The verification of ${allTimeoutErrors.size} members timed out")
    }

    val allErrors = allVerifierErrors ++ allTimeoutErrors
    if (allErrors.isEmpty) VerifierResult.Success else VerifierResult.Failure(allErrors)
  }

  private def createSubmitter(allowSubmission: Boolean, id: String, verifier: String): Unit = {
    if (allowSubmission) {
<<<<<<< HEAD
      val submitter = new ManualProgramSubmitter(true, "", "Gobra", verifier, Array())
=======
      val submitter = new ManualProgramSubmitter(true, id, "", "Gobra", verifier, Array())
>>>>>>> efdbce09
      submitters = submitters + (id -> submitter)
    }
  }

  protected[this] def verify(pkgInfo: PackageInfo, config: Config)(implicit executor: GobraExecutionContext): Future[VerifierResult]
}

trait GoIdeVerifier {
  protected[this] def verifyAst(config: Config, pkgInfo: PackageInfo, ast: vpr.Program, backtrack: BackTranslator.BackTrackInfo)(executor: GobraExecutionContext): Future[VerifierResult]
}

class Gobra extends GoVerifier with GoIdeVerifier {

  override def verify(pkgInfo: PackageInfo, config: Config)(implicit executor: GobraExecutionContext): Future[VerifierResult] = {
    val task = for {
      finalConfig <- EitherT.fromEither(Future.successful(getAndMergeInFileConfig(config, pkgInfo)))
      _ = setLogLevel(finalConfig)
      parseResults <- performParsing(finalConfig, pkgInfo)
      typeInfo <- performTypeChecking(finalConfig, pkgInfo, parseResults)
      program <- performDesugaring(finalConfig, typeInfo)
      program <- performInternalTransformations(finalConfig, pkgInfo, program)
      viperTask <- performViperEncoding(finalConfig, pkgInfo, program)
    } yield (viperTask, finalConfig)

    submitters.get(pkgInfo.id).foreach(s => task.bimap(
      _ => s.setAllowSubmission(false), //don't submit since no viper program could be produced
<<<<<<< HEAD
      { case (job, _) => s.setProgram(FastPrettyPrinter.pretty(job.program)) }))
=======
      { case (job, _) => s.setProgram(FastPrettyPrinter.pretty(job.program))}))
>>>>>>> efdbce09

    task.foldM({
      case Vector() => Future(VerifierResult.Success)
      case errors => Future(VerifierResult.Failure(errors))
    }, {
      case (job, finalConfig) => performVerification(finalConfig, pkgInfo, job.program,  job.backtrack)
    })
  }

  override def verifyAst(config: Config, pkgInfo: PackageInfo, ast: vpr.Program, backtrack: BackTranslator.BackTrackInfo)(executor: GobraExecutionContext): Future[VerifierResult] = {
    // directly declaring the parameter implicit somehow does not work as the compiler is unable to spot the inheritance
    implicit val _executor: GobraExecutionContext = executor
    val viperTask = BackendVerifier.Task(ast, backtrack)
    performVerification(config, pkgInfo, viperTask)
      .map(BackTranslator.backTranslate(_)(config))
      .recoverWith {
        case e: ExecutionException if isKnownZ3Bug(e) =>
          // The Z3 instance died. This is a known issue that is caused by a Z3 bug.
          Future.failed(new KnownZ3BugException("Encountered a known Z3 bug. Please, execute the file again."))
      }
  }

  @scala.annotation.tailrec
  private def isKnownZ3Bug(e: ExecutionException): Boolean = {
    def causedByFile(st: Array[StackTraceElement], filename: String): Boolean = {
      if (st.isEmpty) false
      else st.head.getFileName == filename
    }

    e.getCause match {
      case c: ExecutionException => isKnownZ3Bug(c) // follow nested exception
      case npe: NullPointerException if causedByFile(npe.getStackTrace, "Z3ProverStdIO.scala") => true
      case _ => false
    }
  }

  private val inFileConfigRegex = """##\((.*)\)""".r

  /**
    * Parses all inputFiles given in the current config for in-file command line options (wrapped with "## (...)")
    * These in-file command options get combined for all files and passed to ScallopGobraConfig.
    * The current config merged with the newly created config is then returned
    */
  def getAndMergeInFileConfig(config: Config, pkgInfo: PackageInfo): Either[Vector[VerifierError], Config] = {
    val inFileEitherConfigs = config.packageInfoInputMap(pkgInfo).map(input => {
      val content = input.content
      val configs = for (m <- inFileConfigRegex.findAllMatchIn(content)) yield m.group(1)
      if (configs.isEmpty) {
        Right(None)
      } else {
        // our current "merge" strategy for potentially different, duplicate, or even contradicting configurations is to concatenate them:
        val args = configs.flatMap(configString => configString.split(" ")).toList
        // skip include dir checks as the include should only be parsed and is not resolved yet based on the current directory
        for {
          inFileConfig <- new ScallopGobraConfig(args, isInputOptional = true, skipIncludeDirChecks = true).config
          resolvedConfig = inFileConfig.copy(includeDirs = inFileConfig.includeDirs.map(
            // it's important to convert includeDir to a string first as `path` might be a ZipPath and `includeDir` might not
            includeDir => Paths.get(input.name).getParent.resolve(includeDir.toString)))
        } yield Some(resolvedConfig)
      }
    })
    val (errors, inFileConfigs) = inFileEitherConfigs.partitionMap(identity)
    if (errors.nonEmpty) Left(errors.map(ConfigError))
    else {
      // start with original config `config` and merge in every in file config:
      val mergedConfig = inFileConfigs.flatten.foldLeft(config) {
        case (oldConfig, fileConfig) => oldConfig.merge(fileConfig)
      }
      Right(mergedConfig)
    }
  }

  private def setLogLevel(config: Config): Unit = {
    LoggerFactory.getLogger(GoVerifier.rootLogger)
      .asInstanceOf[Logger]
      .setLevel(config.logLevel)
  }

  // returns `Left(...)` if parsing of the package identified by `pkgInfo` failed. Note that `Right(...)` does not imply
  // that all imported packages have been parsed successfully (this is only checked during type-checking)
  private def performParsing(config: Config, pkgInfo: PackageInfo)(implicit executor: GobraExecutionContext): EitherT[Vector[VerifierError], Future, Map[AbstractPackage, ParseResult]] = {
    if (config.shouldParse) {
      val startMs = System.currentTimeMillis()
      val res = Parser.parse(config, pkgInfo)
      logger.debug {
        val durationS = f"${(System.currentTimeMillis() - startMs) / 1000f}%.1f"
        s"parser phase done, took ${durationS}s"
      }
      res
    } else {
      EitherT.left(Vector.empty)
    }
  }

  private def performTypeChecking(config: Config, pkgInfo: PackageInfo, parseResults: Map[AbstractPackage, ParseResult])(implicit executor: GobraExecutionContext): EitherT[Vector[VerifierError], Future, TypeInfo] = {
    if (config.shouldTypeCheck) {
      Info.check(config, RegularPackage(pkgInfo.id), parseResults)
    } else {
      EitherT.left(Vector.empty)
    }
  }

  private def performDesugaring(config: Config, typeInfo: TypeInfo)(implicit executor: GobraExecutionContext): EitherT[Vector[VerifierError], Future, Program] = {
    if (config.shouldDesugar) {
      val startMs = System.currentTimeMillis()
      val res = EitherT.right[Vector[VerifierError], Future, Program](Desugar.desugar(config, typeInfo)(executor))
      logger.debug {
        val durationS = f"${(System.currentTimeMillis() - startMs) / 1000f}%.1f"
        s"desugaring done, took ${durationS}s"
      }
      res
    } else {
      EitherT.left(Vector.empty)
    }
  }

  /**
    * Applies transformations to programs in the internal language. Currently, only adds overflow checks but it can
    * be easily extended to perform more transformations
    */
  private def performInternalTransformations(config: Config, pkgInfo: PackageInfo, program: Program)(implicit executor: GobraExecutionContext): EitherT[Vector[VerifierError], Future, Program] = {
    // constant propagation does not cause duplication of verification errors caused
    // by overflow checks (if enabled) because all overflows in constant declarations 
    // can be found by the well-formedness checks.
    val startMs = System.currentTimeMillis()
    var transformations: Vector[InternalTransform] = Vector(CGEdgesTerminationTransform, ConstantPropagation)
    if (config.checkOverflows) {
      transformations :+= OverflowChecksTransform
    }
    val result = transformations.foldLeft(program)((prog, transf) => transf.transform(prog))
    logger.debug {
      val durationS = f"${(System.currentTimeMillis() - startMs) / 1000f}%.1f"
      s"internal transformations done, took ${durationS}s"
    }
    config.reporter.report(AppliedInternalTransformsMessage(config.packageInfoInputMap(pkgInfo).map(_.name), () => result))
    EitherT.right(result)
  }

  private def performViperEncoding(config: Config, pkgInfo: PackageInfo, program: Program)(implicit executor: GobraExecutionContext): EitherT[Vector[VerifierError], Future, BackendVerifier.Task] = {
    if (config.shouldViperEncode) {
      val startMs = System.currentTimeMillis()
      val res = EitherT.fromEither[Future, Vector[VerifierError], BackendVerifier.Task](Future.successful(Translator.translate(program, pkgInfo)(config)))
      logger.debug {
        val durationS = f"${(System.currentTimeMillis() - startMs) / 1000f}%.1f"
        s"Viper encoding done, took ${durationS}s"
      }
      res
    } else {
      EitherT.left(Vector.empty)
    }
  }

  private def performVerification(config: Config, pkgInfo: PackageInfo, ast: vpr.Program, backtrack: BackTranslator.BackTrackInfo)(implicit executor: GobraExecutionContext): Future[VerifierResult] = {
    if (config.noVerify) {
      Future(VerifierResult.Success)(executor)
    } else {
      verifyAst(config, pkgInfo, ast, backtrack)(executor)
    }
  }

  private def performVerification(config: Config, pkgInfo: PackageInfo, viperTask: BackendVerifier.Task)(implicit executor: GobraExecutionContext): Future[BackendVerifier.Result] = {
    if (config.shouldVerify) {
      BackendVerifier.verify(viperTask, pkgInfo)(config)
    } else {
      Future(BackendVerifier.Success)
    }
  }
}



class GobraFrontend {

  def createVerifier(): GoVerifier = {
    new Gobra
  }
}

object GobraRunner extends GobraFrontend with StrictLogging {
  def main(args: Array[String]): Unit = {
    val executor: GobraExecutionContext = new DefaultGobraExecutionContext()
    val verifier = createVerifier()
    var exitCode = 0
    try {
      val scallopGobraConfig = new ScallopGobraConfig(args.toSeq)
      val config = scallopGobraConfig.config
      exitCode = config match {
        case Left(validationError) =>
          logger.error(validationError)
          1
        case Right(config) =>
          // Print copyright report
          config.reporter report CopyrightReport(s"${GoVerifier.name} ${GoVerifier.version}\n${GoVerifier.copyright}")
          verifier.verifyAllPackages(config)(executor) match {
            case VerifierResult.Failure(_) => 1
            case _ => 0
          }
      }
    } catch {
      case e: UglyErrorMessage =>
        logger.error(s"${verifier.name} has found 1 error(s): ")
        logger.error(s"\t${e.error.formattedMessage}")
        exitCode = 1
      case e: LogicException =>
        logger.error("An assumption was violated during execution.")
        logger.error(e.getLocalizedMessage, e)
        exitCode = 1
      case e: KnownZ3BugException =>
        logger.error(e.getLocalizedMessage, e)
        exitCode = 1
      case e: Exception =>
        logger.error("An unknown Exception was thrown.")
        logger.error(e.getLocalizedMessage, e)
        exitCode = 1
    } finally {
      executor.terminate()
      sys.exit(exitCode)
    }
  }
}<|MERGE_RESOLUTION|>--- conflicted
+++ resolved
@@ -112,14 +112,8 @@
           warnings.foreach(w => logger.debug(w))
 
           submitters.get(pkgId).foreach(s => {
-<<<<<<< HEAD
-              s.setSuccess(result == VerifierResult.Success)
-              s.submit()
-            }
-=======
             s.setSuccess(result == VerifierResult.Success)
             s.submit()}
->>>>>>> efdbce09
           )
           submitters = submitters.removed(pkgId)
 
@@ -173,11 +167,7 @@
 
   private def createSubmitter(allowSubmission: Boolean, id: String, verifier: String): Unit = {
     if (allowSubmission) {
-<<<<<<< HEAD
       val submitter = new ManualProgramSubmitter(true, "", "Gobra", verifier, Array())
-=======
-      val submitter = new ManualProgramSubmitter(true, id, "", "Gobra", verifier, Array())
->>>>>>> efdbce09
       submitters = submitters + (id -> submitter)
     }
   }
@@ -204,11 +194,7 @@
 
     submitters.get(pkgInfo.id).foreach(s => task.bimap(
       _ => s.setAllowSubmission(false), //don't submit since no viper program could be produced
-<<<<<<< HEAD
       { case (job, _) => s.setProgram(FastPrettyPrinter.pretty(job.program)) }))
-=======
-      { case (job, _) => s.setProgram(FastPrettyPrinter.pretty(job.program))}))
->>>>>>> efdbce09
 
     task.foldM({
       case Vector() => Future(VerifierResult.Success)
