// This Source Code Form is subject to the terms of the Mozilla Public
// License, v. 2.0. If a copy of the MPL was not distributed with this
// file, You can obtain one at http://mozilla.org/MPL/2.0/.
//
// Copyright (c) 2011-2020 ETH Zurich.

package viper.gobra.frontend.info.implementation.typing

import org.bitbucket.inkytonik.kiama.util.Messaging.{Messages, check, error, noMessages}
import viper.gobra.ast.frontend.{AstPattern => ap, _}
import viper.gobra.frontend.info.base.SymbolTable.SingleConstant
import viper.gobra.frontend.info.base.Type._
import viper.gobra.frontend.info.implementation.TypeInfoImpl
import viper.gobra.util.TypeBounds.{BoundedIntegerKind, UnboundedInteger}
import viper.gobra.util.Violation

trait ExprTyping extends BaseTyping { this: TypeInfoImpl =>

  import viper.gobra.util.Violation._

  val INT_TYPE: Type = IntT(config.typeBounds.Int)
  val UINT_TYPE: Type = IntT(config.typeBounds.UInt)
  val UNTYPED_INT_CONST: Type = IntT(config.typeBounds.UntypedConst)
  // default type of unbounded integer constant expressions when they must have a type
  val DEFAULT_INTEGER_TYPE: Type = INT_TYPE
  // Maximum value allowed by the Go compiler for the right operand of `<<` when both operands
  // are constant (obtained empirically)
  val MAX_SHIFT: Int = 512

  lazy val wellDefExprAndType: WellDefinedness[PExpressionAndType] = createWellDef {

    case _: PNamedOperand => noMessages // no checks to avoid cycles

    case n: PDeref =>
      resolve(n) match {
        case Some(p: ap.Deref) =>
          exprType(p.base) match {
            case Single(PointerT(_)) => noMessages
            case t => error(n, s"expected pointer type but got $t")
          }

        case Some(_: ap.PointerType) => noMessages

        case _ => violation("Deref should always resolve to either the deref or pointer type pattern")
      }

    case n: PDot =>
      resolve(n) match {
        case Some(_: ap.FieldSelection) => noMessages
        case Some(_: ap.ReceivedMethod) => noMessages
        case Some(_: ap.ReceivedPredicate) => noMessages
        case Some(_: ap.MethodExpr) => noMessages
        case Some(_: ap.PredicateExpr) => noMessages
        // imported members, we simply assume that they are wellformed (and were checked in the other package's context)
        case Some(_: ap.Constant) => noMessages
        case Some(_: ap.Function) => noMessages
        case Some(_: ap.NamedType) => noMessages
        case Some(_: ap.Predicate) => noMessages
        case Some(_: ap.DomainFunction) => noMessages
        // TODO: fully supporting packages results in further options: global variable
        // built-in members
        case Some(p: ap.BuiltInReceivedMethod) => memberType(p.symb) match {
          case t: AbstractType => t.messages(n, Vector(exprType(p.recv)))
          case t => error(n, s"expected an AbstractType for built-in method but got $t")
        }
        case Some(p: ap.BuiltInReceivedPredicate) => memberType(p.symb) match {
          case t: AbstractType => t.messages(n, Vector(exprType(p.recv)))
          case t => error(n, s"expected an AbstractType for built-in mpredicate but got $t")
        }
        case Some(p: ap.BuiltInMethodExpr) => memberType(p.symb) match {
          case t: AbstractType => t.messages(n, Vector(symbType(p.typ)))
          case t => error(n, s"expected an AbstractType for built-in method but got $t")
        }
        case Some(p: ap.BuiltInPredicateExpr) => memberType(p.symb) match {
          case t: AbstractType => t.messages(n, Vector(symbType(p.typ)))
          case t => error(n, s"expected an AbstractType for built-in mpredicate but got $t")
        }

        case _ => error(n, s"expected field selection, method or predicate with a receiver, method expression, predicate expression, an imported member or a built-in member, but got $n")
      }
  }

  lazy val exprAndTypeType: Typing[PExpressionAndType] = createTyping[PExpressionAndType] {
    case n: PNamedOperand =>
      exprOrType(n).fold(x => idType(x.asInstanceOf[PNamedOperand].id), _ => SortT)

    case n: PDeref =>
      resolve(n) match {
        case Some(p: ap.Deref) =>
          exprType(p.base) match {
            case Single(PointerT(t)) => t
            case t => violation(s"expected pointer but got $t")
          }
        case Some(_: ap.PointerType) => SortT
        case _ => violation("Deref should always resolve to either the deref or pointer type pattern")
      }

    case n: PDot =>
      resolve(n) match {
        case Some(p: ap.FieldSelection) => memberType(p.symb)
        case Some(p: ap.ReceivedMethod) => memberType(p.symb)
        case Some(p: ap.ReceivedPredicate) => memberType(p.symb)

        case Some(p: ap.MethodExpr) => memberType(p.symb) match {
          case f: FunctionT => extendFunctionType(f, typeSymbType(p.typ))
          case t => violation(s"a method should be typed to a function type, but got $t")
        }

        case Some(p: ap.PredicateExpr) => memberType(p.symb) match {
          case f: FunctionT => extendFunctionType(f, typeSymbType(p.typ))
          case t => violation(s"a predicate should be typed to a function type, but got $t")
        }

        // imported members, we simply assume that they are wellformed (and were checked in the other package's context)
        case Some(p: ap.Constant) => p.symb match {
          case sc: SingleConstant => sc.context.typ(sc.idDef)
          case _ => ???
        }
        case Some(p: ap.Function) => FunctionT(p.symb.args map p.symb.context.typ, p.symb.context.typ(p.symb.result))
        case Some(_: ap.NamedType) => SortT
        case Some(p: ap.Predicate) => FunctionT(p.symb.args map p.symb.context.typ, AssertionT)
        case Some(p: ap.DomainFunction) => FunctionT(p.symb.args map p.symb.context.typ, p.symb.context.typ(p.symb.result))

        // TODO: fully supporting packages results in further options: global variable

        // built-in members
        case Some(p: ap.BuiltInReceivedMethod) => memberType(p.symb) match {
          case t: AbstractType =>
            val recvType = exprType(p.recv)
            if (t.typing.isDefinedAt(Vector(recvType))) t.typing(Vector(recvType))
            else violation(s"expected AbstractType to be defined for $recvType")
          case t => violation(s"a built-in method should be typed to a AbstractType, but got $t")
        }
        case Some(p: ap.BuiltInReceivedPredicate) => memberType(p.symb) match {
          case t: AbstractType =>
            val recvType = exprType(p.recv)
            if (t.typing.isDefinedAt(Vector(recvType))) t.typing(Vector(recvType))
            else violation(s"expected AbstractType to be defined for $recvType")
          case t => violation(s"a built-in mpredicate should be typed to a AbstractType, but got $t")
        }
        case Some(p: ap.BuiltInMethodExpr) => memberType(p.symb) match {
          case t: AbstractType =>
            val recvType = typeSymbType(p.typ)
            if (t.typing.isDefinedAt(Vector(recvType))) extendFunctionType(t.typing(Vector(recvType)), recvType)
            else violation(s"expected AbstractType to be defined for $recvType")
          case t => violation(s"a built-in method should be typed to a AbstractType, but got $t")
        }
        case Some(p: ap.BuiltInPredicateExpr) => memberType(p.symb) match {
          case t: AbstractType =>
            val recvType = typeSymbType(p.typ)
            if (t.typing.isDefinedAt(Vector(recvType))) extendFunctionType(t.typing(Vector(recvType)), recvType)
            else violation(s"expected AbstractType to be defined for $recvType")
          case t => violation(s"a built-in mpredicate should be typed to a AbstractType, but got $t")
        }

        case p => violation(s"expected field selection, method or predicate with a receiver, method expression, or predicate expression pattern, but got $p")
      }

  }(wellDefExprAndType)

  def exprOrTypeType(n: PExpressionOrType): Type = n match {
    case n: PExpression => exprType(n)
    case _: PType => SortT
  }


  /** checks that argument is not a type. The argument might still be an assertion. */
  lazy val isExpr: WellDefinedness[PExpressionOrType] = createWellDef[PExpressionOrType] { n: PExpressionOrType =>
    val isExprCondition = exprOrType(n).isLeft
    error(n, s"expected expression, but got $n", !isExprCondition)
  }

  lazy val wellDefAndExpr: WellDefinedness[PExpression] = createWellDef { n =>
    wellDefExpr(n).out ++ isExpr(n).out
  }

  implicit lazy val wellDefExpr: WellDefinedness[PExpression] = createWellDef {
    case expr: PActualExpression => wellDefActualExpr(expr)
    case expr: PGhostExpression  => wellDefGhostExpr(expr)
  }

  private def wellDefActualExpr(expr: PActualExpression): Messages = expr match {

    case _: PBoolLit | _: PNilLit | _: PStringLit => noMessages

    case n: PIntLit => numExprWithinTypeBounds(n)

    case n@PCompositeLit(t, lit) =>
      val simplifiedT = t match {
        case PImplicitSizeArrayType(elem) => ArrayT(lit.elems.size, typeSymbType(elem))
        case t: PType => typeSymbType(t)
      }
      literalAssignableTo.errors(lit, simplifiedT)(n)

    case _: PFunctionLit => noMessages

    case n: PInvoke => (exprOrType(n.base), resolve(n)) match {

      case (Right(_), Some(p: ap.Conversion)) =>
        val typ = typeSymbType(p.typ)
        val argWithinBounds: Messages = underlyingTypeP(p.typ) match {
          case Some(_: PIntegerType) => intExprWithinTypeBounds(p.arg, typ)
          case _ => noMessages
        }
        convertibleTo.errors(exprType(p.arg), typ)(n) ++ isExpr(p.arg).out ++ argWithinBounds

      case (Left(callee), Some(_: ap.FunctionCall)) => // arguments have to be assignable to function
        exprType(callee) match {
          case FunctionT(args, _) => // TODO: add special assignment
            if (n.args.isEmpty && args.isEmpty) noMessages
            else multiAssignableTo.errors(n.args map exprType, args)(n) ++ n.args.flatMap(isExpr(_).out)
          case t: AbstractType => t.messages(n, n.args map exprType)
          case t => error(n, s"type error: got $t but expected function type or AbstractType")
        }

      case (Left(callee), Some(p: ap.PredicateCall)) => // TODO: Maybe move case to other file
        val pureReceiverMsgs = p.predicate match {
          case _: ap.Predicate => noMessages
          case _: ap.PredicateExpr => noMessages
          case pei: ap.PredExprInstance => pei.args flatMap isPureExpr
          case _: ap.BuiltInPredicate => noMessages
          case _: ap.BuiltInPredicateExpr => noMessages
          case rp: ap.ReceivedPredicate => isPureExpr(rp.recv)
          case brp: ap.BuiltInReceivedPredicate => isPureExpr(brp.recv)
          case _: ap.ImplicitlyReceivedInterfacePredicate => noMessages
        }
        val pureArgsMsgs = p.args.flatMap(isPureExpr)
        val argAssignMsgs = exprType(callee) match {
          case FunctionT(args, _) => // TODO: add special assignment
            if (n.args.isEmpty && args.isEmpty) noMessages
            else multiAssignableTo.errors(n.args map exprType, args)(n) ++ n.args.flatMap(isExpr(_).out)
          case t: AbstractType => t.messages(n, n.args map exprType)
          case t => error(n, s"type error: got $t but expected function type or AbstractType")
        }
        pureReceiverMsgs ++ pureArgsMsgs ++ argAssignMsgs

      case (Left(callee), Some(_:ap.PredExprInstance)) =>
        exprType(callee) match {
          case PredT(args) =>
            if (n.args.isEmpty && args.isEmpty) noMessages
            else multiAssignableTo.errors(n.args map exprType, args)(n) ++ n.args.flatMap(isExpr(_).out)
          case c => Violation.violation(s"This case should be unreachable, but got $c")
        }

      case _ => error(n, s"expected a call to a conversion, function, or predicate, but got $n")
    }

<<<<<<< HEAD
    case _: PBitwiseNegation => ???
=======
    case PBitNegation(op) => isExpr(op).out ++ assignableTo.errors(typ(op), UNTYPED_INT_CONST)(op)
>>>>>>> 38cd7797

    case n@PIndexedExp(base, index) =>
      isExpr(base).out ++ isExpr(index).out ++
        ((exprType(base), exprType(index)) match {
          case (ArrayT(l, _), IntT(_)) =>
            val idxOpt = intConstantEval(index)
            error(n, s"index $index is out of bounds", !idxOpt.forall(i => i >= 0 && i < l))

          case (PointerT(ArrayT(l, _)), IntT(_)) =>
            val idxOpt = intConstantEval(index)
            error(n, s"index $index is out of bounds", !idxOpt.forall(i => i >= 0 && i < l))

          case (SequenceT(_), IntT(_)) =>
            noMessages

          case (_: SliceT | _: GhostSliceT, IntT(_)) =>
            noMessages

          case (VariadicT(_), IntT(_)) =>
            noMessages

          case (StringT, IntT(_)) =>
            error(n, "Indexing a string is currently not supported")

          case (MapT(key, _), indexT) =>
            error(n, s"$indexT is not assignable to map key of $key", !assignableTo(indexT, key))

          case (MathMapT(key, _), indexT) =>
            error(n, s"$indexT is not assignable to map key of $key", !assignableTo(indexT, key))

          case (bt, it) => error(n, s"$it index is not a proper index of $bt")
        })


    case n@PSliceExp(base, low, high, cap) => isExpr(base).out ++
      low.fold(noMessages)(isExpr(_).out) ++
      high.fold(noMessages)(isExpr(_).out) ++
      cap.fold(noMessages)(isExpr(_).out) ++
      ((exprType(base), low map exprType, high map exprType, cap map exprType) match {
        case (ArrayT(l, _), None | Some(IntT(_)), None | Some(IntT(_)), None | Some(IntT(_))) =>
          val (lowOpt, highOpt, capOpt) = (low map intConstantEval, high map intConstantEval, cap map intConstantEval)
          error(n, s"index $low is out of bounds", !lowOpt.forall(_.forall(i => 0 <= i && i <= l))) ++
            error(n, s"index $high is out of bounds", !highOpt.forall(_.forall(i => 0 <= i && i <= l))) ++
            error(n, s"index $cap is out of bounds", !capOpt.forall(_.forall(i => 0 <= i && i <= l))) ++
            error(n, s"array $base is not addressable", !addressable(base))

        case (SequenceT(_), lowT, highT, capT) => {
          lowT.fold(noMessages)(t => error(low, s"expected an integer but found $t", !t.isInstanceOf[IntT])) ++
            highT.fold(noMessages)(t => error(high, s"expected an integer but found $t", !t.isInstanceOf[IntT])) ++
            error(cap, "sequence slice expressions do not allow specifying a capacity", capT.isDefined)
        }

        case (PointerT(ArrayT(l, _)), None | Some(IntT(_)), None | Some(IntT(_)), None | Some(IntT(_))) =>
          val (lowOpt, highOpt, capOpt) = (low map intConstantEval, high map intConstantEval, cap map intConstantEval)
          error(n, s"index $low is out of bounds", !lowOpt.forall(_.forall(i => i >= 0 && i < l))) ++
            error(n, s"index $high is out of bounds", !highOpt.forall(_.forall(i => i >= 0 && i < l))) ++
            error(n, s"index $cap is out of bounds", !capOpt.forall(_.forall(i => i >= 0 && i <= l)))

        case (_: SliceT | _: GhostSliceT, None | Some(IntT(_)), None | Some(IntT(_)), None | Some(IntT(_))) => //noMessages
          val lowOpt = low.map(intConstantEval)
          error(n, s"index $low is negative", !lowOpt.forall(_.forall(i => 0 <= i)))

        case (bt, lt, ht, ct) => error(n, s"invalid slice with base $bt and indexes $lt, $ht, and $ct")
      })

    case n@PTypeAssertion(base, typ) =>
      isExpr(base).out ++ isType(typ).out ++ {
        val baseT = exprType(base)
        underlyingType(baseT) match {
          case t: InterfaceT =>
            val at = typeSymbType(typ)
            implements(at, t).asReason(n, s"type error: type $at does not implement the interface $baseT")
          case t => error(n, s"type error: got $t expected interface")
        }
      }

    case n@PReceive(e) => isExpr(e).out ++ (exprType(e) match {
      case ChannelT(_, ChannelModus.Bi | ChannelModus.Recv) => noMessages
      case t => error(n, s"expected receive-permitting channel but got $t")
    })

    case n@PReference(e) => isExpr(e).out ++ effAddressable.errors(e)(n)

    case n@PNegation(e) => isExpr(e).out ++ assignableTo.errors(exprType(e), BooleanT)(n)

    case n: PBinaryExp[_,_] =>
        (n, exprOrTypeType(n.left), exprOrTypeType(n.right)) match {
          case (_: PEquals | _: PUnequals, l, r) => comparableTypes.errors(l, r)(n)
          case (_: PAnd | _: POr, l, r) => assignableTo.errors(l, AssertionT)(n) ++ assignableTo.errors(r, AssertionT)(n)
          case (_: PLess | _: PAtMost | _: PGreater | _: PAtLeast, l, r) => (l,r) match {
            case (StringT, StringT) => noMessages
            case _ if l == PermissionT || r == PermissionT =>
              assignableTo.errors(l, PermissionT)(n) ++ assignableTo.errors(r, PermissionT)(n)
            case _ => assignableTo.errors(l, UNTYPED_INT_CONST)(n) ++ assignableTo.errors(r, UNTYPED_INT_CONST)(n)
          }
          case (_: PAdd, StringT, StringT) => noMessages
          case (_: PAdd | _: PSub | _: PMul | _: PMod | _: PDiv | _: PBitAnd | _: PBitOr | _: PBitXor | _: PBitClear, l, r) =>
            if (l == PermissionT || r == PermissionT || getTypeFromCtxt(n).contains(PermissionT)) {
              assignableTo.errors(l, PermissionT)(n) ++ assignableTo.errors(r, PermissionT)(n)
            } else {
              val lIsInteger = assignableTo.errors(l, UNTYPED_INT_CONST)(n)
              val rIsInteger = assignableTo.errors(r, UNTYPED_INT_CONST)(n)
              val typesAreMergeable = mergeableTypes.errors(l, r)(n)
              val exprWithinBounds = {
                if(typesAreMergeable.isEmpty) {
                  // Only makes sense to check that a binary expression is within bounds if the types of its
                  // subexpressions can be combined

                  // mergedType must exist because, otherwise typesAreMergeable.isEmpty would not hold
                  val mergedType = typeMerge(l, r).get

                  // The first two checks ensure that, if an operand is constant, then it must be assignable to the type
                  // of the result. This makes the type system capable of rejecting expressions like `uint8(1) * (-1)`,
                  // which are also rejected by the go compiler
                  intExprWithinTypeBounds(n.left.asInstanceOf[PExpression], mergedType) ++
                    intExprWithinTypeBounds(n.right.asInstanceOf[PExpression], mergedType) ++
                    intExprWithinTypeBounds(n, mergedType)
                } else noMessages
              }
              lIsInteger ++ rIsInteger ++ typesAreMergeable ++ exprWithinBounds
            }
<<<<<<< HEAD
          case (_: PBitwiseAnd | _: PBitwiseOr | _: PBitwiseXor, l, r) =>
            assignableTo.errors(l, UNTYPED_INT_CONST)(n) ++ assignableTo.errors(r, UNTYPED_INT_CONST)(n) ++
              error(n, s"invalid operation: $n (mismatched types $l and $r)", typeMerge(l, r).isEmpty)
          case (_: PBitClear, _, _) => ???
          case (_: PShiftLeft | _: PShiftRight, l, r) =>
            assignableTo.errors(l, UNTYPED_INT_CONST)(n) ++ assignableTo.errors(r, UNTYPED_INT_CONST)(n) ++
              (intConstantEval(n.right.asInstanceOf[PExpression]) match {
                case Some(v) => error(n, s"constant $r overflows uint", v < 0)
                case None => noMessages
              })
=======
          case (_: PShiftLeft, l, r) =>
            val integerOperands = assignableTo.errors(l, UNTYPED_INT_CONST)(n) ++ assignableTo.errors(r, UNTYPED_INT_CONST)(n)
            if (integerOperands.isEmpty) {
              intConstantEval(n.right.asInstanceOf[PExpression]) match {
                case Some(v) =>
                  // The Go compiler checks that the RHS of (<<) is non-negative and, at most, the size
                  // of the type of the left operand (or 512 if there is an untyped const on the left)
                  val lowerBound = error(n.right, s"constant ${n.right} overflows uint", v < 0)
                  val nBits = exprOrTypeType(n.left) match {
                    case IntT(t: BoundedIntegerKind) => t.nbits
                    case IntT(UnboundedInteger) => MAX_SHIFT
                    case t => violation(s"unexpected type $t")
                  }
                  val upperBound = error(n.right, s"shift count ${n.right} large for type ${exprOrTypeType(n.left)}", v > nBits)
                  lowerBound ++ upperBound

                case None => noMessages
              }
            } else integerOperands
          case (_: PShiftRight, l, r) =>
            val integerOperands = assignableTo.errors(l, UNTYPED_INT_CONST)(n) ++ assignableTo.errors(r, UNTYPED_INT_CONST)(n)
            if (integerOperands.isEmpty) {
              (intConstantEval(n.right.asInstanceOf[PExpression]) match {
                case Some(v) =>
                  // The Go compiler only checks that the RHS of (>>) is non-negative
                  error(n, s"constant $r overflows uint", v < 0)
                case None => noMessages
              })
            } else integerOperands
>>>>>>> 38cd7797
          case (_, l, r) => error(n, s"$l and $r are invalid type arguments for $n")
        }

    case n: PUnfolding => isExpr(n.op).out ++ isPureExpr(n.op) ++
      error(
        n.pred,
        s"unfolding predicate expression instance ${n.pred} not supported",
        resolve(n.pred.pred).exists(_.isInstanceOf[ap.PredExprInstance]))

    case PLength(op) => isExpr(op).out ++ {
      exprType(op) match {
        case _: ArrayT | _: SliceT | _: GhostSliceT | StringT | _: VariadicT | _: MapT | _: MathMapT => noMessages
        case _: SequenceT | _: SetT | _: MultisetT => isPureExpr(op)
        case typ => error(op, s"expected an array, string, sequence or slice type, but got $typ")
      }
    }

    case PCapacity(op) => isExpr(op).out ++ {
      exprType(op) match {
        case _: ArrayT | _: SliceT | _: GhostSliceT => noMessages
        case typ => error(op, s"expected an array or slice type, but got $typ")
      }
    }

    case _: PNew => noMessages

    case m@PMake(typ, args) =>
      args.flatMap { arg =>
        assignableTo.errors(exprType(arg), INT_TYPE)(arg) ++
          error(arg, s"arguments to make must be non-negative", intConstantEval(arg).exists(_ < 0))
      } ++ (typ match {
        case _: PSliceType | _: PGhostSliceType =>
          error(m, s"too many arguments to make($typ)", args.length > 2) ++
            error(m, s"missing len argument to make($typ)", args.isEmpty) ++
            check(args){
              case args if args.length == 2 =>
                val maybeLen = intConstantEval(args(0))
                val maybeCap = intConstantEval(args(1))
                error(m, s"len larger than cap in make($typ)", maybeLen.isDefined && maybeCap.isDefined && maybeLen.get > maybeCap.get)
            }

        case _: PChannelType =>
          error(m, s"too many arguments passed to make($typ)", args.length > 1)

        case PMapType(k, _) =>
          error(m, s"too many arguments passed to make($typ)", args.length > 1) ++
            error(m, s"key type $k is not comparable", !comparableType(symbType(k))) // TODO: add check that type does not contain ghost

        case _ => error(typ, s"cannot make type $typ")
      })

    case PBlankIdentifier() => noMessages

    case PUnpackSlice(elem) => error(expr, "only slices can be unpacked", !exprType(elem).isInstanceOf[SliceT])

    case p@PPredConstructor(base, _) => {
      def wellTypedApp(base: PPredConstructorBase): Messages = miscType(base) match {
        case FunctionT(args, AssertionT) =>
          val unappliedPositions = p.args.zipWithIndex.filter(_._1.isEmpty).map(_._2)
          val givenArgs = p.args.zipWithIndex.filterNot(x => unappliedPositions.contains(x._2)).map(_._1.get)
          val expectedArgs = args.zipWithIndex.filterNot(x => unappliedPositions.contains(x._2)).map(_._1)
          if (givenArgs.isEmpty && expectedArgs.isEmpty) {
            noMessages
          } else {
            multiAssignableTo.errors(givenArgs map exprType, expectedArgs)(p) ++
              p.args.flatMap(x => x.map(isExpr(_).out).getOrElse(noMessages))
          }

        case abstractT: AbstractType =>
          // contextual information would be necessary to predict the constructor's return type (i.e. to find type of unapplied arguments)
          // right now we only support fully applied arguments for built-in predicates
          val givenArgs = p.args.flatten
          if (givenArgs.length != p.args.length) {
            error(p, s"partial application is not supported for built-in predicates")
          } else {
            val givenArgTypes = givenArgs map exprType
            val msgs = abstractT.messages(p, givenArgTypes)
            if (msgs.nonEmpty) {
              msgs
            } else {
              // the typing function should be defined for these arguments as `msgs` is empty
              abstractT.typing(givenArgTypes) match {
                case FunctionT(args, AssertionT) =>
                  if (givenArgs.isEmpty && args.isEmpty) {
                    noMessages
                  } else {
                    multiAssignableTo.errors(givenArgs map exprType, args)(p) ++
                      p.args.flatMap(x => x.map(isExpr(_).out).getOrElse(noMessages))
                  }
                case t => error(p, s"expected function type for resolved AbstractType but got $t")
              }
            }
          }

        case t => error(p, s"expected base of function type, got ${base.id} of type $t")
      }

      wellDefMisc(base).out ++ wellTypedApp(base)
    }

    case n: PExpressionAndType => wellDefExprAndType(n).out
  }

  private def numExprWithinTypeBounds(num: PNumExpression): Messages =
    intExprWithinTypeBounds(num, intExprType(num))

  private def intExprWithinTypeBounds(exp: PExpression, typ: Type): Messages = {
    if (typ == UNTYPED_INT_CONST) {
      val typCtx = getNonInterfaceTypeFromCtxt(exp)
      typCtx.map(underlyingType) match {
        case Some(intTypeCtx: IntT) => assignableWithinBounds.errors(intTypeCtx, exp)(exp)
        case Some(t) => error(exp, s"$exp is not assignable to type $t")
        case None => noMessages // no type inferred from context
      }
    } else {
      assignableWithinBounds.errors(typ, exp)(exp)
    }
  }

  lazy val exprType: Typing[PExpression] = createTyping {
    case expr: PActualExpression => actualExprType(expr)
    case expr: PGhostExpression => ghostExprType(expr)
  }

  private def actualExprType(expr: PActualExpression): Type = expr match {

    case _: PBoolLit => BooleanT
    case _: PNilLit => NilType
    case _: PStringLit => StringT

    case cl: PCompositeLit => expectedCompositeLitType(cl)

    case PFunctionLit(args, r, _) =>
      FunctionT(args map miscType, miscType(r))

    case n: PInvoke => (exprOrType(n.base), resolve(n)) match {
      case (Right(_), Some(p: ap.Conversion)) => typeSymbType(p.typ)
      case (Left(_), Some(_: ap.PredExprInstance)) =>
        // a PInvoke on a predicate expression instance must fully apply the predicate arguments
        AssertionT
      case (Left(callee), Some(_: ap.FunctionCall | _: ap.PredicateCall)) =>
        exprType(callee) match {
          case FunctionT(_, res) => res
          case t: AbstractType =>
            val argTypes = n.args map exprType
            if (t.typing.isDefinedAt(argTypes)) t.typing(argTypes)
            else violation(s"expected typing function in AbstractType to be defined for $argTypes")
          case t => violation(s"expected function type or AbstractType but got $t")
        }
      case p => violation(s"expected conversion, function call, predicate call, or predicate expression instance, but got $p")
    }

    case PIndexedExp(base, index) => (exprType(base), exprType(index)) match {
      case (ArrayT(_, elem), IntT(_)) => elem
      case (PointerT(ArrayT(_, elem)), IntT(_)) => elem
      case (SequenceT(elem), IntT(_)) => elem
      case (SliceT(elem), IntT(_)) => elem
      case (GhostSliceT(elem), IntT(_)) => elem
      case (VariadicT(elem), IntT(_)) => elem
      case (MapT(key, elem), indexT) if assignableTo(indexT, key) =>
        InternalSingleMulti(elem, InternalTupleT(Vector(elem, BooleanT)))
      case (MathMapT(key, elem), indexT) if assignableTo(indexT, key) =>
        InternalSingleMulti(elem, InternalTupleT(Vector(elem, BooleanT)))
      case (bt, it) => violation(s"$it is not a valid index for the the base $bt")
    }

    case PSliceExp(base, low, high, cap) => (exprType(base), low map exprType, high map exprType, cap map exprType) match {
      case (ArrayT(_, elem), None | Some(IntT(_)), None | Some(IntT(_)), None | Some(IntT(_))) if addressable(base) => SliceT(elem)
      case (PointerT(ArrayT(_, elem)), None | Some(IntT(_)), None | Some(IntT(_)), None | Some(IntT(_))) => SliceT(elem)
      case (SequenceT(elem), None | Some(IntT(_)), None | Some(IntT(_)), None) => SequenceT(elem)
      case (SliceT(elem), None | Some(IntT(_)), None | Some(IntT(_)), None | Some(IntT(_))) => SliceT(elem)
      case (GhostSliceT(elem), None | Some(IntT(_)), None | Some(IntT(_)), None | Some(IntT(_))) => GhostSliceT(elem)
      case (bt, lt, ht, ct) => violation(s"invalid slice with base $bt and indexes $lt, $ht, and $ct")
    }

    case PTypeAssertion(_, typ) =>
      val resT = typeSymbType(typ)
      InternalSingleMulti(resT, InternalTupleT(Vector(resT, BooleanT)))

    case PReceive(e) => exprType(e) match {
      case ChannelT(elem, ChannelModus.Bi | ChannelModus.Recv) =>
        InternalSingleMulti(elem, InternalTupleT(Vector(elem, BooleanT)))
      case t => violation(s"expected receive-permitting channel but got $t")
    }

    case PReference(exp) if effAddressable(exp) => PointerT(exprType(exp))

    case n: PAnd => // is boolean if left and right argument are boolean, otherwise is an assertion
      val lt = exprType(n.left)
      val rt = exprType(n.right)
      if (assignableTo(lt, BooleanT) && assignableTo(rt, BooleanT)) BooleanT else AssertionT

    case _: PNegation | _: PEquals | _: PUnequals | _: POr |
         _: PLess | _: PAtMost | _: PGreater | _: PAtLeast =>
      BooleanT

    case e: PLength => typeOfPLength(e)

    case _: PCapacity => INT_TYPE

    case exprNum: PNumExpression =>
      val typ = intExprType(exprNum)
      if (typ == UNTYPED_INT_CONST) getNonInterfaceTypeFromCtxt(exprNum).getOrElse(typ) else typ

    case n: PUnfolding => exprType(n.op)

    case n: PExpressionAndType => exprAndTypeType(n)

    case b: PBlankIdentifier => getBlankIdType(b)

    case PNew(typ) => PointerT(typeSymbType(typ))

    case PMake(typ, _) => typeSymbType(typ)

    case PPredConstructor(base, args) =>
      val errorMessage: Any => String =
        t => s"expected function or AbstractType for base of a predicate constructor but got $t"

      base match {
        case PFPredBase(id) =>
          idType(id) match {
            case FunctionT(fnArgs, AssertionT) =>
              PredT(fnArgs.zip(args).collect{ case (typ, None) => typ })
            case _: AbstractType =>
              PredT(Vector()) // because partial application is not supported yet for built-in predicates
            case t => violation(errorMessage(t))
          }

        case p: PDottedBase => resolve(p.recvWithId) match {
          case Some(_: ap.Predicate | _: ap.ReceivedPredicate | _: ap.ImplicitlyReceivedInterfacePredicate) =>
            val recvWithIdT = exprOrTypeType(p.recvWithId)
            recvWithIdT match {
              case FunctionT(fnArgs, AssertionT) =>
                PredT(fnArgs.zip(args).collect{ case (typ, None) => typ })
              case _: AbstractType =>
                PredT(Vector()) // because partial application is not supported yet for built-in predicates
              case t => violation(errorMessage(t))
            }

          case Some(_: ap.PredicateExpr) =>
            val recvWithIdT = exprOrTypeType(p.recvWithId)
            recvWithIdT match {
              case FunctionT(fnArgs, AssertionT) =>
                PredT(fnArgs.zip(args).collect{ case (typ, None) => typ })
              case _: AbstractType =>
                PredT(Vector()) // because partial application is not supported yet for built-in predicates
              case t => violation(errorMessage(t))
            }

          case _ => violation(s"unexpected base $base for predicate constructor")
        }
      }

    case PUnpackSlice(exp) => exprType(exp) match {
      case SliceT(elem) => VariadicT(elem)
      case e => violation(s"expression $e cannot be unpacked")
    }

    case e => violation(s"unexpected expression $e")
  }

  /** Returns a non-interface type that is implied by the context if the integer expression is an untyped
    * constant expression. It ignores interface types. This is useful for checking the bounds of constant expressions when
    * they are assigned to a variable of an interface type. For those cases, we need to obtain the numeric type of the
    * expression.
    */
  private def getNonInterfaceTypeFromCtxt(expr: PExpression): Option[Type] = {
    // if an unbounded integer constant expression is assigned to an interface type,
    // then it has the default type
    def defaultTypeIfInterface(t: Type) : Type = {
      if (t.isInstanceOf[InterfaceT]) DEFAULT_INTEGER_TYPE else t
    }
    // handle cases where it returns a SingleMultiTuple and we only care about a single type
    getTypeFromCtxt(expr).map(defaultTypeIfInterface) match {
      case Some(t) => t match {
        case Single(t) => Some(t)
        case UnknownType => Some(UnknownType)
        case _ => violation(s"unexpected case reached $t")
      }
      case None => None
    }
  }

  /** Returns the type that is implied by the context of an integer expression. */
  private def getTypeFromCtxt(expr: PExpression): Option[Type] = {
    expr match {
      case tree.parent(p) => p match {
        case PShortVarDecl(rights, lefts, _) =>
          val index = rights.indexOf(expr)
          val iden = lefts(index)
          val isDeclaration = iden == PWildcard() || isDef(lefts(index).asInstanceOf[PIdnUnk])
          // if the var is already defined and has a non-interface type T, expr must be of type T. Otherwise,
          // expr must have the default type (Int)
          if (isDeclaration) {
            Some(DEFAULT_INTEGER_TYPE)
          } else {
            val idenType = idType(iden)
            Some(idenType)
          }

        case PAssignmentWithOp(_, _, pAssignee) => Some(exprType(pAssignee))

        case PAssignment(rights, lefts) =>
          val index = rights.indexOf(expr)
          lefts(index) match {
            case PBlankIdentifier() =>
              // if no type is specified, integer constants have the default type
              Some(DEFAULT_INTEGER_TYPE)
            case x => Some(exprType(x))
          }

        // if no type is specified, integer expressions default to unbounded integer in const declarations;
        // there is no need to handle interface types because they are not allowed in constant declarations
        case PConstDecl(typ, _, _) => typ map typeSymbType orElse Some(UNTYPED_INT_CONST)

        // if no type is specified, integer expressions have default type in var declarations
        case PVarDecl(typ, _, _, _) => typ map (x => typeSymbType(x))

        case _: PMake => Some(INT_TYPE)

        case r: PReturn =>
          val index = r.exps.indexOf(expr)
          Some(typeSymbType(enclosingCodeRootWithResult(r).result.outs(index).typ))

        case n: PInvoke =>
          // if the parent of `expr` (i.e. the numeric expression whose type we want to find out) is an invoke expression `inv`,
          // then p can either occur as the base or as an argument of `inv`. However, a numeric expression is not a valid base of a
          // PInvoke and thus, `expr` can onlu appear in `n` as an argument
          lazy val errorMessage = s"violation of assumption: a numeric expression $expr does not occur as an argument of its parent $n"
          resolve(n) match {
            case Some(ap.FunctionCall(_, args)) =>
              val index = args.indexWhere(_.eq(expr))
              violation(index >= 0, errorMessage)
              typOfExprOrType(n.base) match {
                case FunctionT(fArgs, _) =>
                  if (index >= fArgs.length-1 && fArgs.lastOption.exists(_.isInstanceOf[VariadicT])) {
                    fArgs.lastOption.map(_.asInstanceOf[VariadicT].elem)
                  } else {
                    fArgs.lift(index)
                  }
                case _: AbstractType =>
                  /* the abstract type cannot be resolved without creating a loop in kiama because we need to know the
                     types of all arguments in order to resolve it and we need to resolve it in order to find the type
                     of one of its arguments.
                  val messages = t.messages(n.base, args map typ)
                  if(messages.isEmpty) {
                    t.typing(args map typ) match {
                      case FunctionT(fArgs, _) => Some(fArgs(index))
                    }
                  } else {
                    violation(messages.toString())
                  }
                  */
                  None
                case c => Violation.violation(s"This case should be unreachable, but got $c")
              }

            case Some(ap.PredicateCall(_, args)) =>
              val index = args.indexWhere(_.eq(expr))
              violation(index >= 0, errorMessage)
              typOfExprOrType(n.base) match {
                case FunctionT(fArgs, AssertionT) => fArgs.lift(index)
                case _: AbstractType =>
                  /* the abstract type cannot be resolved without creating a loop in kiama for the same reason as above
                  val messages = t.messages(n.base, args map typ)
                  if(messages.isEmpty) {
                    t.typing(args map typ) match {
                      case FunctionT(fArgs, _) => Some(fArgs(index))
                    }
                  } else {
                    violation(messages.toString())
                  }
                  */
                  None
                case c => Violation.violation(s"This case should be unreachable, but got $c")
              }

            case Some(ap.PredExprInstance(base, args)) =>
              val index = args.indexWhere(_.eq(expr))
              violation(index >= 0, errorMessage)
              typ(base) match {
                case PredT(fArgs) => fArgs.lift(index)
                case t => violation(s"predicate expression instance has base $base with unsupported type $t")
              }

            case _ => None
          }

      case const: PPredConstructor =>
        // `expr` cannot be `const.id` and thus, it must be one of the arguments
        val index = const.args.indexWhere { _.exists(y => y.eq(expr)) }
        violation(index >= 0, s"violation of assumption: a numeric expression $expr does not occur as an argument of its parent $const")
        typ(const.id) match {
          case FunctionT(args, AssertionT) => Some(args(index))
          case _: AbstractType =>
            // here too, resolving the abstract type would cause a cycle in kiama
            None
          case UnknownType =>
            // TODO: this is a bit of a hack. at some points, the type of const.id may be unknown. This happens, for example,
            //  when a PDottedBase refers to a non existing field. For some reason, that fails to be detected in the well
            //  definedness checker of the PPredConstructorBase (e.g. the last fold of the function `error4` in
            //  https://github.com/viperproject/gobra/blob/master/src/test/resources/regressions/features/defunc/defunc-fail1.gobra
            //  crashes Gobra without this case).
            None
          case c => Violation.violation(s"This case should be unreachable, but got $c")
        }

        // expr has the default type if it appears in any other kind of statement
        case x if x.isInstanceOf[PStatement] => Some(DEFAULT_INTEGER_TYPE)

        case e: PMisc => e match {
          // The following case infers the type of an literal expression when it occurs inside a composite literal.
          // For example, it infers that the expression `1/2` in `seq[perm]{ 1/2 }` has type perm. Notice that the whole
          // expression would be parsed as
          //   PCompositeLit(
          //     PSequenceType(PPermissionType()),
          //     PLiteralValue(Vector(
          //       PKeyedElement(
          //         None,
          //         PExpCompositeVal(PDiv(PIntLit(BigInt(1)), PIntLit(BigInt(2))))))))
          case comp: PCompositeVal => comp match {
            // comp must be the exp of a [[PKeyedElement]], not its key
            case tree.parent(keyedElem: PKeyedElement) if keyedElem.exp == comp =>
              keyedElem match {
                case tree.parent(litValue: PLiteralValue) => litValue match {
                  case tree.parent(PCompositeLit(typ, _)) => typ match {
                    case PSequenceType(elem) => Some(typeSymbType(elem))
                    case PSetType(elem) => Some(typeSymbType(elem))
                    case PMultisetType(elem) => Some(typeSymbType(elem))
                    case PSliceType(elem) => Some(typeSymbType(elem))
                    case PGhostSliceType(elem) => Some(typeSymbType(elem))
                    case PArrayType(_, elem) => Some(typeSymbType(elem))
                    case _ => None // conservative choice
                  }
                  case _ => None
                }
                case _ => None
              }
            case _ => None
          }
          case _ => None
        }
        case _ => None
      }
      case c => Violation.violation(s"Only the root has no parent, but got $c")
    }
  }

  def getBlankIdType(b: PBlankIdentifier): Type = b match {
    case tree.parent(p) => p match {
      case PAssignment(right, left) => getBlankAssigneeType(b, left, right)
      case PAssForRange(_, _, _) => ??? // TODO: implement when for range statements are supported
      case PSelectAssRecv(_, _, _) => ??? // TODO: implement when select statements are supported
      case x => violation("blank identifier not supported in node " + x)
    }
    case _ => violation("blank identifier always has a parent")
  }

  private def intExprType(expr: PNumExpression): Type = {
    val typ = expr match {
      case _: PIntLit => UNTYPED_INT_CONST

      case e: PLength => typeOfPLength(e)

      case _: PCapacity => INT_TYPE

      case PBitNegation(op) => exprOrTypeType(op)

      case bExpr: PBinaryExp[_, _] =>
        bExpr match {
          case _: PShiftLeft | _: PShiftRight => exprOrTypeType(bExpr.left)
          case _ =>
            val typeLeft = exprOrTypeType(bExpr.left)
            val typeRight = exprOrTypeType(bExpr.right)
            typeMerge(typeLeft, typeRight).getOrElse(UnknownType)
        }
    }

    // handle cases where it returns a SingleMultiTuple and we only care about a single type
    typ match {
      case Single(t) => t
      case UnknownType => UnknownType
      case _ => violation(s"unexpected type $typ")
    }
  }

  def expectedCompositeLitType(lit: PCompositeLit): Type = lit.typ match {
    case i: PImplicitSizeArrayType => ArrayT(lit.lit.elems.size, typeSymbType(i.elem))
    case t: PType => typeSymbType(t)
  }

  private[typing] def wellDefIfConstExpr(expr: PExpression): Messages = typ(expr) match {
    case BooleanT => error(expr, s"expected constant boolean expression", boolConstantEval(expr).isEmpty)
    case typ if underlyingType(typ).isInstanceOf[IntT] => error(expr, s"expected constant int expression", intConstantEval(expr).isEmpty)
    case StringT => error(expr, s"expected constant string expression", stringConstantEval(expr).isEmpty)
    case _ => error(expr, s"expected a constant expression")
  }

  private[typing] def typeOfPLength(expr: PLength): Type =
    exprType(expr.exp) match {
      case _: ArrayT | _: SliceT | _: GhostSliceT | StringT | _: VariadicT | _: MapT => INT_TYPE
      case _: SequenceT | _: SetT | _: MultisetT | _: MathMapT => UNTYPED_INT_CONST
      case t => violation(s"unexpected argument ${expr.exp} of type $t passed to len")
    }
}<|MERGE_RESOLUTION|>--- conflicted
+++ resolved
@@ -245,11 +245,7 @@
       case _ => error(n, s"expected a call to a conversion, function, or predicate, but got $n")
     }
 
-<<<<<<< HEAD
-    case _: PBitwiseNegation => ???
-=======
     case PBitNegation(op) => isExpr(op).out ++ assignableTo.errors(typ(op), UNTYPED_INT_CONST)(op)
->>>>>>> 38cd7797
 
     case n@PIndexedExp(base, index) =>
       isExpr(base).out ++ isExpr(index).out ++
@@ -371,18 +367,6 @@
               }
               lIsInteger ++ rIsInteger ++ typesAreMergeable ++ exprWithinBounds
             }
-<<<<<<< HEAD
-          case (_: PBitwiseAnd | _: PBitwiseOr | _: PBitwiseXor, l, r) =>
-            assignableTo.errors(l, UNTYPED_INT_CONST)(n) ++ assignableTo.errors(r, UNTYPED_INT_CONST)(n) ++
-              error(n, s"invalid operation: $n (mismatched types $l and $r)", typeMerge(l, r).isEmpty)
-          case (_: PBitClear, _, _) => ???
-          case (_: PShiftLeft | _: PShiftRight, l, r) =>
-            assignableTo.errors(l, UNTYPED_INT_CONST)(n) ++ assignableTo.errors(r, UNTYPED_INT_CONST)(n) ++
-              (intConstantEval(n.right.asInstanceOf[PExpression]) match {
-                case Some(v) => error(n, s"constant $r overflows uint", v < 0)
-                case None => noMessages
-              })
-=======
           case (_: PShiftLeft, l, r) =>
             val integerOperands = assignableTo.errors(l, UNTYPED_INT_CONST)(n) ++ assignableTo.errors(r, UNTYPED_INT_CONST)(n)
             if (integerOperands.isEmpty) {
@@ -412,7 +396,6 @@
                 case None => noMessages
               })
             } else integerOperands
->>>>>>> 38cd7797
           case (_, l, r) => error(n, s"$l and $r are invalid type arguments for $n")
         }
 
