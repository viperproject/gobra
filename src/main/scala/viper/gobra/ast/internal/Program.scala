// This Source Code Form is subject to the terms of the Mozilla Public
// License, v. 2.0. If a copy of the MPL was not distributed with this
// file, You can obtain one at http://mozilla.org/MPL/2.0/.
//
// Copyright (c) 2011-2020 ETH Zurich.

package viper.gobra.ast.internal

/**
  * When adding a new node:
  * - extend @see [[viper.gobra.ast.internal.utility.Nodes.subnodes]]
  * - extend @see [[viper.gobra.ast.internal.utility.GobraStrategy.gobraDuplicator]]
  * - extend @see [[DefaultPrettyPrinter.show]]
  * - extend desugar
  * - extend translator
  */

import viper.gobra.frontend.info.base.BuiltInMemberTag.{BuiltInFPredicateTag, BuiltInFunctionTag, BuiltInMPredicateTag, BuiltInMemberTag, BuiltInMethodTag}
import viper.gobra.reporting.Source
import viper.gobra.reporting.Source.Parser
import viper.gobra.theory.Addressability
import viper.gobra.translator.Names
import viper.gobra.util.{Decimal, NumBase, TypeBounds, Violation}
import viper.gobra.util.TypeBounds.{IntegerKind, UnboundedInteger}
import viper.gobra.util.Violation.violation

case class Program(
                    types: Vector[TopType], members: Vector[Member], table: LookupTable
                  )(val info: Source.Parser.Info) extends Node {

}

class LookupTable(
                 definedTypes: Map[(String, Addressability), Type],
                 definedMethods: Map[MethodProxy, MethodLikeMember],
                 definedFunctions: Map[FunctionProxy, FunctionLikeMember],
                 definedMPredicates: Map[MPredicateProxy, MPredicateLikeMember],
                 definedFPredicates: Map[FPredicateProxy, FPredicateLikeMember],
                 val memberProxies: Map[Type, Set[MemberProxy]], // only has to be defined on types that implement an interface // might change depending on how embedding support changes
                 val interfaceImplementations: Map[InterfaceT, Set[Type]], // empty interface does not have to be included
                 implementationProofPredicateAliases: Map[(Type, InterfaceT, String), FPredicateProxy]
                 ) {
  def lookup(t: DefinedT): Type = definedTypes(t.name, t.addressability)
  def lookup(m: MethodProxy): MethodLikeMember = definedMethods(m)
  def lookup(f: FunctionProxy): FunctionLikeMember = definedFunctions(f)
  def lookup(m: MPredicateProxy): MPredicateLikeMember = definedMPredicates(m)
  def lookup(f: FPredicateProxy): FPredicateLikeMember = definedFPredicates(f)

  def getMethods: Iterable[MethodLikeMember] = definedMethods.values
  def getFunctions: Iterable[FunctionLikeMember] = definedFunctions.values
  def getMPredicates: Iterable[MPredicateLikeMember] = definedMPredicates.values
  def getFPredicates: Iterable[FPredicateLikeMember] = definedFPredicates.values

  def getDefinedTypes: Map[(String, Addressability), Type] = definedTypes
  def getDefinedMethods: Map[MethodProxy, MethodLikeMember] = definedMethods
  def getDefinedFunctions: Map[FunctionProxy, FunctionLikeMember] = definedFunctions
  def getDefinedMPredicates: Map[MPredicateProxy, MPredicateLikeMember] = definedMPredicates
  def getDefinedFPredicates: Map[FPredicateProxy, FPredicateLikeMember] = definedFPredicates
  def getImplementationProofPredicateAliases: Map[(Type, InterfaceT, String), FPredicateProxy] = implementationProofPredicateAliases

  def implementations(t: InterfaceT): Set[Type] = interfaceImplementations.getOrElse(t.withAddressability(Addressability.Exclusive), Set.empty)
  def members(t: Type): Set[MemberProxy] = memberProxies.getOrElse(t.withAddressability(Addressability.Exclusive), Set.empty)
  def lookup(t: Type, name: String): Option[MemberProxy] = members(t).find(_.name == name)

  def lookupImplementationPredicate(impl: Type, itf: InterfaceT, name: String): Option[PredicateProxy] = {
    lookup(impl, name).collect{ case m: MPredicateProxy => m }.orElse{
      implementationProofPredicateAliases.get(impl, itf, name)
    }
  }
}

sealed trait Member extends Node
sealed trait BuiltInMember extends Member {
  def tag: BuiltInMemberTag
  def name: Proxy
  def argsT: Vector[Type]
}

sealed trait MethodLikeMember extends Member {
  def name: MethodProxy
}

sealed trait MethodMember extends MethodLikeMember {
  def receiver: Parameter.In
  def args: Vector[Parameter.In]
  def results: Vector[Parameter.Out]
  def pres: Vector[Assertion]
  def posts: Vector[Assertion]
<<<<<<< HEAD
  def terminationMeasure: Option[Assertion]
=======
  def terminationMeasures: Vector[TerminationMeasure]
>>>>>>> 20346638
}

sealed trait FunctionLikeMember extends Member {
  def name: FunctionProxy
}

sealed trait FunctionMember extends FunctionLikeMember {
  def name: FunctionProxy
  def args: Vector[Parameter.In]
  def results: Vector[Parameter.Out]
  def pres: Vector[Assertion]
  def posts: Vector[Assertion]
<<<<<<< HEAD
  def terminationMeasure: Option[Assertion]
=======
  def terminationMeasures: Vector[TerminationMeasure]
>>>>>>> 20346638
}

sealed trait Location extends Expr


sealed trait GlobalVarDecl extends Member

case class GlobalConstDecl(left: GlobalConst, right: Lit)(val info: Source.Parser.Info) extends Member

case class Field(name: String, typ: Type, ghost: Boolean)(val info: Source.Parser.Info) extends Node

case class Method(
                 override val receiver: Parameter.In,
                 override val name: MethodProxy,
                 override val args: Vector[Parameter.In],
                 override val results: Vector[Parameter.Out],
                 override val pres: Vector[Assertion],
                 override val posts: Vector[Assertion],
<<<<<<< HEAD
                 override val terminationMeasure: Option[Assertion],
=======
                 override val terminationMeasures: Vector[TerminationMeasure],
>>>>>>> 20346638
                 body: Option[Block]
                 )(val info: Source.Parser.Info) extends Member with MethodMember

case class PureMethod(
                       override val receiver: Parameter.In,
                       override val name: MethodProxy,
                       override val args: Vector[Parameter.In],
                       override val results: Vector[Parameter.Out],
                       override val pres: Vector[Assertion],
                       override val posts: Vector[Assertion],
<<<<<<< HEAD
                       override val terminationMeasure: Option[Assertion],
=======
                       override val terminationMeasures: Vector[TerminationMeasure],
>>>>>>> 20346638
                       body: Option[Expr]
                     )(val info: Source.Parser.Info) extends Member with MethodMember {
  require(results.size <= 1)
}

case class BuiltInMethod(
                          receiverT: Type,
                          override val tag: BuiltInMethodTag,
                          override val name: MethodProxy,
                          override val argsT: Vector[Type]
                        )(val info: Source.Parser.Info) extends BuiltInMember with MethodLikeMember {
  require(receiverT.addressability == Addressability.Exclusive)
  require(argsT.forall(_.addressability == Addressability.Exclusive))
}

case class MethodSubtypeProof(
                               subProxy: MethodProxy,
                               superT: InterfaceT,
                               superProxy: MethodProxy,
                               receiver: Parameter.In,
                               args: Vector[Parameter.In],
                               results: Vector[Parameter.Out],
                               body: Option[Block] // empty if it is generated
                             )(val info: Source.Parser.Info) extends Member

case class PureMethodSubtypeProof(
                               subProxy: MethodProxy,
                               superT: InterfaceT,
                               superProxy: MethodProxy,
                               receiver: Parameter.In,
                               args: Vector[Parameter.In],
                               results: Vector[Parameter.Out],
                               body: Option[Expr] // empty if it is generated
                             )(val info: Source.Parser.Info) extends Member {
  require(results.size <= 1)
}


case class Function(
                     override val name: FunctionProxy,
                     override val args: Vector[Parameter.In],
                     override val results: Vector[Parameter.Out],
                     override val pres: Vector[Assertion],
                     override val posts: Vector[Assertion],
<<<<<<< HEAD
                     override val terminationMeasure: Option[Assertion],
=======
                     override val terminationMeasures: Vector[TerminationMeasure],
>>>>>>> 20346638
                     body: Option[Block]
                   )(val info: Source.Parser.Info) extends Member with FunctionMember

case class PureFunction(
                         override val name: FunctionProxy,
<<<<<<< HEAD
                         override val  args: Vector[Parameter.In],
                         override val  results: Vector[Parameter.Out],
                         override val  pres: Vector[Assertion],
                         override val  posts: Vector[Assertion],
                         override val terminationMeasure: Option[Assertion],
=======
                         override val args: Vector[Parameter.In],
                         override val results: Vector[Parameter.Out],
                         override val pres: Vector[Assertion],
                         override val posts: Vector[Assertion],
                         override val terminationMeasures: Vector[TerminationMeasure],
>>>>>>> 20346638
                         body: Option[Expr]
                       )(val info: Source.Parser.Info) extends Member with FunctionMember {
  require(results.size <= 1)
}

case class BuiltInFunction(
                          override val tag: BuiltInFunctionTag,
                          override val name: FunctionProxy,
                          override val argsT: Vector[Type]
                        )(val info: Source.Parser.Info) extends BuiltInMember with FunctionLikeMember {
  require(argsT.forall(_.addressability == Addressability.Exclusive))
}

sealed trait FPredicateLikeMember extends Member {
  def name: FPredicateProxy
}

case class FPredicate(
                     override val name: FPredicateProxy,
                     args: Vector[Parameter.In],
                     body: Option[Assertion]
                     )(val info: Source.Parser.Info) extends FPredicateLikeMember

case class BuiltInFPredicate(
                            override val tag: BuiltInFPredicateTag,
                            override val name: FPredicateProxy,
                            override val argsT: Vector[Type]
                            )(val info: Source.Parser.Info) extends BuiltInMember with FPredicateLikeMember {
  require(argsT.forall(_.addressability == Addressability.Exclusive))
}

sealed trait MPredicateLikeMember extends Member {
  def name: MPredicateProxy
}

case class MPredicate(
                     receiver: Parameter.In,
                     override val name: MPredicateProxy,
                     args: Vector[Parameter.In],
                     body: Option[Assertion]
                     )(val info: Source.Parser.Info) extends MPredicateLikeMember

case class BuiltInMPredicate(
                            receiverT: Type,
                            override val tag: BuiltInMPredicateTag,
                            override val name: MPredicateProxy,
                            override val argsT: Vector[Type]
                            )(val info: Source.Parser.Info) extends BuiltInMember with MPredicateLikeMember {
  require(receiverT.addressability == Addressability.Exclusive)
  require(argsT.forall(_.addressability == Addressability.Exclusive))
}

case class DomainDefinition(name: String, funcs: Vector[DomainFunc], axioms: Vector[DomainAxiom])(val info: Source.Parser.Info) extends Member
case class DomainAxiom(expr: Expr)(val info: Source.Parser.Info) extends Node
case class DomainFunc(
                       name: DomainFuncProxy,
                       args: Vector[Parameter.In],
                       results: Parameter.Out
                     )(val info: Source.Parser.Info) extends Node


sealed trait Stmt extends Node

case class Block(
                  decls: Vector[BlockDeclaration],
                  stmts: Vector[Stmt]
                )(val info: Source.Parser.Info) extends Stmt

case class Seqn(stmts: Vector[Stmt])(val info: Source.Parser.Info) extends Stmt

case class Label(id: LabelProxy)(val info: Source.Parser.Info) extends Stmt

case class If(cond: Expr, thn: Stmt, els: Stmt)(val info: Source.Parser.Info) extends Stmt

<<<<<<< HEAD
case class While(cond: Expr, invs: Vector[Assertion], terminationMeasure: Option[Assertion], body: Stmt)(val info: Source.Parser.Info) extends Stmt
=======
case class While(cond: Expr, invs: Vector[Assertion], terminationMeasure: Option[TerminationMeasure], body: Stmt)(val info: Source.Parser.Info) extends Stmt
>>>>>>> 20346638

case class Initialization(left: AssignableVar)(val info: Source.Parser.Info) extends Stmt

sealed trait Assignment extends Stmt

case class SingleAss(left: Assignee, right: Expr)(val info: Source.Parser.Info) extends Assignment

sealed trait Assignee extends Node {
  def op: Expr
  override def info: Parser.Info = op.info
}

object Assignee {
  def unapply(x: Assignee): Some[Expr] = Some(x.op)
  def apply(op: Expr): Assignee = op match {
    case op: AssignableVar => Var(op)
    case op: Deref => Pointer(op)
    case op: FieldRef => Field(op)
    case op: IndexedExp => Index(op)
    case _ => Violation.violation(s"expected variables, dereference, field access, or index expression, but got $op")
  }

  case class Var(op: AssignableVar) extends Assignee
  case class Pointer(op: Deref) extends Assignee
  case class Field(op: FieldRef) extends Assignee
  case class Index(op : IndexedExp) extends Assignee
}

sealed trait MakeStmt extends Stmt {
  val target: LocalVar
  val typeParam: Type
}

case class MakeSlice(override val target: LocalVar, override val typeParam: SliceT, lenArg: Expr, capArg: Option[Expr])(val info: Source.Parser.Info) extends MakeStmt
case class MakeChannel(override val target: LocalVar, override val typeParam: ChannelT, bufferSizeArg: Option[Expr], isChannel: MPredicateProxy, bufferSize: MethodProxy)(val info: Source.Parser.Info) extends MakeStmt
case class MakeMap(override val target: LocalVar, override val typeParam: MapT, initialSpaceArg: Option[Expr])(val info: Source.Parser.Info) extends MakeStmt

case class New(target: LocalVar, expr: Expr)(val info: Source.Parser.Info) extends Stmt

/**
  * Type assertion that does not fail.
  * 'successTarget' gets assigned a boolean, indicating whether the cast is valid or not.
  * If the cast is not valid, 'resTarget' gets assigned the default value of 'typ'.
  * The statement does not have side-effects.
  * */
case class SafeTypeAssertion(resTarget: LocalVar, successTarget: LocalVar, expr: Expr, typ: Type)(val info: Source.Parser.Info) extends Stmt

case class FunctionCall(targets: Vector[LocalVar], func: FunctionProxy, args: Vector[Expr])(val info: Source.Parser.Info) extends Stmt
case class MethodCall(targets: Vector[LocalVar], recv: Expr, meth: MethodProxy, args: Vector[Expr])(val info: Source.Parser.Info) extends Stmt
case class GoFunctionCall(func: FunctionProxy, args: Vector[Expr])(val info: Source.Parser.Info) extends Stmt
case class GoMethodCall(recv: Expr, meth: MethodProxy, args: Vector[Expr])(val info: Source.Parser.Info) extends Stmt

case class Return()(val info: Source.Parser.Info) extends Stmt

case class Assert(ass: Assertion)(val info: Source.Parser.Info) extends Stmt
case class Assume(ass: Assertion)(val info: Source.Parser.Info) extends Stmt
case class Inhale(ass: Assertion)(val info: Source.Parser.Info) extends Stmt
case class Exhale(ass: Assertion)(val info: Source.Parser.Info) extends Stmt

case class Fold(acc: Access)(val info: Source.Parser.Info) extends Stmt {
  require(acc.e.isInstanceOf[Accessible.Predicate])
  lazy val op: PredicateAccess = acc.e.asInstanceOf[Accessible.Predicate].op
}



case class Unfold(acc: Access)(val info: Source.Parser.Info) extends Stmt {
  require(acc.e.isInstanceOf[Accessible.Predicate])
  lazy val op: PredicateAccess = acc.e.asInstanceOf[Accessible.Predicate].op
}

case class Send(channel: Expr, expr: Expr, sendChannel: MPredicateProxy, sendGivenPerm: MethodProxy, sendGotPerm: MethodProxy)(val info: Source.Parser.Info) extends Stmt

/**
  * Channel receive operation that does not only return the received message but also a boolean result whether
  * receive operation was successful. Thus, receiving a zero value from a closed or empty channel can be
  * distinguished from a zero value sent with a successful channel send operation
  */
case class SafeReceive(resTarget: LocalVar, successTarget: LocalVar, channel: Expr, recvChannel: MPredicateProxy, recvGivenPerm: MethodProxy, recvGotPerm: MethodProxy, closed: MPredicateProxy)(val info: Source.Parser.Info) extends Stmt

/**
  * Map lookup operation that returns the result of the lookup or default value if the key is not in the map,
  * and a boolean values stating whether the key is in the map.
  */
case class SafeMapLookup(resTarget: LocalVar, successTarget: LocalVar, mapLookup: IndexedExp)(val info: Source.Parser.Info) extends Stmt


sealed trait Assertion extends Node

case class SepAnd(left: Assertion, right: Assertion)(val info: Source.Parser.Info) extends Assertion

case class ExprAssertion(exp: Expr)(val info: Source.Parser.Info) extends Assertion

case class Implication(left: Expr, right: Assertion)(val info: Source.Parser.Info) extends Assertion

case class Access(e: Accessible, p: Expr)(val info: Source.Parser.Info) extends Assertion {
  require(p.typ.isInstanceOf[PermissionT], s"expected an expression of permission type but got $p.typ")
}

<<<<<<< HEAD
sealed trait TerminationMeasure extends Assertion
sealed trait UnconditionalTerminationMeasure extends TerminationMeasure
sealed trait ConditionalTerminationMeasureClause extends Assertion

case class ConditionalTerminationMeasureIfClause(measure: UnconditionalTerminationMeasure, cond: Expr)(val info: Source.Parser.Info) extends ConditionalTerminationMeasureClause
case class StarMeasure()(val info: Source.Parser.Info) extends UnconditionalTerminationMeasure with ConditionalTerminationMeasureClause
case class WildcardMeasure()(val info: Source.Parser.Info) extends UnconditionalTerminationMeasure
case class TupleTerminationMeasure(tuple: Vector[Node])(val info: Source.Parser.Info) extends UnconditionalTerminationMeasure
case class ConditionalTerminationMeasures(clauses: Vector[ConditionalTerminationMeasureClause])(val info: Source.Parser.Info) extends TerminationMeasure
case class InferTerminationMeasure()(val info: Source.Parser.Info) extends UnconditionalTerminationMeasure
=======
sealed trait TerminationMeasure extends Node
case class WildcardMeasure(cond: Option[Expr])(val info: Source.Parser.Info) extends TerminationMeasure
case class TupleTerminationMeasure(tuple: Vector[Node], cond: Option[Expr])(val info: Source.Parser.Info) extends TerminationMeasure {
  require(tuple.forall(x => x.isInstanceOf[Expr] || x.isInstanceOf[PredicateAccess]), s"Unexpected tuple $tuple")
}
>>>>>>> 20346638

sealed trait Accessible extends Node {
  def op: Node
  override def info: Parser.Info = op.info
}

object Accessible {
  case class Predicate(op: PredicateAccess) extends Accessible
  case class ExprAccess(op: Expr) extends Accessible
  case class Address(op: Location) extends Accessible {
    require(op.typ.addressability == Addressability.Shared, s"expected shared location, but got $op :: ${op.typ}")
  }
  case class PredExpr(op: PredExprInstance) extends Accessible
}

sealed trait PredicateAccess extends Node

case class FPredicateAccess(pred: FPredicateProxy, args: Vector[Expr])(val info: Source.Parser.Info) extends PredicateAccess
case class MPredicateAccess(recv: Expr, pred: MPredicateProxy, args: Vector[Expr])(val info: Source.Parser.Info) extends PredicateAccess
case class MemoryPredicateAccess(arg: Expr)(val info: Source.Parser.Info) extends PredicateAccess



sealed trait Expr extends Node with Typed

object Expr {
  def getSubExpressions(x: Expr): Set[Expr] = {
    def aux(x: Expr): Set[Expr] = x.subnodes.collect{ case e: Expr => e }.toSet
    def auxClosed(x: Expr): Set[Expr] = aux(x).flatMap(auxClosed) + x
    aux(x).flatMap(auxClosed) + x
  }
}

case class Unfolding(acc: Access, in: Expr)(val info: Source.Parser.Info) extends Expr {
  require(acc.e.isInstanceOf[Accessible.Predicate])
  lazy val op: PredicateAccess = acc.e.asInstanceOf[Accessible.Predicate].op
  override def typ: Type = in.typ
  require(typ.addressability == Addressability.unfolding(in.typ.addressability))
}

case class Old(operand: Expr, typ: Type)(val info: Source.Parser.Info) extends Expr

case class LabeledOld(label: LabelProxy, operand: Expr)(val info: Source.Parser.Info) extends Expr {
  override val typ: Type = operand.typ
}

case class Conditional(cond: Expr, thn: Expr, els: Expr, typ: Type)(val info: Source.Parser.Info) extends Expr

case class Trigger(exprs: Vector[Expr])(val info: Source.Parser.Info) extends Node

case class PureForall(vars: Vector[BoundVar], triggers: Vector[Trigger], body: Expr)(val info: Source.Parser.Info) extends Expr {
  override def typ: Type = BoolT(Addressability.rValue)
}

case class SepForall(vars: Vector[BoundVar], triggers: Vector[Trigger], body: Assertion)(val info: Source.Parser.Info) extends Assertion

case class Exists(vars: Vector[BoundVar], triggers: Vector[Trigger], body: Expr)(val info: Source.Parser.Info) extends Expr {
  override def typ: Type = BoolT(Addressability.rValue)
}

sealed trait Permission extends Expr {
  override val typ: Type = PermissionT(Addressability.rValue)
}

case class FullPerm(info: Source.Parser.Info) extends Permission
case class NoPerm(info: Source.Parser.Info) extends Permission
case class FractionalPerm(left: Expr, right: Expr)(val info: Source.Parser.Info) extends Permission
case class WildcardPerm(info: Source.Parser.Info) extends Permission
case class CurrentPerm(acc: Accessible.Predicate)(val info: Source.Parser.Info) extends Permission
case class PermMinus(exp: Expr)(val info: Source.Parser.Info) extends Permission
case class PermAdd(left: Expr, right: Expr)(val info: Source.Parser.Info) extends BinaryExpr("+") with Permission
case class PermSub(left: Expr, right: Expr)(val info: Source.Parser.Info) extends BinaryExpr("-") with Permission
case class PermMul(left: Expr, right: Expr)(val info: Source.Parser.Info) extends BinaryExpr("*") with Permission
case class PermDiv(left: Expr, right: Expr)(val info: Source.Parser.Info) extends BinaryExpr("/") with Permission
// Comparison expressions
case class PermLtCmp(left: Expr, right: Expr)(val info: Source.Parser.Info) extends BinaryExpr("<") with BoolOperation
case class PermLeCmp(left: Expr, right: Expr)(val info: Source.Parser.Info) extends BinaryExpr("<=") with BoolOperation
case class PermGtCmp(left: Expr, right: Expr)(val info: Source.Parser.Info) extends BinaryExpr(">") with BoolOperation
case class PermGeCmp(left: Expr, right: Expr)(val info: Source.Parser.Info) extends BinaryExpr(">=") with BoolOperation

/* ** Type related expressions */

case class TypeAssertion(exp: Expr, arg: Type)(val info: Source.Parser.Info) extends Expr {
  override val typ: Type = arg.withAddressability(Addressability.rValue)
}

case class TypeOf(exp: Expr)(val info: Source.Parser.Info) extends Expr {
  override val typ: Type = SortT
}

case class IsComparableType(exp: Expr)(val info: Source.Parser.Info) extends Expr {
  override val typ: Type = BoolT(Addressability.rValue)
}

case class IsComparableInterface(exp: Expr)(val info: Source.Parser.Info) extends Expr {
  override val typ: Type = BoolT(Addressability.rValue)
}

case class IsBehaviouralSubtype(subtype: Expr, supertype: Expr)(val info: Source.Parser.Info) extends Expr {
  override val typ: Type = BoolT(Addressability.rValue)
}

/** Boxes an expression into an interface. */
case class ToInterface(exp: Expr, typ: Type)(val info: Source.Parser.Info) extends Expr

sealed trait TypeExpr extends Expr {
  override val typ: Type = SortT
}

case class PointerTExpr(elems: Expr)(val info: Source.Parser.Info) extends TypeExpr
case class DefinedTExpr(name: String)(val info: Source.Parser.Info) extends TypeExpr


case class BoolTExpr()(val info: Source.Parser.Info) extends TypeExpr
case class StringTExpr()(val info: Source.Parser.Info) extends TypeExpr
case class IntTExpr(kind: IntegerKind)(val info: Source.Parser.Info) extends TypeExpr
case class StructTExpr(fields: Vector[(String, Expr, Boolean)])(val info: Source.Parser.Info) extends TypeExpr
case class ArrayTExpr(length: Expr, elems: Expr)(val info: Source.Parser.Info) extends TypeExpr
case class SliceTExpr(elems: Expr)(val info: Source.Parser.Info) extends TypeExpr
case class MapTExpr(keys: Expr, elems: Expr)(val info: Source.Parser.Info) extends TypeExpr
case class PermTExpr()(val info: Source.Parser.Info) extends TypeExpr
case class SequenceTExpr(elems: Expr)(val info: Source.Parser.Info) extends TypeExpr
case class SetTExpr(elems: Expr)(val info: Source.Parser.Info) extends TypeExpr
case class MultisetTExpr(elems: Expr)(val info: Source.Parser.Info) extends TypeExpr
case class MathMapTExpr(keys: Expr, elems: Expr)(val info: Source.Parser.Info) extends TypeExpr
case class OptionTExpr(elems: Expr)(val info: Source.Parser.Info) extends TypeExpr
case class TupleTExpr(elems: Vector[Expr])(val info: Source.Parser.Info) extends TypeExpr



/* ** Higher-order predicate expressions */

case class PredicateConstructor(proxy: PredicateProxy, proxyT: PredT, args: Vector[Option[Expr]])(val info: Source.Parser.Info) extends Expr {
  override val typ: Type = PredT(proxyT.args.zip(args).filter(_._2.isEmpty).map(_._1), Addressability.rValue)
}

case class PredExprInstance(base: Expr, args: Vector[Expr])(val info: Source.Parser.Info) extends Node

case class PredExprFold(base: PredicateConstructor, args: Vector[Expr], p: Expr)(val info: Source.Parser.Info) extends Stmt
case class PredExprUnfold(base: PredicateConstructor, args: Vector[Expr], p: Expr)(val info: Source.Parser.Info) extends Stmt


/* ** Option type expressions */

/**
  * The 'none' constructor for option types of type `elem`.
  */
case class OptionNone(elem : Type)(val info : Source.Parser.Info) extends Expr {
  override def typ : Type = OptionT(elem, Addressability.rValue)
}

/**
  * The 'some(`exp`)' constructor for option types.
  */
case class OptionSome(exp : Expr)(val info : Source.Parser.Info) extends Expr {
  override def typ : Type = OptionT(exp.typ, Addressability.rValue)
}

/**
  * The 'option(`exp`)' projection function, where `exp` is expected to be an option type.
  */
case class OptionGet(exp : Expr)(val info : Source.Parser.Info) extends Expr {
  override def typ : Type = exp.typ match {
    case OptionT(t, _) => t
    case t => Violation.violation(s"expected an option type, but got $t")
  }
}


/* ** Collection expressions */

/**
  * Denotes the multiplicity operator "`left` # `right`", with `right`
  * a sequence or (multi)set and `left` an expression of a matching type.
  */
case class Multiplicity(left : Expr, right : Expr)(val info: Source.Parser.Info) extends BinaryExpr("#") {
  override def typ : Type = IntT(Addressability.rValue)
}

/**
  * Denotes the length of `exp`, which is expected to be either
  * of an array type or a sequence type or a set.
  */
case class Length(exp : Expr)(val info : Source.Parser.Info) extends Expr {
  override def typ : Type = IntT(Addressability.rValue)
}

/**
  * Represents the "cap(`exp`)" in Go, which gives
  * the capacity of `exp` according to its type.
  */
case class Capacity(exp : Expr)(val info : Source.Parser.Info) extends Expr {
  override def typ : Type = IntT(Addressability.rValue)
}

/**
  * Represents indexing into an array "`base`[`index`]",
  * where `base` is expected to be of an array or sequence type
  * and `index` of an integer type. `baseUnderlyingType` is the underlyingType of `base`'s type.
  */
case class IndexedExp(base : Expr, index : Expr, baseUnderlyingType: Type)(val info : Source.Parser.Info) extends Expr with Location {
  override val typ : Type = baseUnderlyingType match {
    case t: ArrayT => t.elems
    case t: SequenceT => t.t
    case t: SliceT => t.elems
    case t: MapT => t.values
    case t: MathMapT => t.values
    case t => Violation.violation(s"expected an array, map or sequence type, but got $t")
  }
}

/**
  * Denotes an array update "`base`[`left` = `right`]", which results in an
  * array equal to `base` but 'updated' to have `right` at the `left` position.
  */
case class ArrayUpdate(base: Expr, left: Expr, right: Expr)(val info: Source.Parser.Info) extends Expr {
  /** Is equal to the type of `base`. */
  require(base.typ.addressability == Addressability.Exclusive)
  override val typ : Type = base.typ
}


/* ** Sequence expressions */

/**
  * A (mathematical) sequence literal "seq[`memberType`] { k_0:e_0, ..., k_n:e_n }",
  * where `elems` is the map of key-value pairs that constitutes the members
  * of the literal. Every "e_i" is expected to be of type `memberType`.
  */
case class SequenceLit(length : BigInt, memberType : Type, elems : Map[BigInt, Expr])(val info : Source.Parser.Info) extends CompositeLit {
  require(elems.forall(e => 0 <= e._1 && e._1 < length), "All elements should be within bounds")
  override val typ : Type = SequenceT(memberType, Addressability.literal)
}

/**
  * Denotes the range of integers from `low` to `high`
  * (both of which should be integers), not including `high` but including `low`.
  */
case class RangeSequence(low : Expr, high : Expr)(val info : Source.Parser.Info) extends Expr {
  override val typ : Type = SequenceT(IntT(Addressability.mathDataStructureLookup), Addressability.rValue)
}

/**
  * The appending of two sequences represented by `left` and `right`
  * (which should be of identical types as result of type checking).
  */
case class SequenceAppend(left : Expr, right : Expr)(val info: Source.Parser.Info) extends BinaryExpr("++") {
  /** Should be identical to `right.typ`. */
  require(left.typ.isInstanceOf[SequenceT] && right.typ.isInstanceOf[SequenceT], s"expected two sequences, but got ${left.typ} and ${right.typ} (${info.origin})")
  override val typ : Type = SequenceT(left.typ.asInstanceOf[SequenceT].t, Addressability.rValue)
}

/**
  * Denotes a ghost collection update "`col`[`left` = `right`]", which results in a
  * collection equal to `col` but 'updated' to have `right` at the `left` position.
  * `baseUnderlyingType` is the underlyingType of `base`'s type
  */
case class GhostCollectionUpdate(base : Expr, left : Expr, right : Expr, baseUnderlyingType: Type)(val info: Source.Parser.Info) extends Expr {
  require(baseUnderlyingType.isInstanceOf[SequenceT] || baseUnderlyingType.isInstanceOf[MathMapT], s"expected sequence or mmap, but got ${base.typ} (${info.origin})")
  override val typ : Type = base.typ.withAddressability(Addressability.rValue)
}

/**
  * Represents a _sequence drop expression_ roughly of
  * the form "`left`[`right`:]".
  * Here `left` is the base sequence and `right` an integer
  * denoting the number of elements to drop from `left`.
  */
case class SequenceDrop(left : Expr, right : Expr)(val info: Source.Parser.Info) extends Expr {
  /** Is equal to the type of `left`. */
  require(left.typ.isInstanceOf[SequenceT])
  override val typ : Type = SequenceT(left.typ.asInstanceOf[SequenceT].t, Addressability.rValue)
}

/**
  * Represents a _sequence take operation_ roughly of
  * the form "`left`[:`right`]", where `left` is the base sequence
  * and `right` an integer denoting the number of elements to
  * take from `left`.
  */
case class SequenceTake(left : Expr, right : Expr)(val info: Source.Parser.Info) extends Expr {
  /** Is equal to the type of `left`. */
  require(left.typ.isInstanceOf[SequenceT])
  override val typ : Type = SequenceT(left.typ.asInstanceOf[SequenceT].t, Addressability.rValue)
}

/**
  * Represents the conversion of a collection of type 't',
  * represented by `expr`, to a (mathematical) sequence of type 't'.
  * Here `expr` is assumed to be either a sequence or an exclusive array.
  */
case class SequenceConversion(expr : Expr)(val info: Source.Parser.Info) extends Expr {
  override val typ : Type = expr.typ match {
    case t: SequenceT => t
    case t: ArrayT => t.sequence
    case OptionT(t, addr) => SequenceT(t, addr)
    case t => Violation.violation(s"expected a sequence or exclusive array type. but got $t")
  }
}


/* ** Unordered collection expressions */

/**
  * Represents a (multi)set union "`left` union `right`",
  * where `left` and `right` should be (multi)sets of identical types.
  */
case class Union(left : Expr, right : Expr)(val info : Source.Parser.Info) extends BinaryExpr("union") {
  /** `left.typ` is expected to be identical to `right.typ`. */
  require(
    (left.typ.isInstanceOf[SetT] && right.typ.isInstanceOf[SetT])
      || (left.typ.isInstanceOf[MultisetT] && right.typ.isInstanceOf[MultisetT]),
    s"expected set or multiset, but got ${left.typ} and ${right.typ} (${info.origin})"
  )
  override val typ : Type = left.typ match {
    case t: SetT => SetT(t.t, Addressability.rValue)
    case t: MultisetT => MultisetT(t.t, Addressability.rValue)
    case _ => Violation.violation("expected set or type")
  }
}

/**
  * Represents a (multi)set intersection "`left` intersection `right`",
  * where `left` and `right` should be (multi)sets of identical types.
  */
case class Intersection(left : Expr, right : Expr)(val info : Source.Parser.Info) extends BinaryExpr("intersection") {
  /** `left.typ` is expected to be identical to `right.typ`. */
  require(
    (left.typ.isInstanceOf[SetT] && right.typ.isInstanceOf[SetT])
      || (left.typ.isInstanceOf[MultisetT] && right.typ.isInstanceOf[MultisetT]),
    s"expected set or multiset, but got ${left.typ} and ${right.typ} (${info.origin})"
  )
  override val typ : Type = left.typ match {
    case t: SetT => SetT(t.t, Addressability.rValue)
    case t: MultisetT => MultisetT(t.t, Addressability.rValue)
    case _ => Violation.violation("expected set or type")
  }
}

/**
  * Represents a (multi)set difference "`left` setminus `right`",
  * where `left` and `right` should be (multi)sets of identical types.
  */
case class SetMinus(left : Expr, right : Expr)(val info : Source.Parser.Info) extends BinaryExpr("setminus") {
  /** `left.typ` is expected to be identical to `right.typ`. */
  require(
    (left.typ.isInstanceOf[SetT] && right.typ.isInstanceOf[SetT])
      || (left.typ.isInstanceOf[MultisetT] && right.typ.isInstanceOf[MultisetT]),
    s"expected set or multiset, but got ${left.typ} and ${right.typ} (${info.origin})"
  )
  override val typ : Type = left.typ match {
    case t: SetT => SetT(t.t, Addressability.rValue)
    case t: MultisetT => MultisetT(t.t, Addressability.rValue)
    case _ => Violation.violation("expected set or type")
  }
}

/**
  * Represents a subset relation "`left` subset `right`", where
  * `left` and `right` are assumed to be sets of comparable types.
  */
case class Subset(left : Expr, right : Expr)(val info : Source.Parser.Info) extends BinaryExpr("subset") {
  override val typ : Type = BoolT(Addressability.rValue)
}

/**
  * Represents a membership expression "`left` in `right`".
  * Here `right` should be a ghost collection (that is,
  * a sequence, set, or multiset) of a type that is compatible
  * with the one of `left`.
  */
case class Contains(left : Expr, right : Expr)(val info: Source.Parser.Info) extends BinaryExpr("in") {
  override val typ : Type = BoolT(Addressability.rValue)
}


/* ** Set expressions */

/**
  * Represents a (mathematical) set literal "set[`memberType`] { e_0, ..., e_n }",
  * where `exprs` constitutes the vector "e_0, ..., e_n" of members,
  * which should all be of type `memberType`.
  */
case class SetLit(memberType : Type, exprs : Vector[Expr])(val info : Source.Parser.Info) extends CompositeLit {
  override val typ : Type = SetT(memberType, Addressability.literal)
}

/**
  * Represents the conversion of a collection of type 't', represented by `exp`,
  * to a (mathematical) set of type 't'.
  */
case class SetConversion(expr : Expr)(val info: Source.Parser.Info) extends Expr {
  override val typ : Type = expr.typ match {
    case SequenceT(t, _) => SetT(t, Addressability.conversionResult)
    case SetT(t, _) => SetT(t, Addressability.conversionResult)
    case t => Violation.violation(s"expected a sequence or set type but got $t")
  }
}


/* ** Multiset expressions */

/**
  * Represents a multiset literal "mset[`memberType`] { e_0, ..., e_n }",
  * where `exprs` constitutes the vector "e_0, ..., e_n" of members,
  * which should all be of type `memberType`.
  */
case class MultisetLit(memberType : Type, exprs : Vector[Expr])(val info : Source.Parser.Info) extends CompositeLit {
  override val typ : Type = MultisetT(memberType, Addressability.literal)
}

/**
  * Represents the conversion of `exp` to a (mathematical) multiset of
  * a matching type, where `exp` should be a collection, i.e., a sequence or (multi)set.
  */
case class MultisetConversion(expr : Expr)(val info: Source.Parser.Info) extends Expr {
  override val typ : Type = expr.typ match {
    case SequenceT(t, _) => MultisetT(t, Addressability.conversionResult)
    case MultisetT(t, _) => MultisetT(t, Addressability.conversionResult)
    case t => Violation.violation(s"expected a sequence or multiset type but got $t")
  }
}

/* ** Mathematical Map expressions */

/**
  * Represents a mathematical map literal "mmap[`keys`]`values` { k_0: e_0, ..., k_n: e_n }",
  * where `entries` constitutes the sequence of entries of the map "{(k_0: e_0), ..., (k_n: e_n)}". The expressions `k_i` should have type `keys`
  * and the expressions `e_i` should have type `values`.
  */
case class MathMapLit(keys : Type, values : Type, entries : Seq[(Expr, Expr)])(val info : Source.Parser.Info) extends CompositeLit {
  override val typ : Type = MathMapT(keys, values, Addressability.literal)
}

case class MapKeys(exp : Expr, expUnderlyingType: Type)(val info : Source.Parser.Info) extends Expr {
  override val typ : Type = expUnderlyingType match {
    case t: MathMapT => SetT(t.keys, Addressability.mathDataStructureElement)
    case t: MapT => SetT(t.keys, Addressability.rValue)
    case _ => violation(s"unexpected type ${exp.typ}")
  }
}

case class MapValues(exp : Expr, expUnderlyingType: Type)(val info : Source.Parser.Info) extends Expr {
  override val typ : Type = expUnderlyingType match {
    case t: MathMapT => SetT(t.keys, Addressability.mathDataStructureElement)
    case t: MapT => SetT(t.keys, Addressability.rValue)
    case _ => violation(s"unexpected type ${exp.typ}")
  }
}

case class PureFunctionCall(func: FunctionProxy, args: Vector[Expr], typ: Type)(val info: Source.Parser.Info) extends Expr
case class PureMethodCall(recv: Expr, meth: MethodProxy, args: Vector[Expr], typ: Type)(val info: Source.Parser.Info) extends Expr
case class DomainFunctionCall(func: DomainFuncProxy, args: Vector[Expr], typ: Type)(val info: Source.Parser.Info) extends Expr

case class Deref(exp: Expr, typ: Type)(val info: Source.Parser.Info) extends Expr with Location {
  require(exp.typ.isInstanceOf[PointerT])
}

object Deref {
  def apply(exp: Expr)(info: Source.Parser.Info): Deref = {
    require(exp.typ.isInstanceOf[PointerT])
    Deref(exp, exp.typ.asInstanceOf[PointerT].t)(info)
  }

}

case class Ref(ref: Addressable, typ: PointerT)(val info: Source.Parser.Info) extends Expr with Location

object Ref {
  def apply(ref: Expr)(info: Source.Parser.Info): Ref = {
    require(ref.typ.addressability == Addressability.Shared)

    val pointerT = PointerT(ref.typ, Addressability.reference)
    ref match {
      case x: LocalVar     => Ref(Addressable.Var(x), pointerT)(info)
      case x: Deref        => Ref(Addressable.Pointer(x), pointerT)(info)
      case x: FieldRef     => Ref(Addressable.Field(x), pointerT)(info)
      case x: IndexedExp   => Ref(Addressable.Index(x), pointerT)(info)
      case _ => Violation.violation(s"encountered unexpected addressable expression $ref")
    }
  }
}


sealed trait Addressable extends Node {
  def op: Location
  override def info: Parser.Info = op.info
}

object Addressable {

  case class Var(op: LocalVar) extends Addressable
  case class Pointer(op: Deref) extends Addressable
  case class Field(op: FieldRef) extends Addressable
  case class Index(op: IndexedExp) extends Addressable
}

case class FieldRef(recv: Expr, field: Field)(val info: Source.Parser.Info) extends Expr with Location {
  override val typ: Type = field.typ
}

/** Updates struct 'base' at field 'field' with value 'newVal', i.e. base[field -> newVal]. */
case class StructUpdate(base: Expr, field: Field, newVal: Expr)(val info: Source.Parser.Info) extends Expr {
  require(base.typ.addressability == Addressability.Exclusive)
  override val typ: Type = base.typ
}

sealed trait BoolOperation extends Expr {
  override val typ: Type = BoolT(Addressability.rValue)
}

sealed trait IntOperation extends Expr {
  override def typ: Type = IntT(Addressability.rValue)
}

sealed trait StringOperation extends Expr {
  override val typ: Type = StringT(Addressability.rValue)
}

case class Negation(operand: Expr)(val info: Source.Parser.Info) extends BoolOperation

sealed abstract class BinaryExpr(val operator: String) extends Expr {
  def left: Expr
  def right: Expr
}

sealed abstract class BinaryIntExpr(override val operator: String) extends BinaryExpr(operator) with IntOperation {
  override def typ: Type = (left.typ, right.typ) match {
    // should always produce an exclusive val. from the go spec:
    // (...) must be addressable, that is, either a variable, pointer indirection, or slice indexing operation;
    // or a field selector of an addressable struct operand; or an array indexing operation of an addressable array.
    // As an exception to the addressability requirement, x may also be a (possibly parenthesized) composite literal.
    case (IntT(_, kind1), IntT(_, kind2)) => IntT(Addressability.Exclusive, TypeBounds.merge(kind1, kind2))

    // A binary expression may have one operand of a defined type T and another operand that is an unbounded integer.
    // If T's underlying type is an integer type, then the result of the expression should be of type T.
    // Here, the underlying type of a defined type is not checked, as the information is not available at this point.
    // However, this should not pose a problem assuming that the original program has been type-checked before the
    // translation to the internal language.
    case (x, IntT(_, UnboundedInteger)) if x.isInstanceOf[DefinedT] => x.withAddressability(Addressability.Exclusive)
    case (IntT(_, UnboundedInteger), y) if y.isInstanceOf[DefinedT] => y.withAddressability(Addressability.Exclusive)
    case (x, y) if x.equalsWithoutMod(y) => x.withAddressability(Addressability.Exclusive)
    case (l, r) => violation(s"cannot merge types $l and $r")

  }
}

object BinaryExpr {
  def unapply(arg: BinaryExpr): Some[(Expr, String, Expr, Type)] =
    Some((arg.left, arg.operator, arg.right, arg.typ))
}

case class EqCmp(left: Expr, right: Expr)(val info: Source.Parser.Info)      extends BinaryExpr("==") with BoolOperation
case class UneqCmp(left: Expr, right: Expr)(val info: Source.Parser.Info)    extends BinaryExpr("!=") with BoolOperation
case class LessCmp(left: Expr, right: Expr)(val info: Source.Parser.Info)    extends BinaryExpr("<" ) with BoolOperation
case class AtMostCmp(left: Expr, right: Expr)(val info: Source.Parser.Info)  extends BinaryExpr("<=") with BoolOperation
case class GreaterCmp(left: Expr, right: Expr)(val info: Source.Parser.Info) extends BinaryExpr(">" ) with BoolOperation
case class AtLeastCmp(left: Expr, right: Expr)(val info: Source.Parser.Info) extends BinaryExpr(">=") with BoolOperation

case class And(left: Expr, right: Expr)(val info: Source.Parser.Info) extends BinaryExpr("&&") with BoolOperation
case class Or(left: Expr, right: Expr)(val info: Source.Parser.Info) extends BinaryExpr("||") with BoolOperation

case class Add(left: Expr, right: Expr)(val info: Source.Parser.Info) extends BinaryIntExpr("+")
case class Sub(left: Expr, right: Expr)(val info: Source.Parser.Info) extends BinaryIntExpr("-")
case class Mul(left: Expr, right: Expr)(val info: Source.Parser.Info) extends BinaryIntExpr("*")
case class Mod(left: Expr, right: Expr)(val info: Source.Parser.Info) extends BinaryIntExpr("%")
case class Div(left: Expr, right: Expr)(val info: Source.Parser.Info) extends BinaryIntExpr("/")

/* Bitwise Operators */
case class BitAnd(left: Expr, right: Expr)(val info: Source.Parser.Info) extends BinaryIntExpr("&")
case class BitOr(left: Expr, right: Expr)(val info: Source.Parser.Info) extends BinaryIntExpr("|")
case class BitXor(left: Expr, right: Expr)(val info: Source.Parser.Info) extends BinaryIntExpr("^")
case class BitClear(left: Expr, right: Expr)(val info: Source.Parser.Info) extends BinaryIntExpr("&^")
case class ShiftLeft(left: Expr, right: Expr)(val info: Source.Parser.Info) extends BinaryIntExpr("<<") {
  override val typ: Type = left.typ
}
case class ShiftRight(left: Expr, right: Expr)(val info: Source.Parser.Info) extends BinaryIntExpr(">>") {
  override val typ: Type = left.typ
}
case class BitNeg(op: Expr)(val info: Source.Parser.Info) extends IntOperation

case class Concat(left: Expr, right: Expr)(val info: Source.Parser.Info) extends BinaryExpr("+") with StringOperation

case class Conversion(newType: Type, expr: Expr)(val info: Source.Parser.Info) extends Expr {
  override def typ: Type = newType
}

case class EffectfulConversion(target: LocalVar, newType: Type, expr: Expr)(val info: Source.Parser.Info) extends Stmt

case class Receive(channel: Expr, recvChannel: MPredicateProxy, recvGivenPerm: MethodProxy, recvGotPerm: MethodProxy)(val info: Source.Parser.Info) extends Expr {
  require(channel.typ.isInstanceOf[ChannelT])
  override def typ: Type = channel.typ.asInstanceOf[ChannelT].elem
}

sealed trait Lit extends Expr

case class DfltVal(typ: Type)(val info: Source.Parser.Info) extends Expr

case class IntLit(v: BigInt, kind: IntegerKind = UnboundedInteger, base: NumBase = Decimal)(val info: Source.Parser.Info) extends Lit {
  override def typ: Type = IntT(Addressability.literal, kind)
}

case class BoolLit(b: Boolean)(val info: Source.Parser.Info) extends Lit {
  override def typ: Type = BoolT(Addressability.literal)
}

case class StringLit(s: String)(val info: Source.Parser.Info) extends Lit {
  override def typ: Type = StringT(Addressability.literal)
}

case class NilLit(typ: Type)(val info: Source.Parser.Info) extends Lit

/**
  * Represents (full) slice expressions "`base`[`low`:`high`:`max`]".
  * Only the `max` component is optional at this point.
  * Any slicing expression "a[:j]" is assumed to be desugared into "a[0:j]",
  * and any expression "a[i:]" is assumed to be desugared into "a[i:len(a)]".
  * `baseUnderlyingType` is the underlyingType of `base`'s type.
  */
case class Slice(base : Expr, low : Expr, high : Expr, max : Option[Expr], baseUnderlyingType: Type)(val info : Source.Parser.Info) extends Expr {
  override def typ : Type = baseUnderlyingType match {
    case t: ArrayT => SliceT(t.elems, Addressability.sliceElement)
    case _: SliceT | _: StringT => base.typ
    case t => Violation.violation(s"expected an array, slice or string type, but got $t")
  }
}

case class Tuple(args: Vector[Expr])(val info: Source.Parser.Info) extends Expr {
  lazy val typ: Type = TupleT(args map (_.typ), Addressability.literal) // TODO: remove redundant typ information of other nodes
}

sealed trait CompositeLit extends Lit

/** An array literal of type '[`length`]`memberType`' consisting of `elems`. */
case class ArrayLit(length : BigInt, memberType : Type, elems : Map[BigInt, Expr])(val info : Source.Parser.Info) extends CompositeLit {
  override val typ : Type = ArrayT(length, memberType, Addressability.literal)
}

/** A slice literal of type '[]`memberType`' consisting of `elems`. */
case class SliceLit(memberType : Type, elems : Map[BigInt, Expr])(val info : Source.Parser.Info) extends CompositeLit {
  lazy val length: BigInt = if (elems.isEmpty) 0 else elems.maxBy(_._1)._1 + 1
  lazy val asArrayLit: ArrayLit = ArrayLit(length, memberType.withAddressability(Addressability.rValue), elems)(info)
  override val typ: Type = SliceT(memberType, Addressability.literal)
}

case class StructLit(typ: Type, args: Vector[Expr])(val info: Source.Parser.Info) extends CompositeLit

case class MapLit(keys : Type, values : Type, entries : Seq[(Expr, Expr)])(val info : Source.Parser.Info) extends CompositeLit {
  override val typ : Type = MapT(keys, values, Addressability.literal)
}

sealed trait Declaration extends Node

/** Everything that is defined with the scope of a code block. */
sealed trait BlockDeclaration extends Declaration

/** Any Gobra variable. */
sealed trait Var extends Expr with Location {
  def id: String

  def unapply(arg: Var): Some[(String, Type)] =
    Some((arg.id, arg.typ))
}

/**
  * Any variable that has a global scope.
  * */
sealed trait GlobalVar extends Var

/**
  * Any variable whose scope is the body of a method, function, or predicate.
  * Effectively, every variable that does not have a global scope.
  * */
sealed trait BodyVar extends Var

/** Any variable that is assignable in the intermediate representation. */
sealed trait AssignableVar extends Var


sealed trait Parameter extends BodyVar {
  def unapply(arg: Parameter): Some[(String, Type)] =
    Some((arg.id, arg.typ))
}

/** In- and out-parameters. */
object Parameter {
  case class In(id: String, typ: Type)(val info: Source.Parser.Info) extends Parameter {
    require(typ.addressability == Addressability.inParameter)
  }
  case class Out(id: String, typ: Type)(val info: Source.Parser.Info) extends Parameter with AssignableVar {
    require(typ.addressability == Addressability.outParameter)
  }
}

/** Variables that are bound by a quantifier. */
case class BoundVar(id: String, typ: Type)(val info: Source.Parser.Info) extends BodyVar {
  require(typ.addressability == Addressability.boundVariable)
}

/** Variables that can be defined in the body of a method or function. */
case class LocalVar(id: String, typ: Type)(val info: Source.Parser.Info) extends BodyVar with AssignableVar with BlockDeclaration

sealed trait GlobalConst extends GlobalVar {
  def unapply(arg: GlobalConst): Some[(String, Type)] =
    Some((arg.id, arg.typ))
}

object GlobalConst {
  case class Val(id: String, typ: Type)(val info: Source.Parser.Info) extends GlobalConst {
    require(typ.addressability == Addressability.constant)
  }
}






sealed trait Typed {
  def typ: Type
}

sealed trait TopType

/** When a type is added, then also add a pattern to [[viper.gobra.translator.util.TypePatterns]] */

sealed trait Type {
  def addressability: Addressability

  /** Returns whether 'this' is equals to 't' without considering the addressability modifier of the types. */
  def equalsWithoutMod(t: Type): Boolean

  def withAddressability(newAddressability: Addressability): Type
}

sealed abstract class PrettyType(pretty: => String) extends Type {
  override lazy val toString: String = s"$pretty${addressability.pretty}"
}

case class BoolT(addressability: Addressability) extends PrettyType("bool") {
  override def equalsWithoutMod(t: Type): Boolean = t.isInstanceOf[BoolT]
  override def withAddressability(newAddressability: Addressability): BoolT = BoolT(newAddressability)
}

case class IntT(addressability: Addressability, kind: IntegerKind = UnboundedInteger) extends PrettyType(kind.name) {
  override def equalsWithoutMod(t: Type): Boolean = t.isInstanceOf[IntT] && t.asInstanceOf[IntT].kind == kind
  override def withAddressability(newAddressability: Addressability): IntT = IntT(newAddressability, kind)
}

case class Float32T(addressability: Addressability) extends PrettyType("float32") {
  override def equalsWithoutMod(t: Type): Boolean = t.isInstanceOf[Float32T]
  override def withAddressability(newAddressability: Addressability): Float32T = Float32T(newAddressability)
}

case class Float64T(addressability: Addressability) extends PrettyType("float64") {
  override def equalsWithoutMod(t: Type): Boolean = t.isInstanceOf[Float64T]
  override def withAddressability(newAddressability: Addressability): Float64T = Float64T(newAddressability)
}

case class StringT(addressability: Addressability) extends PrettyType("string") {
  override def equalsWithoutMod(t: Type): Boolean = t.isInstanceOf[StringT]
  override def withAddressability(newAddressability: Addressability): StringT = StringT(newAddressability)
}

case object VoidT extends PrettyType("void") {
  override val addressability: Addressability = Addressability.unit
  override def equalsWithoutMod(t: Type): Boolean = t == VoidT
  override def withAddressability(newAddressability: Addressability): VoidT.type = VoidT
}

case class PermissionT(addressability: Addressability) extends PrettyType("perm") {
  override def equalsWithoutMod(t: Type): Boolean = t.isInstanceOf[PermissionT]
  override def withAddressability(newAddressability: Addressability): PermissionT = PermissionT(newAddressability)
}

/** The type of types. For now, we have a single sort. */
case object SortT extends PrettyType("sort") {
  override val addressability: Addressability = Addressability.mathDataStructureElement
  override def equalsWithoutMod(t: Type): Boolean = t == SortT
  override def withAddressability(newAddressability: Addressability): SortT.type = SortT
}

/**
  * The type of `length`-sized arrays of elements of type `typ`.
  */
case class ArrayT(length: BigInt, elems: Type, addressability: Addressability) extends PrettyType(s"[$length]$elems") {
  /** (Deeply) converts the current type to a `SequenceT`. */
  lazy val sequence : SequenceT = SequenceT(elems match {
    case t: ArrayT => t.sequence
    case t => t
  }, addressability)

  override def equalsWithoutMod(t: Type): Boolean = t match {
    case ArrayT(otherLength, otherElems, _) => length == otherLength && elems.equalsWithoutMod(otherElems)
    case _ => false
  }

  override def withAddressability(newAddressability: Addressability): ArrayT =
    ArrayT(length, elems.withAddressability(Addressability.arrayElement(newAddressability)), newAddressability)
}

/**
  * The (composite) type of slices of type `elems`.
  */
case class SliceT(elems : Type, addressability: Addressability) extends PrettyType(s"[]$elems") {
  override def equalsWithoutMod(t: Type): Boolean = t match {
    case SliceT(otherT, _) => t.equalsWithoutMod(otherT)
    case _ => false
  }

  override def withAddressability(newAddressability: Addressability): SliceT =
    SliceT(elems.withAddressability(Addressability.sliceElement), newAddressability)
}

/**
  * The (composite) type of maps from type `keys` to type `values`.
  */
case class MapT(keys: Type, values: Type, addressability: Addressability) extends Type {
  def hasGhostField(k: Type): Boolean = k match {
    case StructT(_, fields, _) => fields exists (_.ghost)
    case _ => false
  }
  // this check must be done here instead of at the type system level because the concrete AST does not support
  // ghost fields yet
  require(!hasGhostField(keys))
  
  override def equalsWithoutMod(t: Type): Boolean = t match {
    case MapT(otherKeys, otherValues, _) => keys.equalsWithoutMod(otherKeys) && values.equalsWithoutMod(otherValues)
    case _ => false
  }

  override def withAddressability(newAddressability: Addressability): MapT =
    MapT(keys.withAddressability(Addressability.mapKey), values.withAddressability(Addressability.mapValue), newAddressability)
}

/**
  * The type of mathematical sequences with elements of type `t`.
  */
case class SequenceT(t : Type, addressability: Addressability) extends PrettyType(s"seq[$t]")  {
  override def equalsWithoutMod(t: Type): Boolean = t match {
    case SequenceT(otherT, _) => t.equalsWithoutMod(otherT)
    case _ => false
  }

  override def withAddressability(newAddressability: Addressability): SequenceT =
    SequenceT(t.withAddressability(Addressability.mathDataStructureElement), newAddressability)
}

/**
  * The type of mathematical sets with elements of type `t`.
  */
case class SetT(t : Type, addressability: Addressability) extends PrettyType(s"set[$t]") {
  override def equalsWithoutMod(t: Type): Boolean = t match {
    case SetT(otherT, _) => t.equalsWithoutMod(otherT)
    case _ => false
  }

  override def withAddressability(newAddressability: Addressability): SetT =
    SetT(t.withAddressability(Addressability.mathDataStructureElement), newAddressability)
}
/**
  * The type of mathematical multisets with elements of type `t`.
  */
case class MultisetT(t : Type, addressability: Addressability) extends PrettyType(s"mset[$t]") {
  override def equalsWithoutMod(t: Type): Boolean = t match {
    case MultisetT(otherT, _) => t.equalsWithoutMod(otherT)
    case _ => false
  }

  override def withAddressability(newAddressability: Addressability): MultisetT =
    MultisetT(t.withAddressability(Addressability.mathDataStructureElement), newAddressability)
}

/**
  * The type of mathematical maps from `keys` to `values`
  */
case class MathMapT(keys: Type, values: Type, addressability: Addressability) extends Type {
  override def equalsWithoutMod(t: Type): Boolean = t match {
    case MathMapT(otherKeys, otherValues, _) => keys.equalsWithoutMod(otherKeys) && values.equalsWithoutMod(otherValues)
    case _ => false
  }

  override def withAddressability(newAddressability: Addressability): MathMapT =
    MathMapT(keys.withAddressability(Addressability.mathDataStructureElement), values.withAddressability(Addressability.mathDataStructureElement), newAddressability)
}

/**
  * The (mathematical) type encapsulating an optional value of type `t`.
  */
case class OptionT(t : Type, addressability: Addressability) extends PrettyType(s"option[$t]") {
  override def equalsWithoutMod(t : Type): Boolean = t match {
    case OptionT(otherT, _) => t.equalsWithoutMod(otherT)
    case _ => false
  }

  override def withAddressability(newAddressability: Addressability) : OptionT =
    OptionT(t.withAddressability(Addressability.mathDataStructureElement), newAddressability)
}

case class DefinedT(name: String, addressability: Addressability) extends PrettyType(name) with TopType {
  override def equalsWithoutMod(t: Type): Boolean = t match {
    case DefinedT(otherName, _) => name == otherName
    case _ => false
  }

  override def withAddressability(newAddressability: Addressability): DefinedT =
    DefinedT(name, newAddressability)
}

case class PointerT(t: Type, addressability: Addressability) extends PrettyType(s"*$t") with TopType {
  require(t.addressability.isShared)

  override def equalsWithoutMod(t: Type): Boolean = t match {
    case PointerT(otherT, _) => t.equalsWithoutMod(otherT)
    case _ => false
  }

  override def withAddressability(newAddressability: Addressability): PointerT =
    PointerT(t.withAddressability(Addressability.pointerBase), newAddressability)
}

case class TupleT(ts: Vector[Type], addressability: Addressability) extends PrettyType(ts.mkString("(", ", ", ")")) with TopType {
  override def equalsWithoutMod(t: Type): Boolean = t match {
    case TupleT(otherTs, _) => ts.zip(otherTs).forall{ case (l,r) => l.equalsWithoutMod(r) }
    case _ => false
  }

  override def withAddressability(newAddressability: Addressability): TupleT =
    TupleT(ts.map(_.withAddressability(Addressability.mathDataStructureElement)), newAddressability)
}

case class PredT(args: Vector[Type], addressability: Addressability) extends PrettyType(args.mkString("pred(", ", ", ")")) with TopType {
  override def equalsWithoutMod(t: Type): Boolean = t match {
    case PredT(otherTs, _) => args.zip(otherTs).forall{ case (l,r) => l.equalsWithoutMod(r) }
    case _ => false
  }

  override def withAddressability(newAddressability: Addressability): PredT =
    PredT(args.map(_.withAddressability(Addressability.mathDataStructureElement)), newAddressability)
}


// TODO: Maybe remove name
case class StructT(name: String, fields: Vector[Field], addressability: Addressability) extends PrettyType(fields.mkString("struct{", ", ", "}")) with TopType {
  override def equalsWithoutMod(t: Type): Boolean = t match {
    case StructT(_, otherFields, _) => fields.zip(otherFields).forall{ case (l, r) => l.typ.equalsWithoutMod(r.typ) }
    case _ => false
  }

  override def withAddressability(newAddressability: Addressability): StructT =
    StructT(name, fields.map(f => Field(f.name, f.typ.withAddressability(Addressability.field(newAddressability)), f.ghost)(f.info)), newAddressability)
}

case class InterfaceT(name: String, addressability: Addressability) extends PrettyType(s"interface{ name is $name }") with TopType {
  override def equalsWithoutMod(t: Type): Boolean = t match {
    case o: InterfaceT => name == o.name
    case _ => false
  }

  override def withAddressability(newAddressability: Addressability): InterfaceT =
    InterfaceT(name, newAddressability)

  def isEmpty: Boolean = name == Names.emptyInterface
}

case class DomainT(name: String, addressability: Addressability) extends PrettyType(s"domain{ name is $name }") with TopType {
  override def equalsWithoutMod(t: Type): Boolean = t match {
    case o: DomainT => name == o.name
    case _ => false
  }

  override def withAddressability(newAddressability: Addressability): DomainT =
    DomainT(name, newAddressability)
}

case class ChannelT(elem: Type, addressability: Addressability) extends PrettyType(s"chan $elem") {
  override def equalsWithoutMod(t: Type): Boolean = t match {
    case o: ChannelT => elem == o.elem
    case _ => false
  }

  override def withAddressability(newAddressability: Addressability): ChannelT =
    ChannelT(elem, newAddressability)
}



sealed trait Proxy extends Node {
  def name: String
}
sealed trait MemberProxy extends Proxy {
  def uniqueName: String
}
sealed trait CallProxy extends Proxy

case class FunctionProxy(name: String)(val info: Source.Parser.Info) extends Proxy with CallProxy
case class MethodProxy(name: String, uniqueName: String)(val info: Source.Parser.Info) extends MemberProxy with CallProxy
case class DomainFuncProxy(name: String, domainName: String)(val info: Source.Parser.Info) extends Proxy

sealed trait PredicateProxy extends Proxy
case class FPredicateProxy(name: String)(val info: Source.Parser.Info) extends PredicateProxy
case class MPredicateProxy(name: String, uniqueName: String)(val info: Source.Parser.Info) extends PredicateProxy with MemberProxy

case class LabelProxy(name: String)(val info: Source.Parser.Info) extends Proxy with BlockDeclaration

<|MERGE_RESOLUTION|>--- conflicted
+++ resolved
@@ -86,11 +86,7 @@
   def results: Vector[Parameter.Out]
   def pres: Vector[Assertion]
   def posts: Vector[Assertion]
-<<<<<<< HEAD
-  def terminationMeasure: Option[Assertion]
-=======
   def terminationMeasures: Vector[TerminationMeasure]
->>>>>>> 20346638
 }
 
 sealed trait FunctionLikeMember extends Member {
@@ -103,11 +99,7 @@
   def results: Vector[Parameter.Out]
   def pres: Vector[Assertion]
   def posts: Vector[Assertion]
-<<<<<<< HEAD
-  def terminationMeasure: Option[Assertion]
-=======
   def terminationMeasures: Vector[TerminationMeasure]
->>>>>>> 20346638
 }
 
 sealed trait Location extends Expr
@@ -126,11 +118,7 @@
                  override val results: Vector[Parameter.Out],
                  override val pres: Vector[Assertion],
                  override val posts: Vector[Assertion],
-<<<<<<< HEAD
-                 override val terminationMeasure: Option[Assertion],
-=======
                  override val terminationMeasures: Vector[TerminationMeasure],
->>>>>>> 20346638
                  body: Option[Block]
                  )(val info: Source.Parser.Info) extends Member with MethodMember
 
@@ -141,11 +129,7 @@
                        override val results: Vector[Parameter.Out],
                        override val pres: Vector[Assertion],
                        override val posts: Vector[Assertion],
-<<<<<<< HEAD
-                       override val terminationMeasure: Option[Assertion],
-=======
                        override val terminationMeasures: Vector[TerminationMeasure],
->>>>>>> 20346638
                        body: Option[Expr]
                      )(val info: Source.Parser.Info) extends Member with MethodMember {
   require(results.size <= 1)
@@ -190,29 +174,17 @@
                      override val results: Vector[Parameter.Out],
                      override val pres: Vector[Assertion],
                      override val posts: Vector[Assertion],
-<<<<<<< HEAD
-                     override val terminationMeasure: Option[Assertion],
-=======
                      override val terminationMeasures: Vector[TerminationMeasure],
->>>>>>> 20346638
                      body: Option[Block]
                    )(val info: Source.Parser.Info) extends Member with FunctionMember
 
 case class PureFunction(
                          override val name: FunctionProxy,
-<<<<<<< HEAD
-                         override val  args: Vector[Parameter.In],
-                         override val  results: Vector[Parameter.Out],
-                         override val  pres: Vector[Assertion],
-                         override val  posts: Vector[Assertion],
-                         override val terminationMeasure: Option[Assertion],
-=======
                          override val args: Vector[Parameter.In],
                          override val results: Vector[Parameter.Out],
                          override val pres: Vector[Assertion],
                          override val posts: Vector[Assertion],
                          override val terminationMeasures: Vector[TerminationMeasure],
->>>>>>> 20346638
                          body: Option[Expr]
                        )(val info: Source.Parser.Info) extends Member with FunctionMember {
   require(results.size <= 1)
@@ -287,11 +259,7 @@
 
 case class If(cond: Expr, thn: Stmt, els: Stmt)(val info: Source.Parser.Info) extends Stmt
 
-<<<<<<< HEAD
-case class While(cond: Expr, invs: Vector[Assertion], terminationMeasure: Option[Assertion], body: Stmt)(val info: Source.Parser.Info) extends Stmt
-=======
 case class While(cond: Expr, invs: Vector[Assertion], terminationMeasure: Option[TerminationMeasure], body: Stmt)(val info: Source.Parser.Info) extends Stmt
->>>>>>> 20346638
 
 case class Initialization(left: AssignableVar)(val info: Source.Parser.Info) extends Stmt
 
@@ -391,24 +359,11 @@
   require(p.typ.isInstanceOf[PermissionT], s"expected an expression of permission type but got $p.typ")
 }
 
-<<<<<<< HEAD
-sealed trait TerminationMeasure extends Assertion
-sealed trait UnconditionalTerminationMeasure extends TerminationMeasure
-sealed trait ConditionalTerminationMeasureClause extends Assertion
-
-case class ConditionalTerminationMeasureIfClause(measure: UnconditionalTerminationMeasure, cond: Expr)(val info: Source.Parser.Info) extends ConditionalTerminationMeasureClause
-case class StarMeasure()(val info: Source.Parser.Info) extends UnconditionalTerminationMeasure with ConditionalTerminationMeasureClause
-case class WildcardMeasure()(val info: Source.Parser.Info) extends UnconditionalTerminationMeasure
-case class TupleTerminationMeasure(tuple: Vector[Node])(val info: Source.Parser.Info) extends UnconditionalTerminationMeasure
-case class ConditionalTerminationMeasures(clauses: Vector[ConditionalTerminationMeasureClause])(val info: Source.Parser.Info) extends TerminationMeasure
-case class InferTerminationMeasure()(val info: Source.Parser.Info) extends UnconditionalTerminationMeasure
-=======
 sealed trait TerminationMeasure extends Node
 case class WildcardMeasure(cond: Option[Expr])(val info: Source.Parser.Info) extends TerminationMeasure
 case class TupleTerminationMeasure(tuple: Vector[Node], cond: Option[Expr])(val info: Source.Parser.Info) extends TerminationMeasure {
   require(tuple.forall(x => x.isInstanceOf[Expr] || x.isInstanceOf[PredicateAccess]), s"Unexpected tuple $tuple")
 }
->>>>>>> 20346638
 
 sealed trait Accessible extends Node {
   def op: Node
