--- conflicted
+++ resolved
@@ -211,25 +211,19 @@
       }
     }
 
+    def adtClauseProxy(adtName: String, clause: PAdtClause): in.AdtClauseProxy ={
+      val name = idName(clause.id)
+      in.AdtClauseProxy(name, adtName)(meta(clause))
+    }
+
     def methodProxy(id: PIdnUse, context: TypeInfo): in.MethodProxy = {
       val name = idName(id, context)
       in.MethodProxy(id.name, name)(meta(id, context))
     }
 
-<<<<<<< HEAD
-    def adtClauseProxy(adtName: String, clause: PAdtClause): in.AdtClauseProxy ={
-      val name = idName(clause.id)
-      in.AdtClauseProxy(name, adtName)(meta(clause))
-    }
-
-    def fpredicateProxyD(decl: PFPredicateDecl): in.FPredicateProxy = {
-      val name = idName(decl.id)
-      in.FPredicateProxy(name)(meta(decl))
-=======
     def fpredicateProxyD(decl: PFPredicateDecl, context: TypeInfo): in.FPredicateProxy = {
       val name = idName(decl.id, context)
       in.FPredicateProxy(name)(meta(decl, context))
->>>>>>> e6caeac2
     }
 
     def fpredicateProxy(id: PIdnUse, context: TypeInfo): in.FPredicateProxy = {
@@ -364,11 +358,7 @@
         case _ =>
       }
 
-<<<<<<< HEAD
-      val additionalMembers = AdditionalMembers.finalizedMembers
-=======
       val additionalMembers = AdditionalMembers.finalizedMembers ++ missingImplProofs
->>>>>>> e6caeac2
 
       // built-in members are not (yet) added to the program's members or the lookup table
       // instead, they remain only accessible via this desugarer's getter function.
@@ -1833,19 +1823,6 @@
       }
     }
 
-<<<<<<< HEAD
-    def compositeLitToObject(lit : in.CompositeLit) : in.CompositeObject = lit match {
-      case l: in.ArrayLit => in.CompositeObject.Array(l)
-      case l: in.SliceLit => in.CompositeObject.Slice(l)
-      case l: in.StructLit => in.CompositeObject.Struct(l)
-      case l: in.SequenceLit => in.CompositeObject.Sequence(l)
-      case l: in.SetLit => in.CompositeObject.Set(l)
-      case l: in.MultisetLit => in.CompositeObject.Multiset(l)
-      case l: in.AdtConstructorLit => in.CompositeObject.AdtClause(l)
-    }
-
-=======
->>>>>>> e6caeac2
     def compositeLitD(ctx: FunctionContext)(lit: PCompositeLit): Writer[in.CompositeLit] = lit.typ match {
 
       case t: PImplicitSizeArrayType =>
@@ -1886,12 +1863,9 @@
       case t: in.SequenceT => CompositeKind.Sequence(t)
       case t: in.SetT => CompositeKind.Set(t)
       case t: in.MultisetT => CompositeKind.Multiset(t)
-<<<<<<< HEAD
-      case t: in.AdtClauseT => CompositeKind.Adt(t)
-=======
       case t: in.MapT => CompositeKind.Map(t)
       case t: in.MathMapT => CompositeKind.MathematicalMap(t)
->>>>>>> e6caeac2
+      case t: in.AdtClauseT => CompositeKind.Adt(t)
       case _ => Violation.violation(s"expected composite type but got $t")
     }
 
@@ -2030,8 +2004,6 @@
           elemsD <- sequence(lit.elems.map(e => compositeValD(ctx)(e.exp, typ)))
         } yield in.MultisetLit(typ, elemsD)(src)
 
-<<<<<<< HEAD
-=======
         case CompositeKind.Map(in.MapT(keys, values, _)) => for {
           entriesD <- handleMapEntries(ctx)(lit, keys, values)
         } yield in.MapLit(keys, values, entriesD)(src)
@@ -2039,7 +2011,6 @@
         case CompositeKind.MathematicalMap(in.MathMapT(keys, values, _)) => for {
           entriesD <- handleMapEntries(ctx)(lit, keys, values)
         } yield in.MathMapLit(keys, values, entriesD)(src)
->>>>>>> e6caeac2
       }
     }
 
@@ -2162,8 +2133,6 @@
         additionalMembers
       }
     }
-<<<<<<< HEAD
-=======
 
 
     def registerDomain(t: Type.DomainT, dT: in.DomainT): Unit = {
@@ -2197,7 +2166,6 @@
       }
     }
     var registeredDomains: Set[String] = Set.empty
->>>>>>> e6caeac2
 
     def registerImplementationProof(decl: PImplementationProof): Unit = {
 
@@ -2822,7 +2790,14 @@
           dop <- go(op)
         } yield in.OptionGet(dop)(src)
 
-<<<<<<< HEAD
+        case PMapKeys(exp) => for {
+          e <- go(exp)
+        } yield in.MapKeys(e)(src)
+
+        case PMapValues(exp) => for {
+          e <- go(exp)
+        } yield in.MapValues(e)(src)
+
         case m@PMatchExp(exp, _) =>
           val defaultD : Writer[in.Expr] = if (m.hasDefault) {
               exprD(ctx)(m.defaultClauses.head.exp)
@@ -2841,15 +2816,6 @@
             de <- defaultD
           } yield in.PatternMatchExp(e, typ, cs, de)(src)
 
-=======
-        case PMapKeys(exp) => for {
-          e <- go(exp)
-        } yield in.MapKeys(e)(src)
-
-        case PMapValues(exp) => for {
-          e <- go(exp)
-        } yield in.MapValues(e)(src)
->>>>>>> e6caeac2
 
         case _ => Violation.violation(s"cannot desugar expression to an internal expression, $expr")
       }
@@ -3257,17 +3223,6 @@
       }
     }
 
-<<<<<<< HEAD
-    def adt(a: AdtT): String = {
-      val pom = a.context.getTypeInfo.tree.originalRoot.positions
-      val start = pom.positions.getStart(a.decl).get
-      val finish = pom.positions.getFinish(a.decl).get
-      val pos = pom.translate(start, finish)
-      val adtName = pos.toString.replace(".", "$")
-      s"$ADT_PREFIX$$$adtName"
-    }
-    def adtField (n: String, s: AdtT): String = nameWithoutScope(s"$ADT_CLAUSE_PREFIX$$${adt(s)}")(n, s.context)
-=======
     def domain(s: DomainT): String = {
       val pom = s.context.getTypeInfo.tree.originalRoot.positions
       val start = pom.positions.getStart(s.decl).get
@@ -3280,7 +3235,16 @@
         .replace("-", "_")
       s"$DOMAIN_PREFIX$$$domainName"
     }
->>>>>>> e6caeac2
+
+    def adt(a: AdtT): String = {
+      val pom = a.context.getTypeInfo.tree.originalRoot.positions
+      val start = pom.positions.getStart(a.decl).get
+      val finish = pom.positions.getFinish(a.decl).get
+      val pos = pom.translate(start, finish)
+      val adtName = pos.toString.replace(".", "$")
+      s"$ADT_PREFIX$$$adtName"
+    }
+    def adtField (n: String, s: AdtT): String = nameWithoutScope(s"$ADT_CLAUSE_PREFIX$$${adt(s)}")(n, s.context)
 
     def label(n: String): String = s"${n}_$LABEL_PREFIX"
   }
