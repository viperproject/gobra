// Copyright 2009 The Go Authors. All rights reserved.
// Use of this source code is governed by a BSD-style
// license that can be found in https://golang.org/LICENSE

// Signatures for the public declarations in file
// https://github.com/golang/go/blob/master/src/strconv/atoi.go

package strconv

// import "errors" //(joao) stub errors package still not implemented

// ErrRange indicates that a value is out of range for the target type.
// var ErrRange = errors.New("value out of range") // (joao): no support for global vars and for the errors package

// ErrSyntax indicates that a value does not have the right syntax for the target type.
// var ErrSyntax = errors.New("invalid syntax") // (joao): no support for global vars and for the errors package

// A NumError records a failed conversion.
type NumError struct {
	Func string // the failing function (ParseBool, ParseInt, ParseUint, ParseFloat, ParseComplex)
	Num  string // the input
	Err  error  // the reason the conversion failed (e.g. ErrRange, ErrSyntax, etc.)
}

requires p > 0
requires acc(e, p)
ensures acc(e, p)
decreases
func (e *NumError) Error(ghost p perm) string /*{
	return "strconv." + e.Func + ": " + "parsing " + Quote(e.Num) + ": " + e.Err.Error()
}*/


requires acc(e, _)
decreases
pure func (e *NumError) Unwrap() error { return e.Err }

// const intSize = 32 << (^uint(0) >> 63)

// IntSize is the size in bits of an int or uint value.
// const IntSize = intSize

// ParseUint is like ParseInt but for unsigned numbers.
<<<<<<< HEAD
decreases _
=======
requires base == 0 || (2 <= base && base <= 36)
decreases
>>>>>>> 9fb2c890
func ParseUint(s string, base int, bitSize int) (uint64, error)

// ParseInt interprets a string s in the given base (0, 2 to 36) and
// bit size (0 to 64) and returns the corresponding value i.
<<<<<<< HEAD
decreases _
=======
requires base == 0 || (2 <= base && base <= 36)
decreases
>>>>>>> 9fb2c890
func ParseInt(s string, base int, bitSize int) (i int64, err error) 

// Atoi is equivalent to ParseInt(s, 10, 0), converted to type int.
decreases _
func Atoi(s string) (int, error) <|MERGE_RESOLUTION|>--- conflicted
+++ resolved
@@ -25,7 +25,7 @@
 requires p > 0
 requires acc(e, p)
 ensures acc(e, p)
-decreases
+decreases _
 func (e *NumError) Error(ghost p perm) string /*{
 	return "strconv." + e.Func + ": " + "parsing " + Quote(e.Num) + ": " + e.Err.Error()
 }*/
@@ -41,23 +41,15 @@
 // const IntSize = intSize
 
 // ParseUint is like ParseInt but for unsigned numbers.
-<<<<<<< HEAD
+requires base == 0 || (2 <= base && base <= 36)
 decreases _
-=======
-requires base == 0 || (2 <= base && base <= 36)
-decreases
->>>>>>> 9fb2c890
 func ParseUint(s string, base int, bitSize int) (uint64, error)
 
 // ParseInt interprets a string s in the given base (0, 2 to 36) and
 // bit size (0 to 64) and returns the corresponding value i.
-<<<<<<< HEAD
+requires base == 0 || (2 <= base && base <= 36)
 decreases _
-=======
-requires base == 0 || (2 <= base && base <= 36)
-decreases
->>>>>>> 9fb2c890
-func ParseInt(s string, base int, bitSize int) (i int64, err error) 
+func ParseInt(s string, base int, bitSize int) (i int64, err error)
 
 // Atoi is equivalent to ParseInt(s, 10, 0), converted to type int.
 decreases _
