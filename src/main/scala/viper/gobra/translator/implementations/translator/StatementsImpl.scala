// This Source Code Form is subject to the terms of the Mozilla Public
// License, v. 2.0. If a copy of the MPL was not distributed with this
// file, You can obtain one at http://mozilla.org/MPL/2.0/.
//
// Copyright (c) 2011-2020 ETH Zurich.

package viper.gobra.translator.implementations.translator

import viper.gobra.ast.{internal => in}
import viper.gobra.reporting.{GoCallPreconditionReason, PreconditionError, Source}
import viper.gobra.translator.Names
import viper.gobra.translator.interfaces.translator.Statements
import viper.gobra.translator.interfaces.{Collector, Context}
import viper.gobra.translator.util.ViperWriter.CodeWriter
import viper.gobra.translator.util.{Comments, ViperUtil => vu}
import viper.gobra.util.Violation
import viper.silver.verifier.{errors => err}
import viper.silver.{ast => vpr}

class StatementsImpl extends Statements {

  var counter: Int = 0

  def count: Int = {counter += 1; counter}

  import viper.gobra.translator.util.ViperWriter.CodeLevel._

  override def finalize(col: Collector): Unit = ()

  /** Clients can assume that the returned writer does not contain local variable definitions or written statements. */
  override def translate(x: in.Stmt)(ctx: Context): CodeWriter[vpr.Stmt] = {

    def result(res: CodeWriter[vpr.Stmt]): CodeWriter[vpr.Stmt] = seqn(res)

    val typEncodingOptRes = ctx.typeEncoding.statement(ctx).lift(x)
    if (typEncodingOptRes.isDefined) return result(typEncodingOptRes.get map (s => stmtComment(x, s)))


    val (pos, info, errT) = x.vprMeta

    def goS(s: in.Stmt): CodeWriter[vpr.Stmt] = translate(s)(ctx)
    def goA(a: in.Assertion): CodeWriter[vpr.Exp] = ctx.ass.translate(a)(ctx)
    def goE(e: in.Expr): CodeWriter[vpr.Exp] = ctx.expr.translate(e)(ctx)

    /**
      * Translates a go call to a function or method with pre-condition `pre` which is parameterized by
      * formal parameters `formalParams` and is instantiated with `args`
      */
    def translateGoCall(pre: Vector[in.Assertion],
                        formalParams: Vector[in.Parameter.In],
                        args: Vector[in.Expr]): Writer[vpr.Stmt] = {
      Violation.violation(
        args.length == formalParams.length,
        "number of passed arguments must match number of expected arguments"
      )

      for {
        vArgss <- sequence(args map goE)
        funcArgs <- sequence(formalParams map goE)
        substitutions = (funcArgs zip vArgss).toMap
        preCond <- sequence(pre map goA)
        preCondInstance = preCond.map{ _.replace(substitutions) }
        and = vu.bigAnd(preCondInstance)(pos, info, errT)
        exhale = vpr.Exhale(and)(pos, info, errT)
        _ <- errorT {
          case err.ExhaleFailed(Source(info), _, _) => PreconditionError(info).dueTo(GoCallPreconditionReason(info))
        }
      } yield exhale
    }

    val vprStmt: CodeWriter[vpr.Stmt] = x match {
      case in.Block(decls, stmts) =>
        val vDecls = decls map (blockDecl(_)(ctx))
        block{
          for {
            _ <- global(vDecls: _*)
            vBody <- sequence(stmts map goS)
          } yield vu.seqn(vBody)(pos, info, errT)
        }

      case in.Initialization(left) => ctx.typeEncoding.initialization(ctx)(left)

      case in.Seqn(stmts) => seqns(stmts map goS)

      case in.Label(id) =>
        unit(vpr.Label(id.name, Seq.empty)(pos, info, errT))

      case in.If(cond, thn, els) =>
          for {
            c <- goE(cond)
            t <- goS(thn)
            e <- goS(els)
          } yield vpr.If(c, vu.toSeq(t), vu.toSeq(e))(pos, info, errT)

      case in.While(cond, invs, terminationMeasure, body) =>

        for {
          (cws, vCond) <- split(goE(cond))
          (iws, vInvs) = invs.map(ctx.ass.invariant(_)(ctx)).unzip
          cpre <- seqnUnit(cws)
          ipre <- seqnUnits(iws)
          vBody <- goS(body)

          cpost = vpr.If(vCond, vu.toSeq(cpre), vu.nop(pos, info, errT))(pos, info, errT)
          ipost = ipre

          measure <- option(terminationMeasure map ctx.measures.translateF(ctx))

          wh = vu.seqn(Vector(
            cpre, ipre, vpr.While(vCond, vInvs ++ measure, vu.seqn(Vector(vBody, cpost, ipost))(pos, info, errT))(pos, info, errT)
          ))(pos, info, errT)
        } yield wh

      case ass: in.SingleAss => ctx.typeEncoding.assignment(ctx)(ass.left, ass.right, ass)

      case in.FunctionCall(targets, func, args) =>
        for {
          vArgss <- sequence(args map goE)
          vTargets <- sequence(targets map goE)
          // vTargets can be field-accesses, but a MethodCall in Viper requires variables as targets.
          // Therefore, we introduce auxiliary variables and
          // add an assignment from the auxiliary variables to the actual targets
          (vUsedTargets, auxTargetsWithAssignment) = vTargets.map(viperTarget).unzip
          (auxTargetDecls, backAssignments) = auxTargetsWithAssignment.flatten.unzip
          _ <- local(auxTargetDecls: _*)
          _ <- write(vpr.MethodCall(func.name, vArgss, vUsedTargets)(pos, info, errT))
          assignToTargets = vpr.Seqn(backAssignments, Seq())(pos, info, errT)
        } yield assignToTargets

      case in.MethodCall(targets, recv, meth, args) =>
        for {
          vRecv <- goE(recv)
          vArgss <- sequence(args map goE)
          vTargets <- sequence(targets map goE)
          // vTargets can be field-accesses, but a MethodCall in Viper requires variables as targets.
          // Therefore, we introduce auxiliary variables and
          // add an assignment from the auxiliary variables to the actual targets
          (vUsedTargets, auxTargetsWithAssignment) = vTargets.map(viperTarget).unzip
          (auxTargetDecls, backAssignments) = auxTargetsWithAssignment.flatten.unzip
          _ <- local(auxTargetDecls: _*)
          _ <- write(vpr.MethodCall(meth.uniqueName, vRecv +: vArgss, vUsedTargets)(pos, info, errT))
          assignToTargets = vpr.Seqn(backAssignments, Seq())(pos, info, errT)
        } yield assignToTargets

      case in.GoFunctionCall(func, args) =>
        val funcM = ctx.lookup(func)
        translateGoCall(funcM.pres, funcM.args, args)
      case in.GoMethodCall(recv, meth, args) =>
        val methM = ctx.lookup(meth)
        translateGoCall(methM.pres, methM.receiver +: methM.args, recv +: args)
      case in.Assert(ass) => for {v <- goA(ass)} yield vpr.Assert(v)(pos, info, errT)
      case in.Assume(ass) => for {v <- goA(ass)} yield vpr.Assume(v)(pos, info, errT) // Assumes are later rewritten
      case in.Inhale(ass) => for {v <- goA(ass)} yield vpr.Inhale(v)(pos, info, errT)
      case in.Exhale(ass) => for {v <- goA(ass)} yield vpr.Exhale(v)(pos, info, errT)

      case fold: in.Fold => for {a <- ctx.ass.translate(fold.acc)(ctx) } yield vpr.Fold(a.asInstanceOf[vpr.PredicateAccessPredicate])(pos, info, errT)
      case unfold: in.Unfold => for { a <- ctx.ass.translate(unfold.acc)(ctx) } yield vpr.Unfold(a.asInstanceOf[vpr.PredicateAccessPredicate])(pos, info, errT)

      case in.PackageWand(wand, blockOpt) => for {
        w <- goA(wand)
<<<<<<< HEAD
        _ = Violation.violation(w.isInstanceOf[vpr.MagicWand], s"Expected a MagicWand but got $w instead.")
=======
>>>>>>> 9bf1a95b
        s <- sequence(blockOpt.toVector.map(goS))
      } yield vpr.Package(w.asInstanceOf[vpr.MagicWand], vu.seqn(s)(pos, info, errT))(pos, info, errT)

      case in.ApplyWand(wand) =>
<<<<<<< HEAD
        for {
          w <- goA(wand)
          _ = Violation.violation(w.isInstanceOf[vpr.MagicWand], s"Expected a MagicWand but got a $w instead.")
        } yield vpr.Apply(w.asInstanceOf[vpr.MagicWand])(pos, info, errT)
=======
        for {w <- goA(wand)} yield vpr.Apply(w.asInstanceOf[vpr.MagicWand])(pos, info, errT)
>>>>>>> 9bf1a95b

      case in.Return() => unit(vpr.Goto(Names.returnLabel)(pos, info, errT))

      case _ => Violation.violation(s"Statement $x did not match with any implemented case.")
    }

    result(vprStmt) map (s => stmtComment(x, s))
  }

  private def viperTarget(x: vpr.Exp): (vpr.LocalVar, Option[(vpr.LocalVarDecl, vpr.AbstractAssign)]) = {
    x match {
      case x: vpr.LocalVar => (x, None)
      case _ =>
        val decl = vpr.LocalVarDecl(Names.freshName, x.typ)(x.pos, x.info, x.errT)
        val ass  = vu.valueAssign(x, decl.localVar)(x.pos, x.info, x.errT)
        (decl.localVar, Some((decl, ass)))
    }
  }

  def stmtComment(x: in.Stmt, res: vpr.Stmt): vpr.Stmt = {
    x match {
      case _: in.Seqn => res
      case _ => Comments.prependComment(x.formattedShort, res)
    }
  }

  def blockDecl(x: in.BlockDeclaration)(ctx: Context): vpr.Declaration = {
    x match {
      case x: in.BodyVar => ctx.typeEncoding.variable(ctx)(x)
      case l: in.LabelProxy =>
        val (pos, info, errT) = x.vprMeta
        vpr.Label(l.name, Seq.empty)(pos, info, errT)
    }
  }


}<|MERGE_RESOLUTION|>--- conflicted
+++ resolved
@@ -158,22 +158,11 @@
 
       case in.PackageWand(wand, blockOpt) => for {
         w <- goA(wand)
-<<<<<<< HEAD
-        _ = Violation.violation(w.isInstanceOf[vpr.MagicWand], s"Expected a MagicWand but got $w instead.")
-=======
->>>>>>> 9bf1a95b
         s <- sequence(blockOpt.toVector.map(goS))
       } yield vpr.Package(w.asInstanceOf[vpr.MagicWand], vu.seqn(s)(pos, info, errT))(pos, info, errT)
 
       case in.ApplyWand(wand) =>
-<<<<<<< HEAD
-        for {
-          w <- goA(wand)
-          _ = Violation.violation(w.isInstanceOf[vpr.MagicWand], s"Expected a MagicWand but got a $w instead.")
-        } yield vpr.Apply(w.asInstanceOf[vpr.MagicWand])(pos, info, errT)
-=======
         for {w <- goA(wand)} yield vpr.Apply(w.asInstanceOf[vpr.MagicWand])(pos, info, errT)
->>>>>>> 9bf1a95b
 
       case in.Return() => unit(vpr.Goto(Names.returnLabel)(pos, info, errT))
 
