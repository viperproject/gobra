// This Source Code Form is subject to the terms of the Mozilla Public
// License, v. 2.0. If a copy of the MPL was not distributed with this
// file, You can obtain one at http://mozilla.org/MPL/2.0/.
//
// Copyright (c) 2011-2020 ETH Zurich.

package viper.gobra.reporting

import java.nio.file.Paths

import viper.silver.ast.SourcePosition
import viper.silver.{ast => vpr}
import viper.gobra.ast.{frontend, internal}
import viper.gobra.util.Violation
import viper.silver.ast.utility.rewriter.{SimpleContext, Strategy, StrategyBuilder, Traverse}
import viper.silver.ast.utility.rewriter.Traverse.Traverse

import scala.annotation.tailrec
import scala.reflect.ClassTag

object Source {

  sealed abstract class AbstractOrigin(val pos: SourcePosition, val tag: String)
  case class Origin(override val pos: SourcePosition, override val tag: String) extends AbstractOrigin(pos, tag)
  case class AnnotatedOrigin(origin: AbstractOrigin, annotation: Annotation) extends AbstractOrigin(origin.pos, origin.tag)

  sealed trait Annotation
  case object OverflowCheckAnnotation extends Annotation
  case object ReceiverNotNilCheckAnnotation extends Annotation
<<<<<<< HEAD
  case class NoPermissionToRangeExpressionAnnotation() extends Annotation
  case class RangeVariableMightNotExistAnnotation(rangeExpr: String) extends Annotation
=======
  case object ImportPreNotEstablished extends Annotation
  case object MainPreNotEstablished extends Annotation
>>>>>>> 16883df0
  case class AutoImplProofAnnotation(subT: String, superT: String) extends Annotation

  object Parser {

    sealed trait Info {
      def origin: Option[AbstractOrigin]
      def vprMeta(node: internal.Node): (vpr.Position, vpr.Info, vpr.ErrorTrafo)
      def tag: String = origin.map(_.tag.trim).getOrElse("unknown")
    }

    object Unsourced extends Info {
      override def origin: Option[AbstractOrigin] = throw new IllegalStateException()
      override def vprMeta(node: internal.Node): (vpr.Position, vpr.Info, vpr.ErrorTrafo) = throw new IllegalStateException()
    }

    case object Internal extends Info {
      override lazy val origin: Option[AbstractOrigin] = None
      override def vprMeta(node: internal.Node): (vpr.Position, vpr.Info, vpr.ErrorTrafo) =
        (vpr.NoPosition, vpr.NoInfo, vpr.NoTrafos)
    }

    case class Single(pnode: frontend.PNode, src: AbstractOrigin) extends Info {
      override lazy val origin: Option[AbstractOrigin] = Some(src)
      override def vprMeta(node: internal.Node): (vpr.Position, vpr.Info, vpr.ErrorTrafo) =
        (vpr.TranslatedPosition(src.pos), Verifier.Info(pnode, node, src), vpr.NoTrafos)

      def createAnnotatedInfo(annotation: Annotation): Single = Single(pnode, AnnotatedOrigin(src, annotation))
    }

    object Single {
      def fromVpr(src: vpr.Exp): Single = {
        val info = Source.unapply(src).get
        Single(info.pnode, info.origin)
      }
    }
  }

  object Verifier {
    case class Info(pnode: frontend.PNode, node: internal.Node, origin: AbstractOrigin, comment: Seq[String] = Vector.empty) extends vpr.Info {
      override def isCached: Boolean = false
      def addComment(cs : Seq[String]) : Info = Info(pnode, node, origin, comment ++ cs)

      def trySrc[T <: frontend.PNode: ClassTag](postfix: String = ""): String = pnode match {
        case _: T => origin.tag.trim + postfix
        case _ => ""
      }

      def createAnnotatedInfo(annotation: Annotation): Info = copy(origin = AnnotatedOrigin(origin, annotation))
    }

    val noInfo: Info = Info(
      frontend.PLabelDef("unknown"),
      internal.LabelProxy("unknown")(Source.Parser.Internal),
      Origin(SourcePosition(Paths.get("."), 0, 0), "unknown")
    )

    object / {
      def unapply(arg: Info): Option[(Info, Annotation)] = arg.origin match {
        case ann: AnnotatedOrigin => Some((arg, ann.annotation))
        case _ => None
      }
    }
  }

  object Synthesized {
    def unapply(node : vpr.Node) : Option[Verifier.Info] = node.meta._2 match {
      case vpr.SimpleInfo(comment) => searchInfo(node).map(_.addComment(comment))
      case _ => None
    }
  }

  object CertainSynthesized {
    def unapply(node: vpr.Node): Option[Verifier.Info] = {
      Synthesized.unapply(node) orElse Some(Verifier.noInfo)
    }
  }

  def unapply(node: vpr.Node): Option[Verifier.Info] = {
    val info = node.getPrettyMetadata._2
    info.getUniqueInfo[Verifier.Info]
  }

  object CertainSource {
    def unapply(node: vpr.Node): Option[Verifier.Info] = {
      Source.unapply(node) orElse Some(Verifier.noInfo)
    }
  }

  def withInfo[N <: vpr.Node](n: (vpr.Position, vpr.Info, vpr.ErrorTrafo) => N)(source: internal.Node): N = {
    source.info match {
      case Parser.Internal => n(vpr.NoPosition, vpr.NoInfo, vpr.NoTrafos)
      case Parser.Unsourced => throw new IllegalStateException()

      case Parser.Single(pnode, origin) =>

        val newInfo = Verifier.Info(pnode, source, origin)
        val newPos  = vpr.TranslatedPosition(origin.pos)

        n(newPos, newInfo, vpr.NoTrafos)
    }
  }

  /**
    * Searches for source information  in the AST (sub)graph of `node`
    * and returns the first info encountered; or `None` if no such info exists.
    */
  def searchInfo(node : vpr.Node) : Option[Verifier.Info] = node.meta._2 match {
    case info: Verifier.Info => Some(info)
    case _ => searchInfo(node.subnodes)
  }

  @tailrec
  private def searchInfo(nodes : Seq[vpr.Node]) : Option[Verifier.Info] = nodes match {
    case Seq() => None
    case nodes => searchInfo(nodes.head) match {
      case Some(info) => Some(info)
      case None => searchInfo(nodes.tail)
    }
  }

  implicit class RichViperNode[N <: vpr.Node](node: N) {

    def withInfo(source: internal.Node): N = {
      val (pos, info, errT) = node.getPrettyMetadata

      def message(fieldName: String) = {
        s"Node to annotate ('$node' of class ${node.getClass.getSimpleName}) already has " +
          s"field '$fieldName' set"
      }

      require(info == vpr.NoInfo, message("info"))
      require(pos == vpr.NoPosition, message("pos"))

      source.info match {
        case Parser.Internal => node
        case Parser.Unsourced => Violation.violation(s"information cannot be taken from an unsourced node $source")

        case Parser.Single(pnode, origin) =>

          val newInfo = Verifier.Info(pnode, source, origin)
          val newPos  = vpr.TranslatedPosition(origin.pos)

          node.withMeta(newPos, newInfo, errT).asInstanceOf[N]
      }
    }

    def transformWithNoRec(pre: PartialFunction[vpr.Node, vpr.Node] = PartialFunction.empty,
                  recurse: Traverse = Traverse.TopDown)
    : N = {
      var strategy: Strategy[vpr.Node, SimpleContext[vpr.Node]] = null
      strategy = StrategyBuilder.Slim[vpr.Node]({ case n: vpr.Node =>
        if (pre.isDefinedAt(n)) pre(n)
        else strategy.noRec(n)
      }, recurse)
      strategy.execute[N](node)
    }

    def withDeepInfo(source: internal.Node): N = {
      node.transformWithNoRec{
        case n: vpr.Node
          if {val m = n.getPrettyMetadata; m._1 == vpr.NoPosition && m._2 == vpr.NoInfo} =>
          n.withInfo(source)
      }
    }
  }
}<|MERGE_RESOLUTION|>--- conflicted
+++ resolved
@@ -27,13 +27,10 @@
   sealed trait Annotation
   case object OverflowCheckAnnotation extends Annotation
   case object ReceiverNotNilCheckAnnotation extends Annotation
-<<<<<<< HEAD
+  case object ImportPreNotEstablished extends Annotation
+  case object MainPreNotEstablished extends Annotation
   case class NoPermissionToRangeExpressionAnnotation() extends Annotation
   case class RangeVariableMightNotExistAnnotation(rangeExpr: String) extends Annotation
-=======
-  case object ImportPreNotEstablished extends Annotation
-  case object MainPreNotEstablished extends Annotation
->>>>>>> 16883df0
   case class AutoImplProofAnnotation(subT: String, superT: String) extends Annotation
 
   object Parser {
