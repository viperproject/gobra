// This Source Code Form is subject to the terms of the Mozilla Public
// License, v. 2.0. If a copy of the MPL was not distributed with this
// file, You can obtain one at http://mozilla.org/MPL/2.0/.
//
// Copyright (c) 2011-2020 ETH Zurich.

package viper.gobra.frontend

import java.io.File
import java.nio.file.Path
import ch.qos.logback.classic.Level
import com.typesafe.scalalogging.StrictLogging
import org.bitbucket.inkytonik.kiama.util.{FileSource, Source}
import org.rogach.scallop.{ScallopConf, ScallopOption, singleArgConverter}
import viper.gobra.backend.{ViperBackend, ViperBackends}
import viper.gobra.GoVerifier
import viper.gobra.frontend.PackageResolver.FileResource
import viper.gobra.frontend.Source.getPackageInfo
import viper.gobra.util.TaskManagerMode.{Lazy, Parallel, Sequential, TaskManagerMode}
import viper.gobra.reporting.{FileWriterReporter, GobraReporter, StdIOReporter}
import viper.gobra.util.{TaskManagerMode, TypeBounds, Violation}
import viper.silver.ast.SourcePosition

import scala.concurrent.duration.Duration
import scala.util.matching.Regex

object LoggerDefaults {
  val DefaultLevel: Level = Level.INFO
}

object ConfigDefaults {
  val DefaultModuleName: String = ""
  lazy val DefaultProjectRoot: File = new File("").getAbsoluteFile // current working directory
  val DefaultIncludePackages: List[String] = List.empty
  val DefaultExcludePackages: List[String] = List.empty
  val DefaultIncludeDirs: List[File] = List.empty
  lazy val DefaultReporter: GobraReporter = StdIOReporter()
  val DefaultBackend: ViperBackend = ViperBackends.SiliconBackend
  val DefaultIsolate: List[(Path, List[Int])] = List.empty
  val DefaultChoppingUpperBound: Int = 1
  val DefaultPackageTimeout: Duration = Duration.Inf
  val DefaultZ3Exe: Option[String] = None
  val DefaultBoogieExe: Option[String] = None
  val DefaultLogLevel: Level = LoggerDefaults.DefaultLevel
  val DefaultCacheFile: Option[File] = None
  val DefaultParseOnly: Boolean = false
  val DefaultStopAfterEncoding: Boolean = false
  val DefaultCheckOverflows: Boolean = false
  val DefaultCheckConsistency: Boolean = false
  val DefaultShouldChop: Boolean = false
  // The go language specification states that int and uint variables can have either 32bit or 64, as long
  // as they have the same size. This flag allows users to pick the size of int's and uints's: 32 if true,
  // 64 bit otherwise.
  val DefaultInt32bit: Boolean = false
  // the following option is currently not controllable via CLI as it is meaningless without a constantly
  // running JVM. It is targeted in particular to Gobra Server and Gobra IDE
  val DefaultCacheParserAndTypeChecker: Boolean = false
  // this option introduces a mode where Gobra only considers files with a specific annotation ("// +gobra").
  // this is useful when verifying large packages where some files might use some unsupported feature of Gobra,
  // or when the goal is to gradually verify part of a package without having to provide an explicit list of the files
  // to verify.
  val DefaultOnlyFilesWithHeader: Boolean = false
  lazy val DefaultGobraDirectory: Path = Path.of(".gobra")
<<<<<<< HEAD
  lazy val DefaultTaskName: String = "gobra-task"
  lazy val DefaultAssumeInjectivityOnInhale: Boolean = true
  lazy val DefaultParallelizeBranches: Boolean = false
  lazy val DefaultConditionalizePermissions: Boolean = false
  lazy val DefaultZ3APIMode: Boolean = false
  lazy val DefaultDisableNL: Boolean = false
  lazy val DefaultMCEMode: MCE.Mode = MCE.Enabled
  lazy val DefaultEnableLazyImports: Boolean = false
  lazy val DefaultNoVerify: Boolean = false
  lazy val DefaultNoStreamErrors: Boolean = false
  lazy val DefaultParseAndTypeCheckMode: TaskManagerMode = TaskManagerMode.Parallel
  lazy val DefaultRequireTriggers: Boolean = false
  lazy val DefaultDisableSetAxiomatization: Boolean = false
  lazy val DefaultDisableCheckTerminationPureFns: Boolean = false
  lazy val DefaultSubmitForEvaluation: Boolean = false
=======
  val DefaultTaskName: String = "gobra-task"
  val DefaultAssumeInjectivityOnInhale: Boolean = true
  val DefaultParallelizeBranches: Boolean = false
  val DefaultConditionalizePermissions: Boolean = false
  val DefaultZ3APIMode: Boolean = false
  val DefaultDisableNL: Boolean = false
  val DefaultMCEMode: MCE.Mode = MCE.Enabled
  val DefaultEnableLazyImports: Boolean = false
  val DefaultNoVerify: Boolean = false
  val DefaultNoStreamErrors: Boolean = false
  val DefaultParseAndTypeCheckMode: TaskManagerMode = TaskManagerMode.Parallel
  val DefaultRequireTriggers: Boolean = false
  val DefaultDisableSetAxiomatization: Boolean = false
  val DefaultDisableCheckTerminationPureFns: Boolean = false
  val DefaultUnsafeWildcardOptimization: Boolean = false
  val DefaultEnableMoreJoins: Boolean = false
>>>>>>> a2afc5b1
}

// More-complete exhale modes
object MCE {
  sealed trait Mode
  object Disabled extends Mode
  // When running in `OnDemand`, mce will only be enabled when silicon retries a query.
  // More information can be found in https://github.com/viperproject/silicon/pull/682.
  object OnDemand extends Mode
  object Enabled extends Mode
}

case class Config(
                   gobraDirectory: Path = ConfigDefaults.DefaultGobraDirectory,
                   // Used as an identifier of a verification task, ideally it shouldn't change between verifications
                   // because it is used as a caching key. Additionally it should be unique when using the StatsCollector
                   taskName: String = ConfigDefaults.DefaultTaskName,
                   // Contains a mapping of packages to all input sources for that package
                   packageInfoInputMap: Map[PackageInfo, Vector[Source]] = Map.empty,
                   moduleName: String = ConfigDefaults.DefaultModuleName,
                   includeDirs: Vector[Path] = ConfigDefaults.DefaultIncludeDirs.map(_.toPath).toVector,
                   projectRoot: Path = ConfigDefaults.DefaultProjectRoot.toPath,
                   reporter: GobraReporter = ConfigDefaults.DefaultReporter,
                   backend: ViperBackend = ConfigDefaults.DefaultBackend,
                   isolate: Option[Vector[SourcePosition]] = None,
                   choppingUpperBound: Int = ConfigDefaults.DefaultChoppingUpperBound,
                   packageTimeout: Duration = ConfigDefaults.DefaultPackageTimeout,
                   z3Exe: Option[String] = ConfigDefaults.DefaultZ3Exe,
                   boogieExe: Option[String] = ConfigDefaults.DefaultBoogieExe,
                   logLevel: Level = ConfigDefaults.DefaultLogLevel,
                   cacheFile: Option[Path] = ConfigDefaults.DefaultCacheFile.map(_.toPath),
                   shouldParse: Boolean = true,
                   shouldTypeCheck: Boolean = true,
                   shouldDesugar: Boolean = true,
                   shouldViperEncode: Boolean = true,
                   checkOverflows: Boolean = ConfigDefaults.DefaultCheckOverflows,
                   checkConsistency: Boolean = ConfigDefaults.DefaultCheckConsistency,
                   shouldVerify: Boolean = true,
                   shouldChop: Boolean = ConfigDefaults.DefaultShouldChop,
                   // The go language specification states that int and uint variables can have either 32bit or 64, as long
                   // as they have the same size. This flag allows users to pick the size of int's and uints's: 32 if true,
                   // 64 bit otherwise.
                   int32bit: Boolean = ConfigDefaults.DefaultInt32bit,
                   // the following option is currently not controllable via CLI as it is meaningless without a constantly
                   // running JVM. It is targeted in particular to Gobra Server and Gobra IDE
                   cacheParserAndTypeChecker: Boolean = ConfigDefaults.DefaultCacheParserAndTypeChecker,
                   // this option introduces a mode where Gobra only considers files with a specific annotation ("// +gobra").
                   // this is useful when verifying large packages where some files might use some unsupported feature of Gobra,
                   // or when the goal is to gradually verify part of a package without having to provide an explicit list of the files
                   // to verify.
                   onlyFilesWithHeader: Boolean = ConfigDefaults.DefaultOnlyFilesWithHeader,
                   // if enabled, Gobra assumes injectivity on inhale, as done by Viper versions before 2022.2.
                   assumeInjectivityOnInhale: Boolean = ConfigDefaults.DefaultAssumeInjectivityOnInhale,
                   // if enabled, and if the chosen backend is either SILICON or VSWITHSILICON,
                   // branches will be verified in parallel
                   parallelizeBranches: Boolean = ConfigDefaults.DefaultParallelizeBranches,
                   conditionalizePermissions: Boolean = ConfigDefaults.DefaultConditionalizePermissions,
                   z3APIMode: Boolean = ConfigDefaults.DefaultZ3APIMode,
                   disableNL: Boolean = ConfigDefaults.DefaultDisableNL,
                   mceMode: MCE.Mode = ConfigDefaults.DefaultMCEMode,
                   enableLazyImports: Boolean = ConfigDefaults.DefaultEnableLazyImports,
                   noVerify: Boolean = ConfigDefaults.DefaultNoVerify,
                   noStreamErrors: Boolean = ConfigDefaults.DefaultNoStreamErrors,
                   parseAndTypeCheckMode: TaskManagerMode = ConfigDefaults.DefaultParseAndTypeCheckMode,
                   // when enabled, all quantifiers without triggers are rejected
                   requireTriggers: Boolean = ConfigDefaults.DefaultRequireTriggers,
                   disableSetAxiomatization: Boolean = ConfigDefaults.DefaultDisableSetAxiomatization,
                   disableCheckTerminationPureFns: Boolean = ConfigDefaults.DefaultDisableCheckTerminationPureFns,
<<<<<<< HEAD
                   submitForEvaluation: Boolean = ConfigDefaults.DefaultSubmitForEvaluation,
=======
                   unsafeWildcardOptimization: Boolean = ConfigDefaults.DefaultUnsafeWildcardOptimization,
                   enableMoreJoins: Boolean = ConfigDefaults.DefaultEnableMoreJoins,

>>>>>>> a2afc5b1
) {

  def merge(other: Config): Config = {
    // this config takes precedence over other config
    val newInputs: Map[PackageInfo, Vector[Source]] = {
      val keys = packageInfoInputMap.keys ++ other.packageInfoInputMap.keys
      keys.map(k => k -> (packageInfoInputMap.getOrElse(k, Vector()) ++ other.packageInfoInputMap.getOrElse(k, Vector())).distinct).toMap
    }

    Config(
      moduleName = moduleName,
      taskName = taskName,
      gobraDirectory = gobraDirectory,
      packageInfoInputMap = newInputs,
      projectRoot = projectRoot,
      includeDirs = (includeDirs ++ other.includeDirs).distinct,
      reporter = reporter,
      backend = backend,
      isolate = (isolate, other.isolate) match {
        case (None, r) => r
        case (l, None) => l
        case (Some(l), Some(r)) => Some((l ++ r).distinct)
      },
      packageTimeout = if(packageTimeout < other.packageTimeout) packageTimeout else other.packageTimeout, // take minimum
      z3Exe = z3Exe orElse other.z3Exe,
      boogieExe = boogieExe orElse other.boogieExe,
      logLevel = if (logLevel.isGreaterOrEqual(other.logLevel)) other.logLevel else logLevel, // take minimum
      // TODO merge strategy for following properties is unclear (maybe AND or OR)
      cacheFile = cacheFile orElse other.cacheFile,
      shouldParse = shouldParse,
      shouldTypeCheck = shouldTypeCheck,
      shouldDesugar = shouldDesugar,
      shouldViperEncode = shouldViperEncode,
      checkOverflows = checkOverflows || other.checkOverflows,
      shouldVerify = shouldVerify,
      int32bit = int32bit || other.int32bit,
      checkConsistency = checkConsistency || other.checkConsistency,
      cacheParserAndTypeChecker = cacheParserAndTypeChecker || other.cacheParserAndTypeChecker,
      onlyFilesWithHeader = onlyFilesWithHeader || other.onlyFilesWithHeader,
      assumeInjectivityOnInhale = assumeInjectivityOnInhale || other.assumeInjectivityOnInhale,
      parallelizeBranches = parallelizeBranches,
      conditionalizePermissions = conditionalizePermissions,
      z3APIMode = z3APIMode || other.z3APIMode,
      disableNL = disableNL || other.disableNL,
      mceMode = mceMode,
      enableLazyImports = enableLazyImports || other.enableLazyImports,
      noVerify = noVerify || other.noVerify,
      noStreamErrors = noStreamErrors || other.noStreamErrors,
      parseAndTypeCheckMode = parseAndTypeCheckMode,
      requireTriggers = requireTriggers || other.requireTriggers,
      disableSetAxiomatization = disableSetAxiomatization || other.disableSetAxiomatization,
      disableCheckTerminationPureFns = disableCheckTerminationPureFns || other.disableCheckTerminationPureFns,
<<<<<<< HEAD
      submitForEvaluation = submitForEvaluation || other.submitForEvaluation,
=======
      unsafeWildcardOptimization = unsafeWildcardOptimization && other.unsafeWildcardOptimization,
      enableMoreJoins = enableMoreJoins || other.enableMoreJoins,
>>>>>>> a2afc5b1
    )
  }

  lazy val typeBounds: TypeBounds =
    if (int32bit) {
      TypeBounds()
    } else {
      TypeBounds(Int = TypeBounds.IntWith64Bit, UInt = TypeBounds.UIntWith64Bit)
    }
}

object Config {
  // the header signals that a file should be considered when running on "header-only" mode
  val header: Regex = """\/\/\s*\+gobra""".r
  val prettyPrintedHeader = "// +gobra"
  require(header.matches(prettyPrintedHeader))
  def sourceHasHeader(s: Source): Boolean = header.findFirstIn(s.content).nonEmpty

  val enableLazyImportOptionName = "enableLazyImport"
  val enableLazyImportOptionPrettyPrinted = s"--$enableLazyImportOptionName"
}

// have a look at `Config` to see an inline description of some of these parameters
case class BaseConfig(gobraDirectory: Path = ConfigDefaults.DefaultGobraDirectory,
                      moduleName: String = ConfigDefaults.DefaultModuleName,
                      includeDirs: Vector[Path] = ConfigDefaults.DefaultIncludeDirs.map(_.toPath).toVector,
                      reporter: GobraReporter = ConfigDefaults.DefaultReporter,
                      backend: ViperBackend = ConfigDefaults.DefaultBackend,
                      // list of pairs of file and line numbers. Indicates which lines of files should be isolated.
                      isolate: List[(Path, List[Int])] = ConfigDefaults.DefaultIsolate,
                      choppingUpperBound: Int = ConfigDefaults.DefaultChoppingUpperBound,
                      packageTimeout: Duration = ConfigDefaults.DefaultPackageTimeout,
                      z3Exe: Option[String] = ConfigDefaults.DefaultZ3Exe,
                      boogieExe: Option[String] = ConfigDefaults.DefaultBoogieExe,
                      logLevel: Level = ConfigDefaults.DefaultLogLevel,
                      cacheFile: Option[Path] = ConfigDefaults.DefaultCacheFile.map(_.toPath),
                      shouldParseOnly: Boolean = ConfigDefaults.DefaultParseOnly,
                      stopAfterEncoding: Boolean = ConfigDefaults.DefaultStopAfterEncoding,
                      checkOverflows: Boolean = ConfigDefaults.DefaultCheckOverflows,
                      checkConsistency: Boolean = ConfigDefaults.DefaultCheckConsistency,
                      int32bit: Boolean = ConfigDefaults.DefaultInt32bit,
                      cacheParserAndTypeChecker: Boolean = ConfigDefaults.DefaultCacheParserAndTypeChecker,
                      onlyFilesWithHeader: Boolean = ConfigDefaults.DefaultOnlyFilesWithHeader,
                      assumeInjectivityOnInhale: Boolean = ConfigDefaults.DefaultAssumeInjectivityOnInhale,
                      parallelizeBranches: Boolean = ConfigDefaults.DefaultParallelizeBranches,
                      conditionalizePermissions: Boolean = ConfigDefaults.DefaultConditionalizePermissions,
                      z3APIMode: Boolean = ConfigDefaults.DefaultZ3APIMode,
                      disableNL: Boolean = ConfigDefaults.DefaultDisableNL,
                      mceMode: MCE.Mode = ConfigDefaults.DefaultMCEMode,
                      enableLazyImports: Boolean = ConfigDefaults.DefaultEnableLazyImports,
                      noVerify: Boolean = ConfigDefaults.DefaultNoVerify,
                      noStreamErrors: Boolean = ConfigDefaults.DefaultNoStreamErrors,
                      parseAndTypeCheckMode: TaskManagerMode = ConfigDefaults.DefaultParseAndTypeCheckMode,
                      requireTriggers: Boolean = ConfigDefaults.DefaultRequireTriggers,
                      disableSetAxiomatization: Boolean = ConfigDefaults.DefaultDisableSetAxiomatization,
                      disableCheckTerminationPureFns: Boolean = ConfigDefaults.DefaultDisableCheckTerminationPureFns,
<<<<<<< HEAD
                      submitForEvaluation: Boolean = ConfigDefaults.DefaultSubmitForEvaluation,
=======
                      unsafeWildcardOptimization: Boolean = ConfigDefaults.DefaultUnsafeWildcardOptimization,
                      enableMoreJoins: Boolean = ConfigDefaults.DefaultEnableMoreJoins,
>>>>>>> a2afc5b1
                     ) {
  def shouldParse: Boolean = true
  def shouldTypeCheck: Boolean = !shouldParseOnly
  def shouldDesugar: Boolean = shouldTypeCheck
  def shouldViperEncode: Boolean = shouldDesugar
  def shouldVerify: Boolean = shouldViperEncode && !stopAfterEncoding
  def shouldChop: Boolean = choppingUpperBound > 1 || isolated.exists(_.nonEmpty)
  lazy val isolated: Option[Vector[SourcePosition]] = {
    val positions = isolate.flatMap{ case (path, idxs) => idxs.map(idx => SourcePosition(path, idx, 0)) }
    // if there are zero positions, no member should be isolated as verifying the empty program is uninteresting.
    positions match {
      case Nil => None
      case _ => Some(positions.toVector)
    }
  }
  def allowSubmission: Boolean = submitForEvaluation && !shouldChop
}

trait RawConfig {
  /** converts a RawConfig to an actual `Config` for Gobra. Returns Left with an error message if validation fails. */
  def config: Either[String, Config]
  protected def baseConfig: BaseConfig

  protected def createConfig(packageInfoInputMap: Map[PackageInfo, Vector[Source]]): Config = Config(
    gobraDirectory = baseConfig.gobraDirectory,
    packageInfoInputMap = packageInfoInputMap,
    moduleName = baseConfig.moduleName,
    includeDirs = baseConfig.includeDirs,
    reporter = baseConfig.reporter,
    backend = baseConfig.backend,
    isolate = baseConfig.isolated,
    choppingUpperBound = baseConfig.choppingUpperBound,
    packageTimeout = baseConfig.packageTimeout,
    z3Exe = baseConfig.z3Exe,
    boogieExe = baseConfig.boogieExe,
    logLevel = baseConfig.logLevel,
    cacheFile = baseConfig.cacheFile,
    shouldParse = baseConfig.shouldParse,
    shouldTypeCheck = baseConfig.shouldTypeCheck,
    shouldDesugar = baseConfig.shouldDesugar,
    shouldViperEncode = baseConfig.shouldViperEncode,
    checkOverflows = baseConfig.checkOverflows,
    checkConsistency = baseConfig.checkConsistency,
    shouldVerify = baseConfig.shouldVerify,
    shouldChop = baseConfig.shouldChop,
    int32bit = baseConfig.int32bit,
    cacheParserAndTypeChecker = baseConfig.cacheParserAndTypeChecker,
    onlyFilesWithHeader = baseConfig.onlyFilesWithHeader,
    assumeInjectivityOnInhale = baseConfig.assumeInjectivityOnInhale,
    parallelizeBranches = baseConfig.parallelizeBranches,
    conditionalizePermissions = baseConfig.conditionalizePermissions,
    z3APIMode = baseConfig.z3APIMode,
    disableNL = baseConfig.disableNL,
    mceMode = baseConfig.mceMode,
    enableLazyImports = baseConfig.enableLazyImports,
    noVerify = baseConfig.noVerify,
    noStreamErrors = baseConfig.noStreamErrors,
    parseAndTypeCheckMode = baseConfig.parseAndTypeCheckMode,
    requireTriggers = baseConfig.requireTriggers,
    disableSetAxiomatization = baseConfig.disableSetAxiomatization,
    disableCheckTerminationPureFns = baseConfig.disableCheckTerminationPureFns,
<<<<<<< HEAD
    submitForEvaluation = baseConfig.allowSubmission,
=======
    unsafeWildcardOptimization = baseConfig.unsafeWildcardOptimization,
    enableMoreJoins = baseConfig.enableMoreJoins,
>>>>>>> a2afc5b1
  )
}

/**
  * Special case where we do not enforce that inputs (be it files, directories or recursive files) have to be provided.
  * This is for example used when parsing in-file configs.
  */
case class NoInputModeConfig(baseConfig: BaseConfig) extends RawConfig {
  override lazy val config: Either[String, Config] = Right(createConfig(Map.empty))
}

case class FileModeConfig(inputFiles: Vector[Path], baseConfig: BaseConfig) extends RawConfig {
  override lazy val config: Either[String, Config] = {
    val sources = inputFiles.map(path => FileSource(path.toString))
    if (sources.isEmpty) Left(s"no input files have been provided")
    else {
      // we do not check whether the provided files all belong to the same package
      // instead, we trust the programmer that she knows what she's doing.
      // If they do not belong to the same package, Gobra will report an error after parsing.
      // we simply use the first source's package info to create a single map entry:
      val packageInfoInputMap = Map(getPackageInfo(sources.head, inputFiles.head) -> sources)
      Right(createConfig(packageInfoInputMap))
    }
  }
}

trait PackageAndRecursiveModeConfig extends RawConfig {
  def getSources(directory: Path, recursive: Boolean, onlyFilesWithHeader: Boolean): Vector[Source] = {
    val inputResource = FileResource(directory)
    PackageResolver.getSourceFiles(inputResource, recursive = recursive, onlyFilesWithHeader = onlyFilesWithHeader).map { resource =>
      val source = resource.asSource()
      // we do not need the underlying resources anymore, thus close them:
      resource.close()
      source
    }
  }
}

case class PackageModeConfig(projectRoot: Path = ConfigDefaults.DefaultProjectRoot.toPath,
                             inputDirectories: Vector[Path], baseConfig: BaseConfig) extends PackageAndRecursiveModeConfig {
  override lazy val config: Either[String, Config] = {
    val (errors, mappings) = inputDirectories.map { directory =>
      val sources = getSources(directory, recursive = false, onlyFilesWithHeader = baseConfig.onlyFilesWithHeader)
      // we do not check whether the provided files all belong to the same package
      // instead, we trust the programmer that she knows what she's doing.
      // If they do not belong to the same package, Gobra will report an error after parsing.
      // we simply use the first source's package info to create a single map entry:
      if (sources.isEmpty) Left(s"no sources found in directory ${directory}")
      else Right((getPackageInfo(sources.head, projectRoot), sources))
    }.partitionMap(identity)
    if (errors.length == 1) Left(errors.head)
    else if (errors.nonEmpty) Left(s"multiple errors have been found while localizing sources: ${errors.mkString(", ")}")
    else Right(createConfig(mappings.toMap))
  }
}

case class RecursiveModeConfig(projectRoot: Path = ConfigDefaults.DefaultProjectRoot.toPath,
                               includePackages: List[String] = ConfigDefaults.DefaultIncludePackages,
                               excludePackages: List[String] = ConfigDefaults.DefaultExcludePackages,
                               baseConfig: BaseConfig) extends PackageAndRecursiveModeConfig {
  override lazy val config: Either[String, Config] = {
    val pkgMap = getSources(projectRoot, recursive = true, onlyFilesWithHeader = baseConfig.onlyFilesWithHeader)
      .groupBy(source => getPackageInfo(source, projectRoot))
      // filter packages:
      .filter { case (pkgInfo, _) => (includePackages.isEmpty || includePackages.contains(pkgInfo.name)) && !excludePackages.contains(pkgInfo.name) }
      // filter packages with zero source files:
      .filter { case (_, pkgFiles) => pkgFiles.nonEmpty }
    if (pkgMap.isEmpty) {
      Left(s"No packages have been found that should be verified")
    } else {
      Right(createConfig(pkgMap))
    }
  }
}

/**
  * This represents Gobra's CLI interface.
  * The idea is to just perform the necessary validations to convert the inputs into a `RawConfig`.
  * All other validations will be deferred and performed on `RawConfig` before converting it to the actual Gobra config.
  */
class ScallopGobraConfig(arguments: Seq[String], isInputOptional: Boolean = false, skipIncludeDirChecks: Boolean = false)
  extends ScallopConf(arguments)
    with StrictLogging {

  /**
    * Prologue
    */

  version(
    s"""
       | ${GoVerifier.name} ${GoVerifier.copyright}
       |   version ${GoVerifier.version}
     """.stripMargin
  )

  banner(
    s""" Usage: ${GoVerifier.name} -i <input-files> [OPTIONS] OR
       |  ${GoVerifier.name} -p <directory> [OPTIONS]
       |
       | Options:
       |""".stripMargin
  )

  /**
    * Command-line options
    */
  /** input is a list of strings as opposed to a list of files because line positions can optionally be provided */
  val input: ScallopOption[List[String]] = opt[List[String]](
    name = "input",
    descr = "List of files to verify. Optionally, specific members can be verified by passing their line numbers (e.g. foo.gobra@42,111 corresponds to the members in lines 42 and 111)",
    short = 'i'
  )
  /**
    * List of input files together with their specified line numbers.
    * Specified line numbers are removed from their corresponding input argument.
    */
  val cutInputWithIdxs: ScallopOption[List[(File, List[Int])]] = input.map(_.map{ arg =>
    val pattern = """(.*)@(\d+(?:,\d+)*)""".r
    arg match {
      case pattern(prefix, idxs) =>
        (new File(prefix), idxs.split(',').toList.map(_.toInt))

      case _ => (new File(arg), List.empty[Int])
    }
  })
  /** list of input files without line numbers */
  val cutInput: ScallopOption[List[File]] = cutInputWithIdxs.map(_.map(_._1))

  val directory: ScallopOption[List[File]] = opt[List[File]](
    name = "directory",
    descr = "List of directories to verify",
    short = 'p'
  )

  val recursive: ScallopOption[Boolean] = opt[Boolean](
    name = "recursive",
    descr = "Verify nested packages recursively",
    short = 'r'
  )

  val projectRoot: ScallopOption[File] = opt[File](
    name = "projectRoot",
    descr = "The root directory of the project",
    default = Some(ConfigDefaults.DefaultProjectRoot),
    noshort = true
  )

  val inclPackages: ScallopOption[List[String]] = opt[List[String]](
    name = "includePackages",
    descr = "Packages to verify. All packages found in the specified directories are verified by default.",
    default = Some(ConfigDefaults.DefaultIncludePackages),
    noshort = true
  )

  val exclPackages: ScallopOption[List[String]] = opt[List[String]](
    name = "excludePackages",
    descr = "Packages to ignore. These packages will not be verified, even if they are found in the specified directories.",
    default = Some(ConfigDefaults.DefaultExcludePackages),
    noshort = true
  )

  val gobraDirectory: ScallopOption[Path] = opt[Path](
    name = "gobraDirectory",
    descr = "Output directory for Gobra",
    default = Some(ConfigDefaults.DefaultGobraDirectory),
    short = 'g'
  )(singleArgConverter(arg => Path.of(arg)))

  val module: ScallopOption[String] = opt[String](
    name = "module",
    descr = "Name of current module that should be used for resolving imports",
    default = Some(ConfigDefaults.DefaultModuleName)
  )

  val include: ScallopOption[List[File]] = opt[List[File]](
    name = "include",
    short = 'I',
    descr = "Uses the provided directories to perform package-related lookups before falling back to $GOPATH",
    default = Some(ConfigDefaults.DefaultIncludeDirs)
  )
  lazy val includeDirs: Vector[Path] = include.toOption.map(_.map(_.toPath).toVector).getOrElse(Vector())

  val backend: ScallopOption[ViperBackend] = choice(
    choices = Seq("SILICON", "CARBON", "VSWITHSILICON", "VSWITHCARBON"),
    name = "backend",
    descr = "Specifies the used Viper backend. The default is SILICON.",
    default = Some("SILICON"),
    noshort = true
  ).map{
    case "SILICON" => ViperBackends.SiliconBackend
    case "CARBON" => ViperBackends.CarbonBackend
    case "VSWITHSILICON" => ViperBackends.ViperServerWithSilicon()
    case "VSWITHCARBON" => ViperBackends.ViperServerWithCarbon()
    case s => Violation.violation(s"Unexpected backend option $s")
  }

  val debug: ScallopOption[Boolean] = opt[Boolean](
    name = "debug",
    descr = "Output additional debug information",
    default = Some(false)
  )

  val logLevel: ScallopOption[Level] = choice(
    name = "logLevel",
    choices = Seq("ALL", "TRACE", "DEBUG", "INFO", "WARN", "ERROR", "OFF"),
    descr = "Specifies the log level. The default is OFF.",
    default = Some(if (debug()) Level.DEBUG.toString else ConfigDefaults.DefaultLogLevel.toString),
    noshort = true
  ).map{arg => Level.toLevel(arg)}

  val eraseGhost: ScallopOption[Boolean] = opt[Boolean](
    name = "eraseGhost",
    descr = "Print the input program without ghost code",
    default = Some(false),
    noshort = true
  )

  val goify: ScallopOption[Boolean] = opt[Boolean](
    name = "goify",
    descr = "Print the input program with the ghost code commented out",
    default = Some(false),
    noshort = true
  )

  val unparse: ScallopOption[Boolean] = opt[Boolean](
    name = "unparse",
    descr = "Print the parsed program",
    default = Some(debug()),
    noshort = true
  )

  val printInternal: ScallopOption[Boolean] = opt[Boolean](
    name = "printInternal",
    descr = "Print the internal program representation",
    default = Some(debug()),
    noshort = true
  )

  val printVpr: ScallopOption[Boolean] = opt[Boolean](
    name = "printVpr",
    descr = "Print the encoded Viper program",
    default = Some(debug()),
    noshort = true
  )

  val parseOnly: ScallopOption[Boolean] = opt[Boolean](
    name = "parseOnly",
    descr = "Perform only the parsing step",
    default = Some(ConfigDefaults.DefaultParseOnly),
    noshort = true
  )

  val chopUpperBound: ScallopOption[Int] = opt[Int](
    name = "chop",
    descr = "Number of parts the generated verification condition is split into (at most)",
    default = Some(ConfigDefaults.DefaultChoppingUpperBound),
    noshort = true
  )

  val packageTimeout: ScallopOption[String] = opt[String](
    name = "packageTimeout",
    descr = "Duration till the verification of a package times out",
    default = None,
    noshort = true
  )

  lazy val packageTimeoutDuration: Duration = packageTimeout.toOption match {
    case Some(d) => Duration(d)
    case _ => Duration.Inf
  }

  val z3Exe: ScallopOption[String] = opt[String](
    name = "z3Exe",
    descr = "The Z3 executable",
    default = ConfigDefaults.DefaultZ3Exe,
    noshort = true
  )

  val boogieExe: ScallopOption[String] = opt[String](
    name = "boogieExe",
    descr = "The Boogie executable",
    default = ConfigDefaults.DefaultBoogieExe,
    noshort = true
  )

  val checkOverflows: ScallopOption[Boolean] = opt[Boolean](
    name = "overflow",
    descr = "Find expressions that may lead to integer overflow",
    default = Some(ConfigDefaults.DefaultCheckOverflows),
    noshort = false
  )

  val cacheFile: ScallopOption[File] = opt[File](
    name = "cacheFile",
    descr = "Cache file to be used by Viper Server",
    default = ConfigDefaults.DefaultCacheFile,
    noshort = true
  )

  val int32Bit: ScallopOption[Boolean] = opt[Boolean](
    name = "int32",
    descr = "Run with 32-bit sized integers (the default is 64-bit ints)",
    default = Some(ConfigDefaults.DefaultInt32bit),
    noshort = false
  )

  val onlyFilesWithHeader: ScallopOption[Boolean] = opt[Boolean](
    name = "onlyFilesWithHeader",
    descr = s"When enabled, Gobra only looks at files that contain the header comment '${Config.prettyPrintedHeader}'",
    default = Some(ConfigDefaults.DefaultOnlyFilesWithHeader),
    noshort = false
  )

  val checkConsistency: ScallopOption[Boolean] = opt[Boolean](
    name = "checkConsistency",
    descr = "Perform consistency checks on the generated Viper code",
    default = Some(ConfigDefaults.DefaultCheckConsistency),
    noshort = true
  )

  val assumeInjectivityOnInhale: ScallopOption[Boolean] = toggle(
    name = "assumeInjectivityOnInhale",
    descrYes = "Assumes injectivity of the receiver expression when inhaling quantified permissions, instead of checking it, like in Viper versions previous to 2022.02 (default)",
    descrNo = "Does not assume injectivity on inhales (this will become the default in future versions)",
    default = Some(ConfigDefaults.DefaultAssumeInjectivityOnInhale),
    noshort = true
  )

  val parallelizeBranches: ScallopOption[Boolean] = opt[Boolean](
    name = "parallelizeBranches",
    descr = "Performs parallel branch verification if the chosen backend is either SILICON or VSWITHSILICON",
    default = Some(ConfigDefaults.DefaultParallelizeBranches),
    noshort = true,
  )

  val conditionalizePermissions: ScallopOption[Boolean] = opt[Boolean](
    name = "conditionalizePermissions",
    descr = "Experimental: if enabled, and if the chosen backend is either SILICON or VSWITHSILICON, silicon will try " +
      "to reduce the number of symbolic execution paths by conditionalising permission expressions. " +
      "E.g. \"b ==> acc(x.f, p)\" is rewritten to \"acc(x.f, b ? p : none)\".",
    default = Some(ConfigDefaults.DefaultConditionalizePermissions),
    short = 'c',
  )

  val z3APIMode: ScallopOption[Boolean] = opt[Boolean](
    name = "z3APIMode",
    descr = "When the backend is either SILICON or VSWITHSILICON, silicon will use Z3 via API.",
    default = Some(ConfigDefaults.DefaultZ3APIMode),
    noshort = true,
  )

  val disableNL: ScallopOption[Boolean] = opt[Boolean](
    name = "disableNL",
    descr = "Disable non-linear integer arithmetics. Non compatible with Carbon",
    default = Some(ConfigDefaults.DefaultDisableNL),
    noshort = true,
  )

  val unsafeWildcardOptimization: ScallopOption[Boolean] = opt[Boolean]("unsafeWildcardOptimization",
    descr = "Simplify wildcard terms in a way that might be unsafe. Only use this if you know what you are doing! See Silicon PR #756 for details.",
    default = Some(false),
    noshort = true
  )

  val enableMoreJoins: ScallopOption[Boolean] = opt[Boolean](
    name = "moreJoins",
    descr = "Enable more joins using a more complete implementation of state merging.",
    default = Some(false),
    noshort = true
  )

  val mceMode: ScallopOption[MCE.Mode] = {
    val on = "on"
    val off = "off"
    val od = "od"
    choice(
      choices = Seq("on", "off", "od"),
      name = "mceMode",
      descr = s"Specifies if silicon should be run with more complete exhale enabled ($on), disabled ($off), or enabled on demand ($od).",
      default = Some(on),
      noshort = true
    ).map{
      case `on` => MCE.Enabled
      case `off` => MCE.Disabled
      case `od` => MCE.OnDemand
      case s => Violation.violation(s"Unexpected mode for more complete exhale: $s")
    }
  }

  val enableLazyImports: ScallopOption[Boolean] = opt[Boolean](
    name = Config.enableLazyImportOptionName,
    descr = s"Enforces that ${GoVerifier.name} parses depending packages only when necessary. Note that this disables certain language features such as global variables.",
    default = Some(ConfigDefaults.DefaultEnableLazyImports),
    noshort = true,
  )

  val requireTriggers: ScallopOption[Boolean] = opt[Boolean](
    name = "requireTriggers",
    descr = s"Enforces that all quantifiers have a user-provided trigger.",
    default = Some(ConfigDefaults.DefaultRequireTriggers),
    noshort = true,
  )

  val noVerify: ScallopOption[Boolean] = opt[Boolean](
    name = "noVerify",
    descr = s"Skip the verification step performed after encoding the Gobra program into Viper.",
    default = Some(ConfigDefaults.DefaultNoVerify),
    noshort = true,
  )

  val noStreamErrors: ScallopOption[Boolean] = opt[Boolean](
    name = "noStreamErrors",
    descr = "Do not stream errors produced by Gobra but instead print them all organized by package in the end.",
    default = Some(ConfigDefaults.DefaultNoStreamErrors),
    noshort = true,
  )

  val disableCheckTerminationPureFns: ScallopOption[Boolean] = opt[Boolean](
    name = "disablePureFunctsTerminationRequirement",
    descr = "Do not enforce that all pure functions must have termination measures",
    default = Some(ConfigDefaults.DefaultDisableCheckTerminationPureFns),
    noshort = true,
  )

  val parseAndTypeCheckMode: ScallopOption[TaskManagerMode] = choice(
    name = "parseAndTypeCheckMode",
    choices = Seq("LAZY", "SEQUENTIAL", "PARALLEL"),
    descr = "Specifies the mode in which parsing and type-checking is performed.",
    default = Some("PARALLEL"),
    noshort = true
  ).map {
    case "LAZY" => Lazy
    case "SEQUENTIAL" => Sequential
    case "PARALLEL" => Parallel
    case _ => ConfigDefaults.DefaultParseAndTypeCheckMode
  }

  val disableSetAxiomatization: ScallopOption[Boolean] = opt[Boolean](
    name = "disableSetAxiomatization",
    descr = s"Disables set axiomatization in Silicon.",
    default = Some(ConfigDefaults.DefaultDisableSetAxiomatization),
    noshort = true,
  )

  val submitForEvaluation = opt[Boolean](name = "submitForEvaluation",
    descr = "Whether to allow storing the current program for future evaluation.",
    default = Some(false),
    noshort = true
  )


  /**
    * Exception handling
    */
  /**
    * Epilogue
    */

  /** Argument Dependencies */
  if (isInputOptional) {
    mutuallyExclusive(input, directory, recursive)
  } else {
    // either `input`, `directory` or `recursive` must be provided but not both.
    // this also checks that at least one file or directory is provided in the case of `input` and `directory`.
    requireOne(input, directory, recursive)
  }

  // `inclPackages` and `exclPackages` only make sense when `recursive` is specified, `projectRoot` can only be used in `directory` or `recursive` mode.
  // Thus, we restrict their use:
  conflicts(input, List(projectRoot, inclPackages, exclPackages))
  conflicts(directory, List(inclPackages, exclPackages))

  // must be lazy to guarantee that this value is computed only during the CLI options validation and not before.
  lazy val isSiliconBasedBackend = backend.toOption match {
    case Some(ViperBackends.SiliconBackend | _: ViperBackends.ViperServerWithSilicon) => true
    case _ => false
  }

  // `parallelizeBranches` requires a backend that supports branch parallelization (i.e., a silicon-based backend)
  addValidation {
    val parallelizeBranchesOn = parallelizeBranches.toOption.contains(true)
    if (parallelizeBranchesOn && !isSiliconBasedBackend) {
      Left("The selected backend does not support branch parallelization.")
    } else {
      Right(())
    }
  }

  addValidation {
    val conditionalizePermissionsOn = conditionalizePermissions.toOption.contains(true)
    if (conditionalizePermissionsOn && !isSiliconBasedBackend) {
      Left("The selected backend does not support --conditionalizePermissions.")
    } else {
      Right(())
    }
  }

  addValidation {
    val z3APIModeOn = z3APIMode.toOption.contains(true)
    if (z3APIModeOn && !isSiliconBasedBackend) {
      Left("The selected backend does not support --z3APIMode.")
    } else {
      Right(())
    }
  }

  // `mceMode` can only be provided when using a silicon-based backend
  addValidation {
    val mceModeSupplied = mceMode.isSupplied
    if (mceModeSupplied && !isSiliconBasedBackend) {
      Left("The flag --mceMode can only be used with Silicon or ViperServer with Silicon")
    } else {
      Right(())
    }
  }

  addValidation {
    val unsafeWildcardOptSupplied = unsafeWildcardOptimization.isSupplied
    if (unsafeWildcardOptSupplied  && !isSiliconBasedBackend) {
      Left("The flag --unsafeWildcardOptimization can only be used with Silicon or ViperServer with Silicon")
    } else {
      Right(())
    }
  }

  addValidation {
    val enableMoreJoinsOptSupplied = enableMoreJoins.isSupplied
    if (enableMoreJoinsOptSupplied  && !isSiliconBasedBackend) {
      Left("The flag --moreJoins can only be used with Silicon or ViperServer with Silicon")
    } else {
      Right(())
    }
  }
  
  // `disableSetAxiomatization` can only be provided when using a silicon-based backend
  // since, at the time of writing, we rely on Silicon's setAxiomatizationFile for the
  // implementation
  addValidation {
    val disableSetAxiomatizationOn = disableSetAxiomatization.toOption.contains(true)
    if (disableSetAxiomatizationOn && !isSiliconBasedBackend) {
      Left("The selected backend does not support --disableSetAxiomatization.")
    } else {
      Right(())
    }
  }

  addValidation {
    if (!disableNL.toOption.contains(true) || isSiliconBasedBackend) {
      Right(())      
    } else {
      Left("--disableNL is not compatible with Carbon")
    }
  }


  /** File Validation */
  validateFilesExist(cutInput)
  validateFilesIsFile(cutInput)
  validateFilesExist(directory)
  validateFilesIsDirectory(directory)
  validateFileExists(projectRoot)
  validateFileIsDirectory(projectRoot)
  if (!skipIncludeDirChecks) {
    validateFilesExist(include)
    validateFilesIsDirectory(include)
  }

  verify()

  lazy val config: Either[String, Config] = rawConfig.config

  // note that we use `recursive.isSupplied` instead of `recursive.toOption` because it defaults to `Some(false)` if it
  // was not provided by the user. Specifying a different default value does not seem to be respected.
  private lazy val rawConfig: RawConfig = (cutInputWithIdxs.toOption, directory.toOption, recursive.isSupplied) match {
    case (Some(inputsWithIdxs), None, false) => fileModeConfig(inputsWithIdxs)
    case (None, Some(dirs), false) => packageModeConfig(dirs)
    case (None, None, true) => recursiveModeConfig()
    case (None, None, false) =>
      Violation.violation(isInputOptional, "the configuration mode should be one of file, package or recursive unless inputs are optional")
      noInputModeConfig()
    case _ => Violation.violation(s"multiple modes have been found, which should have been caught by input validation")
  }

  private def fileModeConfig(cutInputWithIdxs: List[(File, List[Int])]): FileModeConfig = {
    val cutPathsWithIdxs = cutInputWithIdxs.map { case (file, lineNrs) => (file.toPath, lineNrs) }
    FileModeConfig(
      inputFiles = cutPathsWithIdxs.map(_._1).toVector,
      baseConfig = baseConfig(cutPathsWithIdxs)
    )
  }

  private def packageModeConfig(dirs: List[File]): PackageModeConfig = PackageModeConfig(
    inputDirectories = dirs.map(_.toPath).toVector,
    projectRoot = projectRoot().toPath,
    // we currently do not offer a way via CLI to pass isolate information to Gobra in the package mode
    baseConfig = baseConfig(ConfigDefaults.DefaultIsolate),
  )

  private def recursiveModeConfig(): RecursiveModeConfig = RecursiveModeConfig(
    projectRoot = projectRoot().toPath,
    includePackages = inclPackages(),
    excludePackages = exclPackages(),
    // we currently do not offer a way via CLI to pass isolate information to Gobra in the recursive mode
    baseConfig(ConfigDefaults.DefaultIsolate),
  )

  private def noInputModeConfig(): NoInputModeConfig = NoInputModeConfig(
    // we currently do not offer a way via CLI to pass isolate information to Gobra in the recursive mode
    baseConfig(ConfigDefaults.DefaultIsolate),
  )

  private def baseConfig(isolate: List[(Path, List[Int])]): BaseConfig = BaseConfig(
    gobraDirectory = gobraDirectory(),
    moduleName = module(),
    includeDirs = includeDirs,
    reporter = FileWriterReporter(
        unparse = unparse(),
        eraseGhost = eraseGhost(),
        goify = goify(),
        debug = debug(),
        printInternal = printInternal(),
        printVpr = printVpr(),
        streamErrs = !noStreamErrors()),
    backend = backend(),
    isolate = isolate,
    choppingUpperBound = chopUpperBound(),
    packageTimeout = packageTimeoutDuration,
    z3Exe = z3Exe.toOption,
    boogieExe = boogieExe.toOption,
    logLevel = logLevel(),
    cacheFile = cacheFile.toOption.map(_.toPath),
    shouldParseOnly = parseOnly(),
    checkOverflows = checkOverflows(),
    checkConsistency = checkConsistency(),
    int32bit = int32Bit(),
    cacheParserAndTypeChecker = false, // caching does not make sense when using the CLI. Thus, we simply set it to `false`
    onlyFilesWithHeader = onlyFilesWithHeader(),
    assumeInjectivityOnInhale = assumeInjectivityOnInhale(),
    parallelizeBranches = parallelizeBranches(),
    conditionalizePermissions = conditionalizePermissions(),
    z3APIMode = z3APIMode(),
    disableNL = disableNL(),
    mceMode = mceMode(),
    enableLazyImports = enableLazyImports(),
    noVerify = noVerify(),
    noStreamErrors = noStreamErrors(),
    parseAndTypeCheckMode = parseAndTypeCheckMode(),
    requireTriggers = requireTriggers(),
    disableSetAxiomatization = disableSetAxiomatization(),
    disableCheckTerminationPureFns = disableCheckTerminationPureFns(),
<<<<<<< HEAD
    submitForEvaluation = submitForEvaluation(),
=======
    unsafeWildcardOptimization = unsafeWildcardOptimization(),
    enableMoreJoins = enableMoreJoins(),
>>>>>>> a2afc5b1
  )
}<|MERGE_RESOLUTION|>--- conflicted
+++ resolved
@@ -61,23 +61,6 @@
   // to verify.
   val DefaultOnlyFilesWithHeader: Boolean = false
   lazy val DefaultGobraDirectory: Path = Path.of(".gobra")
-<<<<<<< HEAD
-  lazy val DefaultTaskName: String = "gobra-task"
-  lazy val DefaultAssumeInjectivityOnInhale: Boolean = true
-  lazy val DefaultParallelizeBranches: Boolean = false
-  lazy val DefaultConditionalizePermissions: Boolean = false
-  lazy val DefaultZ3APIMode: Boolean = false
-  lazy val DefaultDisableNL: Boolean = false
-  lazy val DefaultMCEMode: MCE.Mode = MCE.Enabled
-  lazy val DefaultEnableLazyImports: Boolean = false
-  lazy val DefaultNoVerify: Boolean = false
-  lazy val DefaultNoStreamErrors: Boolean = false
-  lazy val DefaultParseAndTypeCheckMode: TaskManagerMode = TaskManagerMode.Parallel
-  lazy val DefaultRequireTriggers: Boolean = false
-  lazy val DefaultDisableSetAxiomatization: Boolean = false
-  lazy val DefaultDisableCheckTerminationPureFns: Boolean = false
-  lazy val DefaultSubmitForEvaluation: Boolean = false
-=======
   val DefaultTaskName: String = "gobra-task"
   val DefaultAssumeInjectivityOnInhale: Boolean = true
   val DefaultParallelizeBranches: Boolean = false
@@ -94,7 +77,6 @@
   val DefaultDisableCheckTerminationPureFns: Boolean = false
   val DefaultUnsafeWildcardOptimization: Boolean = false
   val DefaultEnableMoreJoins: Boolean = false
->>>>>>> a2afc5b1
 }
 
 // More-complete exhale modes
@@ -163,13 +145,10 @@
                    requireTriggers: Boolean = ConfigDefaults.DefaultRequireTriggers,
                    disableSetAxiomatization: Boolean = ConfigDefaults.DefaultDisableSetAxiomatization,
                    disableCheckTerminationPureFns: Boolean = ConfigDefaults.DefaultDisableCheckTerminationPureFns,
-<<<<<<< HEAD
                    submitForEvaluation: Boolean = ConfigDefaults.DefaultSubmitForEvaluation,
-=======
                    unsafeWildcardOptimization: Boolean = ConfigDefaults.DefaultUnsafeWildcardOptimization,
                    enableMoreJoins: Boolean = ConfigDefaults.DefaultEnableMoreJoins,
 
->>>>>>> a2afc5b1
 ) {
 
   def merge(other: Config): Config = {
@@ -222,12 +201,9 @@
       requireTriggers = requireTriggers || other.requireTriggers,
       disableSetAxiomatization = disableSetAxiomatization || other.disableSetAxiomatization,
       disableCheckTerminationPureFns = disableCheckTerminationPureFns || other.disableCheckTerminationPureFns,
-<<<<<<< HEAD
       submitForEvaluation = submitForEvaluation || other.submitForEvaluation,
-=======
       unsafeWildcardOptimization = unsafeWildcardOptimization && other.unsafeWildcardOptimization,
       enableMoreJoins = enableMoreJoins || other.enableMoreJoins,
->>>>>>> a2afc5b1
     )
   }
 
@@ -284,12 +260,9 @@
                       requireTriggers: Boolean = ConfigDefaults.DefaultRequireTriggers,
                       disableSetAxiomatization: Boolean = ConfigDefaults.DefaultDisableSetAxiomatization,
                       disableCheckTerminationPureFns: Boolean = ConfigDefaults.DefaultDisableCheckTerminationPureFns,
-<<<<<<< HEAD
                       submitForEvaluation: Boolean = ConfigDefaults.DefaultSubmitForEvaluation,
-=======
                       unsafeWildcardOptimization: Boolean = ConfigDefaults.DefaultUnsafeWildcardOptimization,
                       enableMoreJoins: Boolean = ConfigDefaults.DefaultEnableMoreJoins,
->>>>>>> a2afc5b1
                      ) {
   def shouldParse: Boolean = true
   def shouldTypeCheck: Boolean = !shouldParseOnly
@@ -351,12 +324,9 @@
     requireTriggers = baseConfig.requireTriggers,
     disableSetAxiomatization = baseConfig.disableSetAxiomatization,
     disableCheckTerminationPureFns = baseConfig.disableCheckTerminationPureFns,
-<<<<<<< HEAD
     submitForEvaluation = baseConfig.allowSubmission,
-=======
     unsafeWildcardOptimization = baseConfig.unsafeWildcardOptimization,
     enableMoreJoins = baseConfig.enableMoreJoins,
->>>>>>> a2afc5b1
   )
 }
 
@@ -1007,11 +977,8 @@
     requireTriggers = requireTriggers(),
     disableSetAxiomatization = disableSetAxiomatization(),
     disableCheckTerminationPureFns = disableCheckTerminationPureFns(),
-<<<<<<< HEAD
     submitForEvaluation = submitForEvaluation(),
-=======
     unsafeWildcardOptimization = unsafeWildcardOptimization(),
     enableMoreJoins = enableMoreJoins(),
->>>>>>> a2afc5b1
   )
 }