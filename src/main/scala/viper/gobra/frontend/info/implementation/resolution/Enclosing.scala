// This Source Code Form is subject to the terms of the Mozilla Public
// License, v. 2.0. If a copy of the MPL was not distributed with this
// file, You can obtain one at http://mozilla.org/MPL/2.0/.
//
// Copyright (c) 2011-2020 ETH Zurich.

package viper.gobra.frontend.info.implementation.resolution

import viper.gobra.ast.frontend._
import viper.gobra.frontend.info.base.SymbolTable.Regular
import viper.gobra.frontend.info.base.Type
import viper.gobra.frontend.info.base.Type.Type
import viper.gobra.frontend.info.implementation.TypeInfoImpl
import viper.gobra.ast.frontend.{AstPattern => ap}
import viper.gobra.util.Violation

import scala.annotation.tailrec

trait Enclosing { this: TypeInfoImpl =>

  import viper.gobra.util.Violation._

  import decorators._

  lazy val enclosingScope: PNode => PScope =
    down((_: PNode) => violation("node does not root in a scope")) { case s: PScope => s }

  def enclosingIdScope(id: PIdnNode): PScope = enclosingScope(entity(id) match {
    case r: Regular => r.rep
    case _ => id
  })

<<<<<<< HEAD
  lazy val tryEnclosingPackage: PNode => Option[PPackage] =
    down[Option[PPackage]](None) { case x: PPackage => Some(x) }
=======
  lazy val enclosingLoop: PNode => Option[PForStmt] = {
    down[Option[PForStmt]](None){ case x: PForStmt => Some(x) }
  }

  // Returns the enclosing loop that has a specific label
  // It also returns the invariants of that loop
  def enclosingLabeledLoop(label: PLabelUse, node: PNode) : Option[PForStmt] = {
    enclosingLoop(node) match {
      case None => None
      case Some(encLoop) => encLoop match {
        case tree.parent(l: PLabeledStmt) if l.label.name == label.name => Some(encLoop)
        case tree.parent(p) => enclosingLabeledLoop(label, p)
        case _ => violation("No parent found for a loop statement.")
      }
    }
  }
>>>>>>> 677d51b2

  lazy val tryEnclosingUnorderedScope: PNode => Option[PUnorderedScope] =
    down[Option[PUnorderedScope]](None) { case x: PUnorderedScope => Some(x) }

  lazy val enclosingCodeRootWithResult: PStatement => PCodeRootWithResult =
    down((_: PNode) => violation("Statement does not root in a CodeRoot")) { case m: PCodeRootWithResult => m }

  lazy val enclosingCodeRoot: PNode => PCodeRoot with PScope =
    down((_: PNode) => violation("Statement does not root in a CodeRoot")) { case m: PCodeRoot with PScope => m }

  lazy val isEnclosingExplicitGhost: PNode => Boolean =
    down(false){ case _: PGhostifier[_] => true }

  lazy val isEnclosingGhost: PNode => Boolean =
    down(false){ case _: PGhostifier[_] | _: PGhostNode => true }

  lazy val isEnclosingDomain: PNode => Boolean =
    down(false){ case _: PDomainType => true }

  lazy val enclosingInterface: PNode => PInterfaceType =
    down((_: PNode) => violation("Node does not root in an interface definition")) { case x: PInterfaceType => x }

  lazy val enclosingStruct: PNode => Option[PStructType] =
    down[Option[PStructType]](None) { case x: PStructType => Some(x) }

  lazy val enclosingPConstBlock: PNode => Option[PConstDecl] =
    down[Option[PConstDecl]](None) { case x: PConstDecl => Some(x) }

  lazy val enclosingPConstDecl: PNode => Option[PConstSpec] =
    down[Option[PConstSpec]](None) { case x: PConstSpec => Some(x) }

  def typeSwitchConstraints(id: PIdnNode): Vector[PExpressionOrType] =
    typeSwitchConstraintsLookup(id)(id)

  private lazy val typeSwitchConstraintsLookup: PIdnNode => PNode => Vector[PExpressionOrType] =
    paramAttr[PIdnNode, PNode, Vector[PExpressionOrType]] { id => {
      case tree.parent.pair(PTypeSwitchCase(left, _), s: PTypeSwitchStmt)
        if s.binder.exists(_.name == id.name) => left

      case s: PTypeSwitchStmt // Default case
        if s.binder.exists(_.name == id.name) => Vector.empty

      case tree.parent(p) => typeSwitchConstraintsLookup(id)(p)
      case n => Violation.violation(s"every node, except the root, must have a parent: $n")
    }}

  def containedIn(n: PNode, s: PNode): Boolean = contained(n)(s)

  private lazy val contained: PNode => PNode => Boolean =
    paramAttr[PNode, PNode, Boolean] { l => r => l match {
      case `r` => true
      case tree.parent(p) => contained(p)(r)
      case _ => false
    }}


  def nilType(nil: PNilLit): Option[Type] = {

    @tailrec
    def aux(n: PNode): Option[Type] = {
      n match {
        case tree.parent(p) => p match {
          case PConstSpec(t, _, _) => t.map(symbType)
          case PVarDecl(t, _, _, _) => t.map(symbType)
          case _: PExpressionStmt => None
          case PSendStmt(channel, `n`) => Some(typ(channel).asInstanceOf[Type.ChannelT].elem)
          case PAssignment(right, left) => Some(typ(left(right.indexOf(n))))
          case PShortVarDecl(right, left, _) => Some(typ(left(right.indexOf(n))))
            // no if statement
          case _: PExprSwitchStmt => None
          case s: PTypeSwitchCase => s match {
            case tree.parent(p) => p match {
              case switch: PTypeSwitchStmt => Some(typ(switch.exp))
              case c => violation(s"The parent of a type-switch case should always be a switch statement, but got $c")
            }
            case c => violation(s"The parent of a type-switch case should always be a switch statement, but got $c")
          }
            // no for stmt
            // no go stmt
          case p: PReturn => Some(typ(enclosingCodeRootWithResult(p).result.outs(p.exps.indexOf(n))))
            // no defer stmt
          case p: PExpCompositeVal => Some(expectedMiscType(p))
          case i: PInvoke => (exprOrType(i.base), resolve(i)) match {
            case (Right(target), Some(_: ap.Conversion)) => Some(symbType(target))
            case (Left(callee), Some(p: ap.FunctionCall)) => Some(typ(callee).asInstanceOf[Type.FunctionT].args(p.args.indexOf(n)))
            case (Left(callee), Some(p: ap.PredicateCall)) => Some(typ(callee).asInstanceOf[Type.FunctionT].args(p.args.indexOf(n)))
            case c => Violation.violation(s"This case should be unreachable, but got $c")
          }
            // no not
          case PIndexedExp(base, `n`) => Some(typ(base).asInstanceOf[Type.MapT].key)
            // no length
            // no capacity
            // no slice exp
            // no type assertion
            // no receive
            // no reference
            // no deref
            // no negation
          case PEquals(`n`, r) => val t = exprOrTypeType(r); if (t == Type.NilType) None else Some(t)
          case PEquals(l, `n`) => val t = exprOrTypeType(l); if (t == Type.NilType) None else Some(t)
          case PUnequals(`n`, r) => val t = exprOrTypeType(r); if (t == Type.NilType) None else Some(t)
          case PUnequals(l, `n`) => val t = exprOrTypeType(l); if (t == Type.NilType) None else Some(t)
            // no and, or, less, at most, greater, at least, add, sub, mul, mod, div
          case p: PUnfolding => aux(p)
            // no array type
            // no range
            // no function spec, no invariants, no predicate body
            // no assert, assume, exhale, inhale
          case p: POld => aux(p)
          case p: PConditional => val t = typ(p); if (t == Type.NilType) None else Some(t)
            // no implication, access
            // no forall or exists body
          case PIn(`n`, s) => Some(typ(s).asInstanceOf[Type.GhostCollectionType].elem)
          case PMultiplicity(`n`, s) => Some(typ(s).asInstanceOf[Type.GhostCollectionType].elem)
            // no cardinality
            // no sequence append, sequence conversion
          case PGhostCollectionUpdateClause(_, `n`) => p match {
            case tree.parent(pp: PGhostCollectionUpdate) => Some(typ(pp.col).asInstanceOf[Type.SequenceT].elem)
            case c => Violation.violation(s"Only the root has not parent, but got $c")
          }
            // no range sequence
            // no union, intersection, set minus, subset, set conversion, multiset conversion
            // no trigger

          case _ => Violation.violation(s"Encountered unexpected parent of nil: $p")
        }
        case c => Violation.violation(s"Only the root has no parent, but got $c")
      }
    }

    aux(nil)
  }
}<|MERGE_RESOLUTION|>--- conflicted
+++ resolved
@@ -30,10 +30,6 @@
     case _ => id
   })
 
-<<<<<<< HEAD
-  lazy val tryEnclosingPackage: PNode => Option[PPackage] =
-    down[Option[PPackage]](None) { case x: PPackage => Some(x) }
-=======
   lazy val enclosingLoop: PNode => Option[PForStmt] = {
     down[Option[PForStmt]](None){ case x: PForStmt => Some(x) }
   }
@@ -50,7 +46,9 @@
       }
     }
   }
->>>>>>> 677d51b2
+
+  lazy val tryEnclosingPackage: PNode => Option[PPackage] =
+    down[Option[PPackage]](None) { case x: PPackage => Some(x) }
 
   lazy val tryEnclosingUnorderedScope: PNode => Option[PUnorderedScope] =
     down[Option[PUnorderedScope]](None) { case x: PUnorderedScope => Some(x) }
