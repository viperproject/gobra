// This Source Code Form is subject to the terms of the Mozilla Public
// License, v. 2.0. If a copy of the MPL was not distributed with this
// file, You can obtain one at http://mozilla.org/MPL/2.0/.
//
// Copyright (c) 2011-2020 ETH Zurich.

package viper.gobra.frontend

import java.io.Reader
import java.nio.file.{Files, Path}

import org.apache.commons.text.StringEscapeUtils
import org.bitbucket.inkytonik.kiama.parsing.{NoSuccess, ParseResult, Parsers, Success}
import org.bitbucket.inkytonik.kiama.rewriting.{Cloner, PositionedRewriter, Strategy}
import org.bitbucket.inkytonik.kiama.util.{Filenames, IO, Positions, Source, StringSource}
import org.bitbucket.inkytonik.kiama.util.Messaging.{Messages, message}
import viper.gobra.ast.frontend._
import viper.gobra.reporting.{Source => _, _}
import viper.gobra.util.{Binary, Constants, Hexadecimal, Octal, Violation}

import scala.io.BufferedSource
import scala.util.matching.Regex

object Parser {

  /**
    * Parses files and returns either the parsed program if the file was parsed successfully,
    * otherwise returns list of error messages.
    *
    * @param input
    * @param specOnly specifies whether only declarations and specifications should be parsed and implementation should be ignored
    * @return
    *
    * The following transformations are performed:
    * e++  ~>  e += 1
    * e--  ~>  e -= 1
    * +e   ~>  0 + e
    * -e   ~>  0 - e
    *
    */

  def parse(input: Vector[Path], specOnly: Boolean = false)(config: Config): Either[Vector[VerifierError], PPackage] = {
    val preprocessedSources = input
      .map{ getSource }
      .map{ source => SemicolonPreprocessor.preprocess(source)(config) }
    for {
      parseAst <- parseSources(preprocessedSources, specOnly)(config)
      postprocessedAst <- new ImportPostprocessor(parseAst.positions.positions).postprocess(parseAst)(config)
    } yield postprocessedAst
  }

  private def getSource(path: Path): FromFileSource = {
    val inputStream = Files.newInputStream(path)
    val bufferedSource = new BufferedSource(inputStream)
    val content = bufferedSource.mkString
    bufferedSource.close()
    FromFileSource(path, content)
  }

  private def parseSources(sources: Vector[FromFileSource], specOnly: Boolean)(config: Config): Either[Vector[VerifierError], PPackage] = {
    val positions = new Positions
    val pom = new PositionManager(positions)
    val parsers = new SyntaxAnalyzer(pom, specOnly)

    def parseSource(source: FromFileSource): Either[Vector[VerifierError], PProgram] = {
      parsers.parseAll(parsers.program, source) match {
        case Success(ast, _) =>
          config.reporter report ParsedInputMessage(source.path, () => ast)
          Right(ast)

        case ns@NoSuccess(label, next) =>
          val pos = next.position
          pom.positions.setStart(ns, pos)
          pom.positions.setFinish(ns, pos)
          val messages = message(ns, label)
          val errors = pom.translate(messages, ParserError)
          
          val groupedErrors = errors.groupBy{ _.position.get.file }
          groupedErrors.foreach{ case (p, pErrors) =>
            config.reporter report ParserErrorMessage(p, pErrors)
          }

          Left(errors)

        case c => Violation.violation(s"This case should be unreachable, but got $c")
      }
    }

    val parsedPrograms = {
      val parserResults = sources.map(parseSource)
      val (errors, programs) = parserResults.partitionMap(identity)

      if (errors.nonEmpty) {
        Left(errors.flatten)
      } else {
        // check that each of the parsed programs has the same package clause. If not, the algorithm collecting all files
        // of the same package has failed
        assert(programs.nonEmpty)
        assert{
          val packageName = programs.head.packageClause.id.name
          programs.forall(_.packageClause.id.name == packageName)
        }

        Right(programs)
      }
    }

    parsedPrograms.map(programs => {
      val clause = parsers.rewriter.deepclone(programs.head.packageClause)
      val parsedPackage = PPackage(clause, programs, pom)
      // The package parse tree node gets the position of the package clause:
      pom.positions.dupPos(clause, parsedPackage)
      parsedPackage
    })
  }

  def parseProgram(source: Source, specOnly: Boolean = false): Either[Messages, PProgram] = {
    val preprocessedSource = SemicolonPreprocessor.preprocess(source)
    val positions = new Positions
    val pom = new PositionManager(positions)
    val parsers = new SyntaxAnalyzer(pom, specOnly)
    translateParseResult(pom)(parsers.parseAll(parsers.program, preprocessedSource))
  }

  def parseMember(source: Source, specOnly: Boolean = false): Either[Messages, Vector[PMember]] = {
    val positions = new Positions
    val pom = new PositionManager(positions)
    val parsers = new SyntaxAnalyzer(pom, specOnly)
    translateParseResult(pom)(parsers.parseAll(parsers.member, source))
  }

  def parseStmt(source: Source): Either[Messages, PStatement] = {
    val positions = new Positions
    val pom = new PositionManager(positions)
    val parsers = new SyntaxAnalyzer(pom)
    translateParseResult(pom)(parsers.parseAll(parsers.statement, source))
  }

  def parseExpr(source: Source): Either[Messages, PExpression] = {
    val positions = new Positions
    val pom = new PositionManager(positions)
    val parsers = new SyntaxAnalyzer(pom)
    translateParseResult(pom)(parsers.parseAll(parsers.expression, source))
  }

  def parseImportDecl(source: Source): Either[Messages, Vector[PImport]] = {
    val positions = new Positions
    val pom = new PositionManager(positions)
    val parsers = new SyntaxAnalyzer(pom)
    translateParseResult(pom)(parsers.parseAll(parsers.importDecl, source))
  }

  def parseType(source : Source) : Either[Messages, PType] = {
    val positions = new Positions
    val pom = new PositionManager(positions)
    val parsers = new SyntaxAnalyzer(pom)
    translateParseResult(pom)(parsers.parseAll(parsers.typ, source))
  }

  private def translateParseResult[T](pom: PositionManager)(r: ParseResult[T]): Either[Messages, T] = {
    r match {
      case Success(ast, _) => Right(ast)

      case ns@NoSuccess(label, next) =>
        val pos = next.position
        pom.positions.setStart(ns, pos)
        pom.positions.setFinish(ns, pos)
        Left(message(ns, label))

      case c => Violation.violation(s"This case should be unreachable, but got $c")
    }
  }

  private object SemicolonPreprocessor {

    /**
      * Assumes that source corresponds to an existing file
      */
    def preprocess(source: FromFileSource)(config: Config): FromFileSource = {
      val translatedContent = translate(source.content)
      config.reporter report PreprocessedInputMessage(source.path, () => translatedContent)
      FromFileSource(source.path, translatedContent)
    }

    def preprocess(source: Source): Source = {
      val translatedContent = translate(source.content)
      StringSource(translatedContent)
    }

    private def translate(content: String): String =
      content.split("\r\n|\n").map(translateLine).mkString("\n") ++ "\n"

    private def translateLine(line: String): String = {
      val identifier = """[a-zA-Z_][a-zA-Z0-9_]*"""
      val integer = """[0-9]+"""
      val rawStringLit = """`(?:.|\n)*`"""
      val interpretedStringLit = """\".*\""""
      val stringLit = s"$rawStringLit|$interpretedStringLit"
      val specialKeywords = """break|continue|fallthrough|return"""
      val specialOperators = """\+\+|--"""
      val closingParens = """\)|]|}"""
      val finalTokenRequiringSemicolon = s"$identifier|$integer|$stringLit|$specialKeywords|$specialOperators|$closingParens"

      val ignoreLineComments = """\/\/.*"""
      val ignoreSelfContainedGeneralComments = """\/\*.*?\*\/"""
      val ignoreStartingGeneralComments = """\/\*(?!.*?\*\/).*"""
      val ignoreGeneralComments = s"$ignoreSelfContainedGeneralComments|$ignoreStartingGeneralComments"
      val ignoreComments = s"$ignoreLineComments|$ignoreGeneralComments"
      val ignoreWhitespace = """\s"""

      val r = s"($finalTokenRequiringSemicolon)((?:$ignoreComments|$ignoreWhitespace)*)$$".r
      // group(1) contains the finalTokenRequiringSemicolon after which a semicolon should be inserted
      // group(2) contains the line's remainder after finalTokenRequiringSemicolon
      r.replaceAllIn(line, m => StringEscapeUtils.escapeJava(m.group(1) ++ ";" ++ m.group(2)))
    }
  }

  case class FromFileSource(path: Path, content: String) extends Source {
    override val name: String = path.getFileName.toString
    val shortName : Option[String] = Some(Filenames.dropCurrentPath(name))
    def reader : Reader = IO.stringreader(content)

    def useAsFile[T](fn : String => T) : T = {
      // copied from StringSource
      val filename = Filenames.makeTempFilename(name)
      IO.createFile(filename, content)
      val t = fn(filename)
      IO.deleteFile(filename)
      t
    }
  }

  private class ImportPostprocessor(override val positions: Positions) extends PositionedRewriter {
    /**
      * Replaces all PQualifiedWoQualifierImport by PQualifiedImport nodes
      */
    def postprocess(pkg: PPackage)(config: Config): Either[Vector[VerifierError], PPackage] = {
      def createError(n: PImplicitQualifiedImport, errorMsg: String): Vector[VerifierError] =
        pkg.positions.translate(message(n,
          s"Explicit qualifier could not be derived (reason: '$errorMsg')"), ParserError)

      // unfortunately Kiama does not seem to offer a way to report errors while applying the strategy
      // hence, we keep ourselves track of errors
      var failedNodes: Vector[VerifierError] = Vector()

      def replace(n: PImplicitQualifiedImport): Option[PExplicitQualifiedImport] = {
        val qualifier = for {
          qualifierName <- PackageResolver.getQualifier(n, config.includeDirs)
          // create a new PIdnDef node and set its positions according to the old node (PositionedRewriter ensures that
          // the same happens for the newly created PExplicitQualifiedImport)
          idnDef = PIdnDef(qualifierName)
          _ = pkg.positions.positions.dupPos(n, idnDef)
        } yield PExplicitQualifiedImport(idnDef, n.importPath)
        // record errors:
        qualifier.left.foreach(errorMsg => failedNodes = failedNodes ++ createError(n, errorMsg))
        qualifier.toOption
      }

      // note that the next term after PPackageClause to which the strategy will be applied is a Vector of PProgram
      val resolveImports: Strategy =
        strategyWithName[Any]("resolveImports", {
          case n: PImplicitQualifiedImport => replace(n)
          case n => Some(n)
        })

      // apply strategy only to import nodes in each program
      val updatedProgs = pkg.programs.map(prog => {
        // apply the resolveImports to all import nodes and children and continue even if a strategy returns None
        // note that the resolveImports strategy could be embedded in e.g. a logfail strategy to report a
        // failed strategy application
        val updatedImports = rewrite(topdown(attempt(resolveImports)))(prog.imports)
        val updatedProg = PProgram(prog.packageClause, updatedImports, prog.declarations)
        pkg.positions.positions.dupPos(prog, updatedProg)
      })
      // create a new package node with the updated programs
      val updatedPkg = PPackage(pkg.packageClause, updatedProgs, pkg.positions)
      pkg.positions.positions.dupPos(pkg, updatedPkg)
      // check whether an error has occurred
      if (failedNodes.isEmpty) Right(updatedPkg)
      else Left(failedNodes)
    }
  }

  private class SyntaxAnalyzer(pom: PositionManager, specOnly: Boolean = false) extends Parsers(pom.positions) {

    lazy val rewriter = new PRewriter(pom.positions)

    val singleWhitespaceChar: String = """(\s|(//.*\s*\n)|/\*(?:.|[\n\r])*?\*/)"""
    override val whitespace: Parser[String] =
      s"$singleWhitespaceChar*".r

    //    """(\s|(//.*\s*\n)|/\*(?s:(.*)?)\*/)*""".r
    // The above regex matches the same whitespace strings as this one:
    //   (\s|(//.*\s*\n)|/\*(?:.|[\n\r])*?\*/)*
    // but (hopefully) avoids potential stack overflows caused by an issue
    // of Oracle's JDK. Note: the issue was reported for Java 6 and 7, it
    // appears to not affect Java 8.
    // See also:
    //   - http://bugs.java.com/bugdatabase/view_bug.do?bug_id=6882582
    //   - https://stackoverflow.com/a/31691056
    //

    val reservedWords: Set[String] = Set(
      "break", "default", "func", "interface", "select",
      "case", "defer", "go", "map", "struct", "domain",
      "chan", "else", "goto", "package", "switch",
      "const", "fallthrough", "if", "range", "type",
      "continue", "for", "import", "return", "var",
      "len", "cap", "make", "new",
      // new keywords introduced by Gobra
      "ghost", "acc", "assert", "exhale", "assume", "inhale",
      "memory", "fold", "unfold", "unfolding", "pure",
      "predicate", "old", "seq", "set", "in", "union",
      "intersection", "setminus", "subset", "mset", "option",
      "none", "some", "get", "writePerm", "noPerm",
      "typeOf", "isComparable"
    )

    def isReservedWord(word: String): Boolean = reservedWords contains word

    /**
      * Optionally consumes nested curly brackets with arbitrary content if `specOnly` is turned on, otherwise optionally applies the parser `p`
      */
    def specOnlyParser[T](p: Parser[T]): Parser[Option[T]] =
      if (specOnly) nestedCurlyBracketsConsumer.? ^^ (_.flatten)
      else p.?

    /**
      * Consumes nested curly brackets with arbitrary content and returns None
      */
    lazy val nestedCurlyBracketsConsumer: Parser[Option[Nothing]] =
      "{" ~> ("""[^{}]""".r | nestedCurlyBracketsConsumer).* <~ "}" ^^ (_ => None)

    /**
      * Member
      */

    lazy val program: Parser[PProgram] =
      (packageClause <~ eos) ~ importDecls ~ members ^^ {
        case pkgClause ~ importDecls ~ members =>
          PProgram(pkgClause, importDecls.flatten, members.flatten)
      }

    lazy val packageClause: Parser[PPackageClause] =
      "package" ~> pkgDef ^^ PPackageClause

    lazy val importDecls: Parser[Vector[Vector[PImport]]] =
      (importDecl <~ eos).*

    lazy val members: Parser[Vector[Vector[PMember]]] =
      (member <~ eos).*

    lazy val importDecl: Parser[Vector[PImport]] =
      ("import" ~> importSpec ^^ (decl => Vector(decl))) |
        ("import" ~> "(" ~> repsep(importSpec, eos) <~ eos.? <~ ")")

    lazy val importSpec: Parser[PImport] =
      unqualifiedImportSpec | qualifiedImportSpec

    lazy val unqualifiedImportSpec: Parser[PUnqualifiedImport] =
      "." ~> idnImportPath ^^ PUnqualifiedImport

    lazy val qualifiedImportSpec: Parser[PQualifiedImport] =
      idnDefLike.? ~ idnImportPath ^^ {
        case Some(id) ~ pkg => PExplicitQualifiedImport(id, pkg)
        case None ~ pkg => PImplicitQualifiedImport(pkg)
      }

    lazy val member: Parser[Vector[PMember]] =
      (methodDecl | functionDecl) ^^ (Vector(_)) |
      constDecl | varDecl | typeDecl | ghostMember

    lazy val declarationStmt: Parser[PStatement] =
      (constDecl | varDecl | typeDecl) ^^ PSeq

    lazy val constDecl: Parser[Vector[PConstDecl]] =
      "const" ~> constSpec ^^ (decl => Vector(decl)) |
        "const" ~> "(" ~> (constSpec <~ eos).* <~ ")"

    lazy val constSpec: Parser[PConstDecl] =
      rep1sep(idnDefLike, ",") ~ (typ.? ~ ("=" ~> rep1sep(expression, ","))).? ^^ {
        case left ~ None => PConstDecl(None, Vector.empty, left)
        case left ~ Some(t ~ right) => PConstDecl(t, right, left)
      }

    lazy val varDecl: Parser[Vector[PVarDecl]] =
      "var" ~> varSpec ^^ (decl => Vector(decl)) |
        "var" ~> "(" ~> (varSpec <~ eos).* <~ ")"

    lazy val varSpec: Parser[PVarDecl] =
      rep1sep(maybeAddressableIdn(idnDefLike), ",") ~ typ ~ ("=" ~> rep1sep(expression, ",")).? ^^ {
        case left ~ t ~ None =>
          val (vars, addressable) = left.unzip
          PVarDecl(Some(t), Vector.empty, vars, addressable)
        case left ~ t ~ Some(right) =>
          val (vars, addressable) = left.unzip
          PVarDecl(Some(t), right, vars, addressable)
      } |
        (rep1sep(maybeAddressableIdn(idnDefLike), ",") <~ "=") ~ rep1sep(expression, ",") ^^ {
          case left ~ right =>
            val (vars, addressable) = left.unzip
            PVarDecl(None, right, vars, addressable)
        }

    lazy val typeDecl: Parser[Vector[PTypeDecl]] =
      "type" ~> typeSpec ^^ (decl => Vector(decl)) |
        "type" ~> "(" ~> (typeSpec <~ eos).* <~ ")"

    lazy val typeSpec: Parser[PTypeDecl] =
      typeDefSpec | typeAliasSpec

    lazy val typeDefSpec: Parser[PTypeDef] =
      idnDef ~ typ ^^ { case left ~ right => PTypeDef(right, left)}

    lazy val typeAliasSpec: Parser[PTypeAlias] =
      (idnDef <~ "=") ~ typ ^^ { case left ~ right => PTypeAlias(right, left)}

    lazy val functionDecl: Parser[PFunctionDecl] =
      functionSpec ~ ("func" ~> idnDef) ~ signature ~ specOnlyParser(blockWithBodyParameterInfo) ^^ {
        case spec ~ name ~ sig ~ body =>
          PFunctionDecl(name, sig._1, sig._2, spec, body)
      }

<<<<<<< HEAD
    lazy val outline: Parser[POutline] =
      (functionSpec <~ "outline") ~ ("(" ~> repsep(statement, eos) <~ eos.? <~ ")") ^^ {
        case spec ~ body => POutline(body, spec)
      }



=======
>>>>>>> 20346638
    lazy val functionSpec: Parser[PFunctionSpec] = {

      sealed trait FunctionSpecClause
      case class RequiresClause(exp: PExpression) extends FunctionSpecClause
      case class PreservesClause(exp: PExpression) extends FunctionSpecClause
      case class EnsuresClause(exp: PExpression) extends FunctionSpecClause
      case class DecreasesClause(measure: PTerminationMeasure) extends FunctionSpecClause
      case object PureClause extends FunctionSpecClause

      lazy val functSpecClause: Parser[FunctionSpecClause] = {
        "requires" ~> expression <~ eos ^^ RequiresClause |
        "preserves" ~> expression <~ eos ^^ PreservesClause |
        "ensures" ~> expression <~ eos ^^ EnsuresClause |
<<<<<<< HEAD
        "decreases" ~> measures ^^ DecreasesClause |
=======
        "decreases" ~> terminationMeasure <~ eos  ^^ DecreasesClause |
>>>>>>> 20346638
        "pure" <~ eos ^^^ PureClause
      }

      functSpecClause.* ~ "pure".? ^^ {
        case clauses ~ pure =>
          val pres = clauses.collect{ case x: RequiresClause => x.exp }
          val preserves = clauses.collect{ case x: PreservesClause => x.exp }
          val posts = clauses.collect{ case x: EnsuresClause => x.exp }
<<<<<<< HEAD
          val terminationMeasure = {
            val t = clauses.collect{ case x: DecreasesClause => x.measure}
            if(t.size <= 1){
              t.headOption
            } else {
              Violation.violation("Unexpected amount of decreases clause")
            }
          }
=======
          val terminationMeasure = clauses.collect{ case x: DecreasesClause => x.measure}
>>>>>>> 20346638
          val isPure = pure.nonEmpty || clauses.contains(PureClause)
          PFunctionSpec(pres, preserves, posts, terminationMeasure, isPure)
      }
    }

<<<<<<< HEAD
    lazy val measures: Parser[PTerminationMeasure] =
      ("infer" <~ eos) ^^^ PInferTerminationMeasure() | "*" ^^^ PStarMeasure() | ("_" <~ eos) ^^^ PWildcardMeasure() | repsep(expression, ",") <~ eos ^^ PTupleTerminationMeasure | conditionalMeasure

    lazy val conditionalMeasure: Parser[PConditionalTerminationMeasures] =
      conditionalTuple ~ ("decreases" ~> conditionalWildcard).? ~ ("decreases" ~> conditionalStar).? ^^ {
        case clause1 ~ Some(clause2) ~ Some(clause3) => PConditionalTerminationMeasures(clause1 ++ clause2 ++ clause3)
        case clause1 ~ Some(clause2) ~ None => PConditionalTerminationMeasures(clause1 ++ clause2)
        case clause1 ~ None ~ Some(clause3) => PConditionalTerminationMeasures(clause1 ++ clause3)
        case clause1 ~ None ~ None => PConditionalTerminationMeasures(clause1)
      } | conditionalWildcard ~ ("decreases" ~> conditionalTuple).? ~ ("decreases" ~> conditionalStar).? ^^ {
        case clause1 ~ Some(clause2) ~ Some(clause3) => PConditionalTerminationMeasures(clause1 ++ clause2 ++ clause3)
        case clause1 ~ Some(clause2) ~ None => PConditionalTerminationMeasures(clause1 ++ clause2)
        case clause1 ~ None ~ Some(clause3) => PConditionalTerminationMeasures(clause1 ++ clause3)
        case clause1 ~ None ~ None => PConditionalTerminationMeasures(clause1)
      }

    lazy val conditionalTuple: Parser[Vector[PConditionalTerminationMeasureClause]] =
      repsep(expression, ",") ~ ("if" ~> expression <~ eos ) ^^ {
        case expression ~ condition => Vector(PConditionalTerminationMeasureIfClause(PTupleTerminationMeasure(expression), condition))
      } | repsep(expression, ",") <~ eos ^^ {
        case expression => Vector(PConditionalTerminationMeasureIfClause(PTupleTerminationMeasure(expression), PBoolLit(true)))
      }

    lazy val conditionalWildcard: Parser[Vector[PConditionalTerminationMeasureClause]] =
      "_" ~ ("if" ~> expression <~ eos) ^^ {
        case _ ~ condition => Vector(PConditionalTerminationMeasureIfClause(PWildcardMeasure(), condition))
      } | "_" <~ eos ^^^ Vector(PConditionalTerminationMeasureIfClause(PWildcardMeasure(), PBoolLit(true)))

    lazy val conditionalStar: Parser[Vector[PConditionalTerminationMeasureClause]] =
      "*" ^^^ Vector(PStarMeasure())
=======
    lazy val terminationMeasure: Parser[PTerminationMeasure] =
      "_" ~> ("if" ~> expression).? ^^ PWildcardMeasure |
        repsep(expression, ",") ~ ("if" ~> expression).? ^^ PTupleTerminationMeasure
>>>>>>> 20346638

    lazy val methodDecl: Parser[PMethodDecl] =
      functionSpec ~ ("func" ~> receiver) ~ idnDef ~ signature ~ specOnlyParser(blockWithBodyParameterInfo) ^^ {
        case spec ~ rcv ~ name ~ sig ~ body => PMethodDecl(name, rcv, sig._1, sig._2, spec, body)
      }

    /**
      * Statements
      */

    lazy val statement: Parser[PStatement] =
      ghostStatement |
<<<<<<< HEAD
      outline |
      declarationStmt |
=======
        declarationStmt |
>>>>>>> 20346638
        goStmt |
        deferStmt |
        returnStmt |
        controlStmt |
        ifStmt |
        anyForStmt |
        exprSwitchStmt |
        typeSwitchStmt |
        selectStmt |
        block |
        simpleStmt |
        labeledStmt |
        expressionStmt |
        emptyStmt


    lazy val simpleStmt: Parser[PSimpleStmt] =
      sendStmt | assignmentWithOp | assignment | shortVarDecl // expressionStmt is parsed separately

    lazy val simpleStmtWithEmpty: Parser[PSimpleStmt] =
      simpleStmt | emptyStmt

    lazy val emptyStmt: Parser[PEmptyStmt] = /* parse last because always succeeds */
      success(PEmptyStmt())

    lazy val expressionStmt: Parser[PExpressionStmt] =
      expression ^^ PExpressionStmt

    lazy val sendStmt: Parser[PSendStmt] =
      (expression <~ "<-") ~ expression ^^ PSendStmt

    lazy val assignment: Parser[PAssignment] =
      (rep1sep(assignee, ",") <~ "=") ~ rep1sep(expression, ",") ^^ { case left ~ right => PAssignment(right, left) }

    lazy val assignmentWithOp: Parser[PAssignmentWithOp] =
      nonBlankAssignee ~ (assOp <~ "=") ~ expression ^^ { case left ~ op ~ right => PAssignmentWithOp(right, op, left) }  |
        nonBlankAssignee <~ "++" ^^ (e => PAssignmentWithOp(PIntLit(1).at(e), PAddOp().at(e), e).at(e)) |
        nonBlankAssignee <~ "--" ^^ (e => PAssignmentWithOp(PIntLit(1).at(e), PSubOp().at(e), e).at(e))

    lazy val assOp: Parser[PAssOp] =
      "+" ^^^ PAddOp() |
        "-" ^^^ PSubOp() |
        "*" ^^^ PMulOp() |
        "/" ^^^ PDivOp() |
        "%" ^^^ PModOp() |
        "&" ^^^ PBitAndOp() |
        "|" ^^^ PBitOrOp() |
        "^" ^^^ PBitXorOp() |
        "&^" ^^^ PBitClearOp() |
        "<<" ^^^ PShiftLeftOp() |
        ">>" ^^^ PShiftRightOp()

    lazy val nonBlankAssignee: Parser[PAssignee] =
      selection | indexedExp | dereference | namedOperand

    lazy val assignee: Parser[PAssignee] =
      nonBlankAssignee | blankIdentifier

    lazy val blankIdentifier: Parser[PAssignee] = "_" ^^^ PBlankIdentifier()

    lazy val shortVarDecl: Parser[PShortVarDecl] =
      (rep1sep(maybeAddressableIdn(idnUnkLike), ",") <~ ":=") ~ rep1sep(expression, ",") ^^ {
        case lefts ~ rights =>
          val (vars, addressable) = lefts.unzip
          PShortVarDecl(rights, vars, addressable)
      }

    lazy val labeledStmt: Parser[PLabeledStmt] =
      (labelDef <~ ":") ~ statement.? ^^ {
        case id ~ Some(s) => PLabeledStmt(id, s)
        case id ~ None    => PLabeledStmt(id, PEmptyStmt().at(id))
      }

    lazy val returnStmt: Parser[PReturn] =
      "return" ~> repsep(expression, ",") ^^ PReturn

    lazy val goStmt: Parser[PGoStmt] =
      "go" ~> expression ^^ PGoStmt

    lazy val controlStmt: Parser[PStatement] =
      breakStmt | continueStmt | gotoStmt

    lazy val breakStmt: Parser[PBreak] =
      "break" ~> labelUse.? ^^ PBreak

    lazy val continueStmt: Parser[PContinue] =
      "continue" ~> labelUse.? ^^ PContinue

    lazy val gotoStmt: Parser[PGoto] =
      "goto" ~> labelDef ^^ PGoto

    lazy val deferStmt: Parser[PDeferStmt] =
      "defer" ~> expression ^^ PDeferStmt

    lazy val block: Parser[PBlock] =
      "{" ~> repsep(statement, eos) <~ eos.? <~ "}" ^^ PBlock

    lazy val blockWithoutBraces: Parser[PBlock] =
      repsep(statement, eos) <~ eos.? ^^ PBlock

    lazy val blockWithBodyParameterInfo: Parser[(PBodyParameterInfo, PBlock)] =
      "{" ~> bodyParameterInfo ~ blockWithoutBraces <~ "}"

    lazy val bodyParameterInfo: Parser[PBodyParameterInfo] =
      Constants.SHARE_PARAMETER_KEYWORD ~> repsep(idnUse, ",") <~ eos.? ^^ PBodyParameterInfo |
        success(PBodyParameterInfo(Vector.empty))

    lazy val ifStmt: Parser[PIfStmt] =
      ifClause ~ ("else" ~> ifStmt) ^^ { case clause ~ PIfStmt(ifs, els) => PIfStmt(clause +: ifs, els) } |
        ifClause ~ ("else" ~> block).? ^^ { case clause ~ els => PIfStmt(Vector(clause), els) }

    lazy val ifClause: Parser[PIfClause] =
      ("if" ~> (simpleStmt <~ ";").?) ~ expression ~ block ^^ PIfClause

    lazy val exprSwitchStmt: Parser[PExprSwitchStmt] =
      ("switch" ~> (simpleStmt <~ ";").?) ~ pos(expression.?) ~ ("{" ~> exprSwitchClause.* <~ "}") ^^ {
        case pre ~ cond ~ clauses =>
          val cases = clauses collect { case v: PExprSwitchCase => v }
          val dflt = clauses collect { case v: PExprSwitchDflt => v.body }

          cond.get match {
            case None => PExprSwitchStmt(pre, PBoolLit(true).at(cond), cases, dflt)
            case Some(c) => PExprSwitchStmt(pre, c, cases, dflt)
          }
      }

    lazy val exprSwitchClause: Parser[PExprSwitchClause] =
      exprSwitchCase | exprSwitchDflt

    lazy val exprSwitchCase: Parser[PExprSwitchCase] =
      ("case" ~> rep1sep(expression, ",") <~ ":") ~ pos((statement <~ eos).*) ^^ {
        case guards ~ stmts => PExprSwitchCase(guards, PBlock(stmts.get).at(stmts))
      }

    lazy val exprSwitchDflt: Parser[PExprSwitchDflt] =
      "default" ~> ":" ~> pos((statement <~ eos).*) ^^ (stmts => PExprSwitchDflt(PBlock(stmts.get).at(stmts)))

    lazy val typeSwitchStmt: Parser[PTypeSwitchStmt] =
      ("switch" ~> (simpleStmt <~ ";").?) ~
        (idnDef <~ ":=").? ~ (primaryExp <~ "." <~ "(" <~ "type" <~ ")") ~
        ("{" ~> typeSwitchClause.* <~ "}") ^^ {
        case pre ~ binder ~ exp ~ clauses =>
          val cases = clauses collect { case v: PTypeSwitchCase => v }
          val dflt = clauses collect { case v: PTypeSwitchDflt => v.body }

          PTypeSwitchStmt(pre, exp, binder, cases, dflt)
      }

    lazy val typeSwitchClause: Parser[PTypeSwitchClause] =
      typeSwitchCase | typeSwitchDflt

    lazy val typeSwitchCase: Parser[PTypeSwitchCase] = {
      val typeOrNil = nilLit | typ
      ("case" ~> rep1sep(typeOrNil, ",") <~ ":") ~ pos((statement <~ eos).*) ^^ {
        case guards ~ stmts => PTypeSwitchCase(guards, PBlock(stmts.get).at(stmts))
      }
    }

    lazy val typeSwitchDflt: Parser[PTypeSwitchDflt] =
      "default" ~> ":" ~> pos((statement <~ eos).*) ^^ (stmts => PTypeSwitchDflt(PBlock(stmts.get).at(stmts)))

    lazy val selectStmt: Parser[PSelectStmt] =
      "select" ~> "{" ~> selectClause.* <~ "}" ^^ { clauses =>
        val send = clauses collect { case v: PSelectSend => v }
        val rec = clauses collect { case v: PSelectRecv => v }
        val arec = clauses collect { case v: PSelectAssRecv => v }
        val srec = clauses collect { case v: PSelectShortRecv => v }
        val dflt = clauses collect { case v: PSelectDflt => v }

        PSelectStmt(send, rec, arec, srec, dflt)
      }

    lazy val selectClause: Parser[PSelectClause] =
      selectDflt | selectShortRecv | selectAssRecv | selectRecv

    lazy val selectRecv: Parser[PSelectRecv] =
      ("case" ~> receiveExp <~ ":") ~ pos((statement <~ eos).*) ^^ {
        case receive ~ stmts => PSelectRecv(receive, PBlock(stmts.get).at(stmts))
      }

    lazy val selectAssRecv: Parser[PSelectAssRecv] =
      ("case" ~> rep1sep(assignee, ",") <~ "=") ~ (receiveExp <~ ":") ~ pos((statement <~ eos).*) ^^ {
        case receive ~ left ~ stmts => PSelectAssRecv(left, receive, PBlock(stmts.get).at(stmts))
      }

    lazy val selectShortRecv: Parser[PSelectShortRecv] =
      ("case" ~> rep1sep(idnUnk, ",") <~ ":=") ~ (receiveExp <~ ":") ~ pos((statement <~ eos).*) ^^ {
        case left ~ receive ~ stmts => PSelectShortRecv(receive, left, PBlock(stmts.get).at(stmts))
      }

    lazy val selectSend: Parser[PSelectSend] =
      ("case" ~> sendStmt <~ ":") ~ pos((statement <~ eos).*) ^^ {
        case send ~ stmts => PSelectSend(send, PBlock(stmts.get).at(stmts))
      }

    lazy val selectDflt: Parser[PSelectDflt] =
      "default" ~> ":" ~> pos((statement <~ eos).*) ^^ (stmts => PSelectDflt(PBlock(stmts.get).at(stmts)))

    lazy val anyForStmt: Parser[PStatement] =
      forStmt | assForRange | shortForRange

    lazy val forStmt: Parser[PForStmt] =
      loopSpec ~ pos("for") ~ block ^^ { case spec ~ pos ~ b => PForStmt(None, PBoolLit(true).at(pos), None, spec, b) } |
        loopSpec ~ ("for" ~> simpleStmt.? <~ ";") ~ (pos(expression.?) <~ ";") ~ simpleStmt.? ~ block ^^ {
          case spec ~ pre ~ (pos@PPos(None)) ~ post ~ body => PForStmt(pre, PBoolLit(true).at(pos), post, spec, body)
          case spec ~ pre ~ PPos(Some(cond)) ~ post ~ body => PForStmt(pre, cond, post, spec, body)
        } |
        loopSpec ~ ("for" ~> expression) ~ block ^^ {
          case spec ~ cond ~ body => PForStmt(None, cond, None, spec, body)
        }

 lazy val loopSpec: Parser[PLoopSpec] =
<<<<<<< HEAD
      ("invariant" ~> expression <~ eos).* ~ ("decreases" ~> measures).? ^^ {
=======
      ("invariant" ~> expression <~ eos).* ~ ("decreases" ~> terminationMeasure <~ eos).? ^^ {
>>>>>>> 20346638
        case invariants ~ terminationMeasure => PLoopSpec(invariants, terminationMeasure)
      }

    lazy val assForRange: Parser[PAssForRange] =
      ("for" ~> rep1sep(assignee, ",") <~ "=") ~ ("range" ~> expression) ~ block ^^
        { case lefts ~ exp ~ bod => PAssForRange(PRange(exp).at(exp), lefts, bod) }

    lazy val shortForRange: Parser[PShortForRange] =
      ("for" ~> rep1sep(idnUnk, ",") <~ ":=") ~ ("range" ~> expression) ~ block ^^
        { case lefts ~ exp ~ bod => PShortForRange(PRange(exp).at(exp), lefts, bod) }

    /**
      * Expressions
      */

    lazy val expression: Parser[PExpression] =
      precedence1

    lazy val precedence1: PackratParser[PExpression] = /* Right-associative */
      precedence1P5 ~ ("?" ~> precedence1 <~ ":") ~ precedence1 ^^ PConditional |
        precedence1P5

    lazy val precedence1P5: PackratParser[PExpression] = /* Right-associative */
      precedence2 ~ ("==>" ~> precedence1P5) ^^ PImplication |
        precedence2

    lazy val precedence2: PackratParser[PExpression] = /* Left-associative */
      precedence2 ~ ("||" ~> precedence3) ^^ POr |
        precedence3

    lazy val precedence3: PackratParser[PExpression] = /* Left-associative */
      precedence3 ~ ("&&" ~> precedence4) ^^ PAnd |
        precedence4

    lazy val precedence4: PackratParser[PExpression] = /* Left-associative */
      ((typ <~ guard("==")) | precedence4) ~ ("==" ~> (typMinusExpr | precedence4P1)) ^^ PEquals |
          ((typ <~ guard("!=")) | precedence4) ~ ("!=" ~> (typMinusExpr | precedence4P1)) ^^ PUnequals |
        // note that `<-` should not be parsed as PLess with PSub on the right-hand side as it is the receive channel operator
        precedence4 ~ (s"<$singleWhitespaceChar".r ~> precedence4P1) ^^ PLess |
        precedence4 ~ ("<" ~> not("-") ~> precedence4P1) ^^ PLess |
        precedence4 ~ ("<=" ~> precedence4P1) ^^ PAtMost |
        precedence4 ~ (">" ~> precedence4P1) ^^ PGreater |
        precedence4 ~ (">=" ~> precedence4P1) ^^ PAtLeast |
        precedence4P1

    lazy val precedence4P1 : PackratParser[PExpression] = /* Left-associative */
      precedence4P1 ~ ("in" ~> precedence4P2) ^^ PIn |
        precedence4P1 ~ ("#" ~> precedence4P2) ^^ PMultiplicity |
        precedence4P1 ~ ("subset" ~> precedence4P2) ^^ PSubset |
        precedence4P2

    lazy val precedence4P2 : PackratParser[PExpression] = /* Left-associative */
      precedence4P2 ~ ("union" ~> precedence5) ^^ PUnion |
        precedence4P2 ~ ("intersection" ~> precedence5) ^^ PIntersection |
        precedence4P2 ~ ("setminus" ~> precedence5) ^^ PSetMinus |
        precedence5

    lazy val precedence5 : PackratParser[PExpression] = /* Left-associative */
      precedence5 ~ ("++" ~> precedence6) ^^ PSequenceAppend |
        precedence5 ~ ("+" ~> precedence6) ^^ PAdd |
        precedence5 ~ ("-" ~> precedence6) ^^ PSub |
        precedence5 ~ (not("||") ~> "|" ~> precedence6) ^^ PBitOr |
        precedence5 ~ ("^" ~> precedence6) ^^ PBitXor |
        precedence6

    lazy val precedence6: PackratParser[PExpression] = /* Left-associative */
      precedence6 ~ ("*" ~> precedence7) ^^ PMul |
        precedence6 ~ ("/" ~> precedence7) ^^ PDiv |
        precedence6 ~ ("%" ~> precedence7) ^^ PMod |
        precedence6 ~ ("<<" ~> precedence7) ^^ PShiftLeft |
        precedence6 ~ (">>" ~> precedence7) ^^ PShiftRight |
        precedence6 ~ ("&^" ~> precedence7) ^^ PBitClear |
        precedence6 ~ (not("&&") ~> "&" ~> precedence7) ^^ PBitAnd |
        precedence7

    lazy val precedence7: PackratParser[PExpression] =
      unaryExp

    // expressionOrType version



    lazy val unaryExp: Parser[PExpression] =
      "+" ~> unaryExp ^^ (e => PAdd(PIntLit(0).at(e), e)) |
        "-" ~> unaryExp ^^ (e => PSub(PIntLit(0).at(e), e)) |
        "!" ~> unaryExp ^^ PNegation |
        "^" ~> unaryExp ^^ PBitNegation |
        reference |
        dereference |
        receiveExp |
        unfolding |
        make |
        newExp |
        len |
        cap |
        keys |
        values |
        primaryExp

    lazy val make : Parser[PMake] =
      "make" ~> ("(" ~> typ ~ expSequence <~ ")") ^^ PMake

    lazy val expSequence: Parser[Vector[PExpression]] =
      ("," ~> rep1sep(expression, ",") <~ ",".?).? ^^ (opt => opt.getOrElse(Vector.empty))

    lazy val newExp : Parser[PNew] =
      "new" ~> ("(" ~> typ <~ ")") ^^ PNew

    lazy val len : Parser[PLength] =
      "len" ~> ("(" ~> expression <~ ")") ^^ PLength

    lazy val cap : Parser[PCapacity] =
      "cap" ~> ("(" ~> expression <~ ")") ^^ PCapacity

    lazy val keys : Parser[PMapKeys] =
      "domain" ~> ("(" ~> expression <~ ")") ^^ PMapKeys

    lazy val values : Parser[PMapValues] =
      "range" ~> ("(" ~> expression <~ ")") ^^ PMapValues

    lazy val reference: Parser[PReference] =
      "&" ~> unaryExp ^^ PReference

    lazy val dereference: Parser[PDeref] =
      "*" ~> unaryExp ^^ PDeref

    lazy val receiveExp: Parser[PReceive] =
      "<-" ~> unaryExp ^^ PReceive

    lazy val unfolding: Parser[PUnfolding] =
      "unfolding" ~> predicateAccess ~ ("in" ~> expression) ^^ PUnfolding

    lazy val sequenceConversion : Parser[PSequenceConversion] =
      "seq" ~> ("(" ~> expression <~ ")") ^^ PSequenceConversion

    lazy val setConversion : Parser[PSetConversion] =
      "set" ~> ("(" ~> expression <~ ")") ^^ PSetConversion

    lazy val multisetConversion : Parser[PMultisetConversion] =
      "mset" ~> ("(" ~> expression <~ ")") ^^ PMultisetConversion

    lazy val primaryExp: Parser[PExpression] =
      conversion |
        call |
        predConstruct |
        selection |
        indexedExp |
        sliceExp |
        seqUpdExp |
        typeAssertion |
        ghostPrimaryExp |
        operand

    // TODO: change delimiters to { and } and implement required ambiguity resolution
    // current format: declaredPred!<d1, ..., dn!>
    lazy val fpredConstruct: Parser[PPredConstructor] =
      (idnUse ~ predConstructArgs) ^^ {
        case identifier ~ args => PPredConstructor(PFPredBase(identifier).at(identifier), args)
      }

    lazy val mpredConstruct: Parser[PPredConstructor] =
      selection ~ predConstructArgs ^^ {
        case recvWithId ~ args => PPredConstructor(PDottedBase(recvWithId).at(recvWithId), args)
      }

    lazy val predConstruct: Parser[PPredConstructor] =
      mpredConstruct | fpredConstruct

    lazy val predConstructArgs: Parser[Vector[Option[PExpression]]] =
      ("!<" ~> (rep1sep(predConstructArg, ",") <~ ",".?).? <~ "!>") ^^ (opt => opt.getOrElse(Vector.empty))

    lazy val predConstructArg: Parser[Option[PExpression]] =
      (expression ^^ Some[PExpression]) | ("_" ^^^ None)

    lazy val conversion: Parser[PInvoke] =
      typ ~ ("(" ~> expression <~ ",".? <~ ")") ^^ {
        case t ~ e => PInvoke(t, Vector(e))
      }

    lazy val call: PackratParser[PInvoke] =
      primaryExp ~ callArguments ^^ PInvoke

    lazy val callArguments: Parser[Vector[PExpression]] = {
      val parseArg: Parser[PExpression] = expression ~ "...".? ^^ {
        case exp ~ None => exp
        case exp ~ Some(_) => PUnpackSlice(exp)
      }
      ("(" ~> (rep1sep(parseArg, ",") <~ ",".?).? <~ ")") ^^ (opt => opt.getOrElse(Vector.empty))
    }

    lazy val selection: PackratParser[PDot] =
      primaryExp ~ ("." ~> idnUse) ^^ PDot |
      typ ~ ("." ~> idnUse) ^^ PDot

    lazy val idBasedSelection: Parser[PDot] =
      nestedIdnUse ~ ("." ~> idnUse) ^^ {
        case base ~ field => PDot(PNamedOperand(base).at(base), field)
      }

    lazy val indexedExp: PackratParser[PIndexedExp] =
      primaryExp ~ ("[" ~> expression <~ "]") ^^ PIndexedExp

    lazy val sliceExp: PackratParser[PSliceExp] =
      primaryExp ~ ("[" ~> expression.?) ~ (":" ~> expression.?) ~ ((":" ~> expression).? <~ "]") ^^ PSliceExp

    lazy val seqUpdExp : PackratParser[PGhostCollectionUpdate] =
      primaryExp ~ ("[" ~> rep1sep(seqUpdClause, ",") <~ "]") ^^ PGhostCollectionUpdate

    lazy val seqUpdClause : Parser[PGhostCollectionUpdateClause] =
      expression ~ ("=" ~> expression) ^^ PGhostCollectionUpdateClause

    lazy val typeAssertion: PackratParser[PTypeAssertion] =
      primaryExp ~ ("." ~> "(" ~> typ <~ ")") ^^ PTypeAssertion

    lazy val operand: Parser[PExpression] =
      literal | namedOperand | "(" ~> expression <~ ")"

    lazy val namedOperand: Parser[PNamedOperand] =
      idnUse ^^ PNamedOperand

    lazy val literal: Parser[PLiteral] =
      basicLit | compositeLit | functionLit

    lazy val basicLit: Parser[PBasicLiteral] =
      "true" ^^^ PBoolLit(true) |
        "false" ^^^ PBoolLit(false) |
        nilLit |
        intLit |
        // TODO
        // floatLit |
        stringLit

    lazy val nilLit: Parser[PNilLit] = "nil" ^^^ PNilLit()

    lazy val intLit: Parser[PIntLit] =
      octalLit | binaryLit | hexLit | decimalLit

    // TODO
    // lazy val floatLit: Parser[PFloatLit] = ???

    lazy val binaryLit: Parser[PIntLit] =
      "0" ~> ("b"|"B") ~> regex("[01]+".r) ^^ (lit => PIntLit(BigInt(lit, 2), Binary))

    lazy val octalLit: Parser[PIntLit] =
      // according to the go language spec, non-zero literals starting with `0` are octal literals
      "0" ~> ("o"|"O").? ~> regex("[0-7]+".r) ^^ (lit => PIntLit(BigInt(lit, 8), Octal))

    lazy val hexLit: Parser[PIntLit] =
      "0" ~> ("x"|"X") ~> regex("[0-9A-Fa-f]+".r) ^^ (lit => PIntLit(BigInt(lit, 16), Hexadecimal))

    lazy val decimalLit: Parser[PIntLit] =
      (exactWord("0") | regex("[1-9][0-9]*".r)) ^^ (lit => PIntLit(BigInt(lit)))

    lazy val stringLit: Parser[PStringLit] =
      rawStringLit | interpretedStringLit

    lazy val rawStringLit: Parser[PStringLit] =
      // unicode characters and newlines are allowed
      "`" ~> "[^`]*".r <~ "`" ^^ (lit => PStringLit(lit))

    lazy val interpretedStringLit: Parser[PStringLit] =
    // unicode values and byte values are allowed
      "\"" ~> """(?:\\"|[^"\n])*""".r <~ "\"" ^^ (lit => PStringLit(lit))

    lazy val compositeLit: Parser[PCompositeLit] =
      literalType ~ literalValue ^^ PCompositeLit

    lazy val literalValue: Parser[PLiteralValue] =
      "{" ~> (rep1sep(keyedElement, ",") <~ ",".?).? <~ "}" ^^ {
        case None => PLiteralValue(Vector.empty)
        case Some(ps) => PLiteralValue(ps)
      }

    lazy val keyedElement: Parser[PKeyedElement] =
      (compositeKey <~ ":").? ~ compositeVal ^^ PKeyedElement

    lazy val compositeKey: Parser[PCompositeKey] =
      compositeVal ^^ {
        case n@ PExpCompositeVal(PNamedOperand(id)) => PIdentifierKey(id).at(n)
        case n => n
      }

    lazy val compositeVal: Parser[PCompositeVal] =
      expCompositeLiteral | litCompositeLiteral

    lazy val expCompositeLiteral: Parser[PExpCompositeVal] =
      expression ^^ PExpCompositeVal

    lazy val litCompositeLiteral: Parser[PLitCompositeVal] =
      literalValue ^^ PLitCompositeVal

    lazy val functionLit: Parser[PFunctionLit] =
      "func" ~> signature ~ block ^^ { case sig ~ body => PFunctionLit(sig._1, sig._2, body) }



    /**
      * Types
      */

    lazy val typMinusExpr: Parser[PType] =
      (
        ("(" ~> typMinusExpr <~ ")") |
          ("*" ~> typMinusExpr ^^ PDeref) |
          sliceType | arrayType | mapType | dictType | channelType | functionType | structType | interfaceType | predType |
          sequenceType | setType | multisetType | optionType | domainType |
          predeclaredType
        ) <~ not("(" | "{")

    lazy val typ : Parser[PType] =
      "(" ~> typ <~ ")" | typeLit | qualifiedType | namedType | ghostTypeLit

    lazy val ghostTyp : Parser[PGhostType] =
      "(" ~> ghostTyp <~ ")" | ghostTypeLit

    lazy val typeLit: Parser[PTypeLit] =
      pointerType | sliceType | arrayType | mapType |
        channelType | functionType | structType | interfaceType | predType

    lazy val ghostTypeLit : Parser[PGhostLiteralType] =
      sequenceType | setType | multisetType | dictType | optionType | domainType  | ghostSliceType

    lazy val pointerType: Parser[PDeref] =
      "*" ~> typ ^^ PDeref

    lazy val sliceType: Parser[PSliceType] =
      ("[" ~ "]") ~> typ ^^ PSliceType

    lazy val ghostSliceType: Parser[PGhostSliceType] =
      "ghost" ~> ("[" ~ "]") ~> typ ^^ PGhostSliceType

    lazy val mapType: Parser[PMapType] =
      ("map" ~> ("[" ~> typ <~ "]")) ~ typ ^^ PMapType

    lazy val channelType: Parser[PChannelType] =
      ("chan" ~> "<-") ~> typ ^^ PSendChannelType |
        ("<-" ~> "chan") ~> typ ^^ PRecvChannelType |
        "chan" ~> typ ^^ PBiChannelType

    lazy val functionType: Parser[PFunctionType] =
      "func" ~> signature ^^ PFunctionType.tupled

    lazy val predType: Parser[PPredType] =
      "pred" ~> predTypeParams ^^ PPredType

    lazy val predTypeParams: Parser[Vector[PType]] =
      "(" ~> (rep1sep(typ, ",") <~ ",".?).? <~ ")" ^^ (_.toVector.flatten)

    lazy val arrayType: Parser[PArrayType] =
      ("[" ~> expression <~ "]") ~ typ ^^ PArrayType

    lazy val sequenceType : Parser[PSequenceType] =
      "seq" ~> ("[" ~> typ <~ "]") ^^ PSequenceType

    lazy val setType : Parser[PSetType] =
      "set" ~> ("[" ~> typ <~ "]") ^^ PSetType

    lazy val multisetType : Parser[PMultisetType] =
      "mset" ~> ("[" ~> typ <~ "]") ^^ PMultisetType

    lazy val dictType: Parser[PMathematicalMapType] =
      ("dict" ~> ("[" ~> typ <~ "]")) ~ typ ^^ PMathematicalMapType

    lazy val optionType : Parser[POptionType] =
      "option" ~> ("[" ~> typ <~ "]") ^^ POptionType

    lazy val domainType: Parser[PDomainType] =
      "domain" ~> "{" ~> repsep(domainClause, eos) <~ eos.? <~ "}" ^^ { clauses =>
        val funcs = clauses.collect{ case x: PDomainFunction => x }
        val axioms = clauses.collect{ case x: PDomainAxiom => x }
        PDomainType(funcs, axioms)
      }

    lazy val domainClause: Parser[PDomainClause] =
      "func" ~> idnDef ~ signature ^^ { case id ~ sig => PDomainFunction(id, sig._1, sig._2) } |
      "axiom" ~> "{" ~> expression <~ eos.? <~ "}" ^^ PDomainAxiom

    lazy val structType: Parser[PStructType] =
      "struct" ~> "{" ~> repsep(structClause, eos) <~ eos.? <~ "}" ^^ PStructType

    lazy val structClause: Parser[PStructClause] =
      fieldDecls | embeddedDecl

    lazy val embeddedDecl: Parser[PEmbeddedDecl] =
      embeddedType ^^ (et => PEmbeddedDecl(et, PIdnDef(et.name).at(et)))

    lazy val fieldDecls: Parser[PFieldDecls] =
      rep1sep(idnDef, ",") ~ typ ^^ { case ids ~ t =>
        PFieldDecls(ids map (id => PFieldDecl(id, t.copy).at(id)))
      }

    lazy val interfaceType: Parser[PInterfaceType] =
      "interface" ~> "{" ~> (interfaceClause <~ eos).* <~ "}" ^^ { clauses =>
        val embedded = clauses collect { case v: PInterfaceName => v }
        val methodDecls = clauses collect { case v: PMethodSig => v }
        val predicateDecls = clauses collect { case v: PMPredicateSig => v }

        PInterfaceType(embedded, methodDecls, predicateDecls)
      }

    lazy val interfaceClause: Parser[PInterfaceClause] =
      predicateSpec | methodSpec | interfaceName

    lazy val interfaceName: Parser[PInterfaceName] =
      declaredType ^^ PInterfaceName

    lazy val methodSpec: Parser[PMethodSig] =
      "ghost".? ~ functionSpec ~ idnDef ~ signature ^^ { case isGhost ~ spec ~ id ~ sig => PMethodSig(id, sig._1, sig._2, spec, isGhost.isDefined) }

    lazy val predicateSpec: Parser[PMPredicateSig] =
      ("pred" ~> idnDef) ~ parameters ^^ PMPredicateSig


    lazy val namedType: Parser[PNamedType] =
      predeclaredType |
        declaredType

    lazy val predeclaredType: Parser[PPredeclaredType] =
      exactWord("bool") ^^^ PBoolType() |
        exactWord("string") ^^^ PStringType() |
        exactWord("perm") ^^^ PPermissionType() |
        // signed integer types
        exactWord("rune") ^^^ PRune() |
        exactWord("int") ^^^ PIntType() |
        exactWord("int8") ^^^ PInt8Type() |
        exactWord("int16") ^^^ PInt16Type() |
        exactWord("int32") ^^^ PInt32Type() |
        exactWord("int64") ^^^ PInt64Type() |
        // unsigned integer types
        exactWord("byte") ^^^ PByte() |
        exactWord("uint") ^^^ PUIntType() |
        exactWord("uint8") ^^^ PUInt8Type() |
        exactWord("uint16") ^^^ PUInt16Type() |
        exactWord("uint32") ^^^ PUInt32Type() |
        exactWord("uint64") ^^^ PUInt64Type() |
        exactWord("uintptr") ^^^ PUIntPtr() |
        // floats
        exactWord("float32") ^^^ PFloat32() |
        exactWord("float64") ^^^ PFloat64()

    lazy val predeclaredTypeSeparate: Parser[PPredeclaredType] =
      exactWord("bool") ~ not("(" | ".") ^^^ PBoolType() |
        exactWord("string") ~ not("(" | ".") ^^^ PStringType() |
        exactWord("perm") ~ not("(" | ".") ^^^ PPermissionType() |
        // signed integer types
        exactWord("rune") ~ not("(" | ".") ^^^ PRune() |
        exactWord("int") ~ not("(" | ".") ^^^ PIntType() |
        exactWord("int8") ~ not("(" | ".") ^^^ PInt8Type() |
        exactWord("int16") ~ not("(" | ".") ^^^ PInt16Type() |
        exactWord("int32") ~ not("(" | ".") ^^^ PInt32Type() |
        exactWord("int64") ~ not("(" | ".") ^^^ PInt64Type() |
        // unsigned integer types
        exactWord("byte") ~ not("(" | ".") ^^^ PByte() |
        exactWord("uint") ~ not("(" | ".") ^^^ PUIntType() |
        exactWord("uint8") ~ not("(" | ".") ^^^ PUInt8Type() |
        exactWord("uint16") ~ not("(" | ".") ^^^ PUInt16Type() |
        exactWord("uint32") ~ not("(" | ".") ^^^ PUInt32Type() |
        exactWord("uint64") ~ not("(" | ".") ^^^ PUInt64Type() |
        exactWord("uintptr") ~ not("(" | ".") ^^^ PUIntPtr()

    private def exactWord(s: String): Regex = ("\\b" ++ s ++ "\\b").r

    lazy val qualifiedType: Parser[PDot] =
      declaredType ~ ("." ~> idnUse) ^^ PDot

    lazy val declaredType: Parser[PNamedOperand] =
      idnUse ^^ PNamedOperand

    lazy val literalType: Parser[PLiteralType] =
      sliceType |
        arrayType |
        implicitSizeArrayType |
        mapType |
        structType |
        qualifiedType |
        ghostTypeLit |
        declaredType

    lazy val implicitSizeArrayType: Parser[PImplicitSizeArrayType] =
      "[" ~> "..." ~> "]" ~> typ ^^ PImplicitSizeArrayType


    /**
      * Misc
      */

    lazy val receiver: PackratParser[PReceiver] =
      "(" ~> maybeAddressableIdnDef.? ~ methodRecvType <~ ")" ^^ {
        case None ~ t => PUnnamedReceiver(t)
        case Some((name, addressable)) ~ t => PNamedReceiver(name, t, addressable)
      }

    lazy val signature: Parser[(Vector[PParameter], PResult)] =
      parameters ~ result


    lazy val result: PackratParser[PResult] =
      parameters ^^ PResult |
        typ ^^ (t => PResult(Vector(PUnnamedParameter(t).at(t)))) |
        success(PResult(Vector.empty))

    lazy val parameters: Parser[Vector[PParameter]] =
      "(" ~> (parameterList <~ ",".?).? <~ ")" ^^ {
        case None => Vector.empty
        case Some(ps) => ps
      }

    lazy val parameterList: Parser[Vector[PParameter]] =
      rep1sep(parameterDecl, ",") ^^ Vector.concat

    lazy val parameterDecl: Parser[Vector[PParameter]] = {
      val namedParam = rep1sep(idnDef, ",") ~ "...".? ~ typ ^^ {
        case ids ~ variadicOpt ~ t =>
          ids map { id =>
            val typ = if (variadicOpt.isDefined) PVariadicType(t.copy) else t.copy
            PNamedParameter(id, typ).at(id)
          }
      }
      val unnamedParam = ("...".? ~ typ) ^^ {
        case variadicOpt ~ t =>
          val typ = if (variadicOpt.isDefined) PVariadicType(t) else t
          Vector(PUnnamedParameter(typ).at(t))
      }

      ghostParameter | namedParam | unnamedParam
    }


    lazy val nestedIdnUse: PackratParser[PIdnUse] =
      "(" ~> nestedIdnUse <~ ")" | idnUse

    lazy val embeddedType: PackratParser[PEmbeddedType] =
      "(" ~> embeddedType <~ ")" |
        "*".? ~ namedType ^^ {
          case None ~ t => PEmbeddedName(t)
          case _ ~ t => PEmbeddedPointer(t)
        }


    lazy val methodRecvType: PackratParser[PMethodRecvType] =
      "(" ~> methodRecvType <~ ")" |
        "*".? ~ declaredType ^^ {
          case None ~ t => PMethodReceiveName(t)
          case _ ~ t => PMethodReceivePointer(t)
        }

    /**
      * Identifiers
      */

    lazy val idnDef: Parser[PIdnDef] = identifier ^^ PIdnDef
    lazy val idnUse: Parser[PIdnUse] = identifier ^^ PIdnUse
    lazy val idnUnk: Parser[PIdnUnk] = identifier ^^ PIdnUnk

    def maybeAddressableIdn[T <: PIdnNode](p: Parser[T]): Parser[(T, Boolean)] =
      p ~ addressabilityMod.? ^^ { case id ~ opt => (id, opt.isDefined) }

    lazy val maybeAddressableIdnDef: Parser[(PIdnDef, Boolean)] = maybeAddressableIdn(idnDef)
    lazy val maybeAddressableIdnUnk: Parser[(PIdnUnk, Boolean)] = maybeAddressableIdn(idnUnk)

    lazy val idnDefLike: Parser[PDefLikeId] = idnDef | wildcard
    lazy val idnUseLike: Parser[PUseLikeId] = idnUse | wildcard
    lazy val idnUnkLike: Parser[PUnkLikeId] = idnUnk | wildcard

    lazy val labelDef: Parser[PLabelDef] = identifier ^^ PLabelDef
    lazy val labelUse: Parser[PLabelUse] = identifier ^^ PLabelUse

    lazy val pkgDef: Parser[PPkgDef] = identifier ^^ PPkgDef
    lazy val pkgUse: Parser[PPkgUse] = identifier ^^ PPkgUse

    lazy val wildcard: Parser[PWildcard] = "_" ^^^ PWildcard()

    lazy val addressabilityMod: Parser[String] = Constants.ADDRESSABILITY_MODIFIER

    lazy val identifier: Parser[String] =
      // "_" is not an identifier (but a wildcard)
      "(?:_[a-zA-Z0-9_]+|[a-zA-Z][a-zA-Z0-9_]*)".r into (s => {
        if (isReservedWord(s))
          failure(s"""keyword "$s" found where identifier expected""")
        else
          success(s)
      })

    lazy val idnImportPath: Parser[String] =
      // this allows for seemingly meaningless paths such as ".......". It is not problematic that Gobra parses these
      // paths given that it will throw an error if they do not exist in the filesystem
      "\"" ~> "[.a-zA-Z0-9_/]*".r <~ "\""
      // """[^\P{L}\P{M}\P{N}\P{P}\P{S}!\"#$%&'()*,:;<=>?[\\\]^{|}\x{FFFD}]+""".r // \P resp. \p is currently not supported

    /**
      * Ghost
      */

    lazy val ghostMember: Parser[Vector[PGhostMember]] =
      fpredicateDecl ^^ (Vector(_)) |
        mpredicateDecl ^^ (Vector(_)) |
        implementationProof ^^ (Vector(_)) |
      "ghost" ~ eos.? ~> (methodDecl | functionDecl) ^^ (m => Vector(PExplicitGhostMember(m).at(m))) |
        "ghost" ~ eos.? ~> (constDecl | varDecl | typeDecl) ^^ (ms => ms.map(m => PExplicitGhostMember(m).at(m)))

    // expression can be terminated with a semicolon to simply preprocessing
    lazy val fpredicateDecl: Parser[PFPredicateDecl] =
      ("pred" ~> idnDef) ~ parameters ~ predicateBody ^^ PFPredicateDecl

    // expression can be terminated with a semicolon to simply preprocessing
    lazy val mpredicateDecl: Parser[PMPredicateDecl] =
      ("pred" ~> receiver) ~ idnDef ~ parameters ~ predicateBody ^^ {
        case rcv ~ name ~ paras ~ body => PMPredicateDecl(name, rcv, paras, body)
      }

    lazy val implementationProof: Parser[PImplementationProof] =
      (typ <~ "implements") ~ typ ~ ("{" ~> (implementationProofPredicateAlias <~ eos).* ~ (methodImplementationProof <~ eos).* <~ "}").? ^^ {
        case subT ~ superT ~ Some(predAlias ~ memberProof) =>PImplementationProof(subT, superT, predAlias, memberProof)
        case subT ~ superT ~ None => PImplementationProof(subT, superT, Vector.empty, Vector.empty)
      }

    lazy val implementationProofPredicateAlias: Parser[PImplementationProofPredicateAlias] =
      ("pred" ~> idnUse <~ ":=") ~ (selection | namedOperand) ^^ PImplementationProofPredicateAlias

    lazy val methodImplementationProof: Parser[PMethodImplementationProof] =
      "pure".? ~ nonLocalReceiver ~ idnUse ~ signature ~ blockWithBodyParameterInfo.? ^^ {
        case spec ~ recv ~ name ~ sig ~ body => PMethodImplementationProof(name, recv, sig._1, sig._2, spec.isDefined, body)
      }

    lazy val nonLocalReceiver: PackratParser[PParameter] =
      "(" ~> idnDef.? ~ typ <~ ")" ^^ {
        case None ~ t => PUnnamedParameter(t)
        case Some(id) ~ t => PNamedParameter(id, t)
      }

    lazy val predicateBody: Parser[Option[PExpression]] =
      ("{" ~> expression <~ eos.? ~ "}").?

    lazy val ghostStatement: Parser[PGhostStatement] =
      "ghost" ~> statement ^^ PExplicitGhostStatement |
      "assert" ~> expression ^^ PAssert |
      "exhale" ~> expression ^^ PExhale |
      "assume" ~> expression ^^ PAssume |
      "inhale" ~> expression ^^ PInhale |
      "fold" ~> predicateAccess ^^ PFold |
      "unfold" ~> predicateAccess ^^ PUnfold

    lazy val ghostParameter: Parser[Vector[PParameter]] = {
      val namedParam =
        "ghost" ~> rep1sep(idnDef, ",") ~ "...".? ~ typ ^^ {
          case ids ~ variadicOpt ~ t => ids map { id =>
            val typ = if (variadicOpt.isDefined) PVariadicType(t.copy) else t.copy
            PExplicitGhostParameter(PNamedParameter(id, typ).at(id)).at(id)
          }
        }

      val unnamedParam =
        "ghost" ~> "...".? ~ typ ^^ {
          case variadicOpt ~ t =>
            val typ = if (variadicOpt.isDefined) PVariadicType(t) else t
            Vector(PExplicitGhostParameter(PUnnamedParameter(typ).at(t)).at(t))
        }

      namedParam | unnamedParam
    }

    lazy val ghostPrimaryExp : Parser[PGhostExpression] =
      forall |
        exists |
        old |
        access |
        typeOf |
        isComparable |
        rangeSequence |
        rangeSet |
        rangeMultiset |
        sequenceConversion |
        setConversion |
        multisetConversion |
        optionNone | optionSome | optionGet | permission

    lazy val forall : Parser[PForall] =
      ("forall" ~> boundVariables <~ "::") ~ triggers ~ expression ^^ PForall

    lazy val exists : Parser[PExists] =
      ("exists" ~> boundVariables <~ "::") ~ triggers ~ expression ^^ PExists

    lazy val old : Parser[PGhostExpression] =
      (("old" ~> ("[" ~> labelUse <~ "]").?) ~ ("(" ~> expression <~ ")")) ^^ {
        case Some(l) ~ e => PLabeledOld(l, e)
        case None ~ e => POld(e)
      }

    lazy val access : Parser[PAccess] =
      "acc" ~> "(" ~> expression <~ ")" ^^ { exp => PAccess(exp, PFullPerm().at(exp)) } |
      // parsing wildcard permissions should be done here instead of in [[permission]] to avoid parsing "_"
      // as an expression in arbitrary parts of the code
      "acc" ~> "(" ~> expression <~ ("," ~> wildcard <~ ")") ^^ { exp => PAccess(exp, PWildcardPerm().at(exp)) } |
      "acc" ~> "(" ~> expression ~ ("," ~> expression <~ ")") ^^ PAccess

    lazy val permission: Parser[PPermission] =
      "writePerm" ^^^ PFullPerm() |
      "noPerm" ^^^ PNoPerm()

    lazy val typeOf: Parser[PTypeOf] =
      "typeOf" ~> "(" ~> expression <~ ")" ^^ PTypeOf

    lazy val isComparable: Parser[PIsComparable] =
      "isComparable" ~> "(" ~> (expression | typ) <~ ")" ^^ PIsComparable

    private lazy val rangeExprBody : Parser[PExpression ~ PExpression] =
      "[" ~> expression ~ (".." ~> expression <~ "]")

    lazy val rangeSequence : Parser[PRangeSequence] = "seq" ~> rangeExprBody ^^ PRangeSequence

    /**
      * Expressions of the form "set[`left` .. `right`]" are directly
      * transformed into "set(seq[`left` .. `right`])" (to later lift on
      * the existing type checking support for range sequences.)
      */
    lazy val rangeSet : Parser[PGhostExpression] = "set" ~> rangeExprBody ^^ {
      case left ~ right => PSetConversion(PRangeSequence(left, right).range(left, right))
    }

    /**
      * Expressions of the form "mset[`left` .. `right`]" are directly
      * transformed into "mset(seq[`left` .. `right`])" (to later lift on
      * the existing type checking support for range sequences.)
      */
    lazy val rangeMultiset : Parser[PGhostExpression] = "mset" ~> rangeExprBody ^^ {
      case left ~ right => PMultisetConversion(PRangeSequence(left, right).range(left, right))
    }

    lazy val optionNone : Parser[POptionNone] =
      "none" ~> ("[" ~> typ <~ "]") ^^ POptionNone

    lazy val optionSome : Parser[POptionSome] =
      "some" ~> ("(" ~> expression <~ ")") ^^ POptionSome

    lazy val optionGet : Parser[POptionGet] =
      "get" ~> ("(" ~> expression <~ ")") ^^ POptionGet

    lazy val predicateAccess: Parser[PPredicateAccess] =
      // call ^^ PPredicateAccess // | "acc" ~> "(" ~> call <~ ")" ^^ PPredicateAccess
      primaryExp into { // this is somehow not equivalent to `call ^^ PPredicateAccess` as the latter cannot parse "b.RectMem(&r)"
        case invoke: PInvoke => success(PPredicateAccess(invoke, PFullPerm().at(invoke)))
        case PAccess(invoke: PInvoke, perm) => success(PPredicateAccess(invoke, perm))
        case e => failure(s"expected invoke but got ${e.getClass}")
      }

    lazy val boundVariables: Parser[Vector[PBoundVariable]] =
      rep1sep(boundVariableDecl, ",") ^^ Vector.concat

    lazy val boundVariableDecl: Parser[Vector[PBoundVariable]] =
      rep1sep(idnDef, ",") ~ typ ^^ { case ids ~ t =>
        ids map (id => PBoundVariable(id, t.copy).at(id))
      }

    lazy val triggers: Parser[Vector[PTrigger]] = trigger.*

    lazy val trigger: Parser[PTrigger] =
      "{" ~> rep1sep(expression, ",") <~ "}" ^^ PTrigger


    /**
      * EOS
      */

    lazy val eos: Parser[String] =
      ";"

    def eol[T](p: => Parser[T]): Parser[T] =
      p into (r => eos ^^^ r)


    implicit class PositionedPAstNode[N <: PNode](node: N) {
      def at(other: PNode): N = {
        pom.positions.dupPos(other, node)
      }

      def range(from: PNode, to: PNode): N = {
        pom.positions.dupRangePos(from, to, node)
      }

      def copy: N = rewriter.deepclone(node)
    }

    def pos[T](p: => Parser[T]): Parser[PPos[T]] = p ^^ PPos[T]

  }

  private class PRewriter(override val positions: Positions) extends PositionedRewriter with Cloner {

  }


}<|MERGE_RESOLUTION|>--- conflicted
+++ resolved
@@ -421,7 +421,6 @@
           PFunctionDecl(name, sig._1, sig._2, spec, body)
       }
 
-<<<<<<< HEAD
     lazy val outline: Parser[POutline] =
       (functionSpec <~ "outline") ~ ("(" ~> repsep(statement, eos) <~ eos.? <~ ")") ^^ {
         case spec ~ body => POutline(body, spec)
@@ -429,8 +428,6 @@
 
 
 
-=======
->>>>>>> 20346638
     lazy val functionSpec: Parser[PFunctionSpec] = {
 
       sealed trait FunctionSpecClause
@@ -444,11 +441,7 @@
         "requires" ~> expression <~ eos ^^ RequiresClause |
         "preserves" ~> expression <~ eos ^^ PreservesClause |
         "ensures" ~> expression <~ eos ^^ EnsuresClause |
-<<<<<<< HEAD
-        "decreases" ~> measures ^^ DecreasesClause |
-=======
         "decreases" ~> terminationMeasure <~ eos  ^^ DecreasesClause |
->>>>>>> 20346638
         "pure" <~ eos ^^^ PureClause
       }
 
@@ -457,59 +450,15 @@
           val pres = clauses.collect{ case x: RequiresClause => x.exp }
           val preserves = clauses.collect{ case x: PreservesClause => x.exp }
           val posts = clauses.collect{ case x: EnsuresClause => x.exp }
-<<<<<<< HEAD
-          val terminationMeasure = {
-            val t = clauses.collect{ case x: DecreasesClause => x.measure}
-            if(t.size <= 1){
-              t.headOption
-            } else {
-              Violation.violation("Unexpected amount of decreases clause")
-            }
-          }
-=======
           val terminationMeasure = clauses.collect{ case x: DecreasesClause => x.measure}
->>>>>>> 20346638
           val isPure = pure.nonEmpty || clauses.contains(PureClause)
           PFunctionSpec(pres, preserves, posts, terminationMeasure, isPure)
       }
     }
 
-<<<<<<< HEAD
-    lazy val measures: Parser[PTerminationMeasure] =
-      ("infer" <~ eos) ^^^ PInferTerminationMeasure() | "*" ^^^ PStarMeasure() | ("_" <~ eos) ^^^ PWildcardMeasure() | repsep(expression, ",") <~ eos ^^ PTupleTerminationMeasure | conditionalMeasure
-
-    lazy val conditionalMeasure: Parser[PConditionalTerminationMeasures] =
-      conditionalTuple ~ ("decreases" ~> conditionalWildcard).? ~ ("decreases" ~> conditionalStar).? ^^ {
-        case clause1 ~ Some(clause2) ~ Some(clause3) => PConditionalTerminationMeasures(clause1 ++ clause2 ++ clause3)
-        case clause1 ~ Some(clause2) ~ None => PConditionalTerminationMeasures(clause1 ++ clause2)
-        case clause1 ~ None ~ Some(clause3) => PConditionalTerminationMeasures(clause1 ++ clause3)
-        case clause1 ~ None ~ None => PConditionalTerminationMeasures(clause1)
-      } | conditionalWildcard ~ ("decreases" ~> conditionalTuple).? ~ ("decreases" ~> conditionalStar).? ^^ {
-        case clause1 ~ Some(clause2) ~ Some(clause3) => PConditionalTerminationMeasures(clause1 ++ clause2 ++ clause3)
-        case clause1 ~ Some(clause2) ~ None => PConditionalTerminationMeasures(clause1 ++ clause2)
-        case clause1 ~ None ~ Some(clause3) => PConditionalTerminationMeasures(clause1 ++ clause3)
-        case clause1 ~ None ~ None => PConditionalTerminationMeasures(clause1)
-      }
-
-    lazy val conditionalTuple: Parser[Vector[PConditionalTerminationMeasureClause]] =
-      repsep(expression, ",") ~ ("if" ~> expression <~ eos ) ^^ {
-        case expression ~ condition => Vector(PConditionalTerminationMeasureIfClause(PTupleTerminationMeasure(expression), condition))
-      } | repsep(expression, ",") <~ eos ^^ {
-        case expression => Vector(PConditionalTerminationMeasureIfClause(PTupleTerminationMeasure(expression), PBoolLit(true)))
-      }
-
-    lazy val conditionalWildcard: Parser[Vector[PConditionalTerminationMeasureClause]] =
-      "_" ~ ("if" ~> expression <~ eos) ^^ {
-        case _ ~ condition => Vector(PConditionalTerminationMeasureIfClause(PWildcardMeasure(), condition))
-      } | "_" <~ eos ^^^ Vector(PConditionalTerminationMeasureIfClause(PWildcardMeasure(), PBoolLit(true)))
-
-    lazy val conditionalStar: Parser[Vector[PConditionalTerminationMeasureClause]] =
-      "*" ^^^ Vector(PStarMeasure())
-=======
     lazy val terminationMeasure: Parser[PTerminationMeasure] =
       "_" ~> ("if" ~> expression).? ^^ PWildcardMeasure |
         repsep(expression, ",") ~ ("if" ~> expression).? ^^ PTupleTerminationMeasure
->>>>>>> 20346638
 
     lazy val methodDecl: Parser[PMethodDecl] =
       functionSpec ~ ("func" ~> receiver) ~ idnDef ~ signature ~ specOnlyParser(blockWithBodyParameterInfo) ^^ {
@@ -522,12 +471,8 @@
 
     lazy val statement: Parser[PStatement] =
       ghostStatement |
-<<<<<<< HEAD
       outline |
-      declarationStmt |
-=======
         declarationStmt |
->>>>>>> 20346638
         goStmt |
         deferStmt |
         returnStmt |
@@ -740,11 +685,7 @@
         }
 
  lazy val loopSpec: Parser[PLoopSpec] =
-<<<<<<< HEAD
-      ("invariant" ~> expression <~ eos).* ~ ("decreases" ~> measures).? ^^ {
-=======
       ("invariant" ~> expression <~ eos).* ~ ("decreases" ~> terminationMeasure <~ eos).? ^^ {
->>>>>>> 20346638
         case invariants ~ terminationMeasure => PLoopSpec(invariants, terminationMeasure)
       }
 
