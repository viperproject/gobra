// This Source Code Form is subject to the terms of the Mozilla Public
// License, v. 2.0. If a copy of the MPL was not distributed with this
// file, You can obtain one at http://mozilla.org/MPL/2.0/.
//
// Copyright (c) 2011-2020 ETH Zurich.

package viper.gobra.translator

import viper.silver.{ast => vpr}

object Names {
  def returnLabel: String = "returnLabel"

  private var freshCounter = 0
  def freshName: String = {
    val str = s"fn$$$$$freshCounter"
    freshCounter += 1
    str
  }

  /* sanitizes type name to a valid Viper name */
  def serializeType(t: vpr.Type): String = {
    t.toString()
      .replace('[', '_')
      .replace("]", "")
      .replace(",", "") // a parameterized Viper type uses comma-space separated types if there are multiple
      .replace(" ", "")
  }


  // assert
  def assertFunc: String = "assertArg1"
  def typedAssertFunc(t: vpr.Type): String = s"assertArg2_${serializeType(t)}"

  // equality
  def equalityDomain: String = "Equality"
  def equalityFunc: String = "eq"

  // embedding domain
  def embeddingDomain: String = "Emb"
  def embeddingBoxFunc: String = "box"
  def embeddingUnboxFunc: String = "unbox"

  // polymorph-value domain
  def polyValueDomain: String = "Poly"
  def polyValueBoxFunc: String = "box"
  def polyValueUnboxFunc: String = "unbox"

  // interface
  def emptyInterface: String = "empty_interface"
  def toInterfaceFunc: String = "toInterface"
  def typeOfFunc: String = "typeOfInterface"
  def dynamicPredicate: String = "dynamic_pred"
  def implicitThis: String = "thisItf"

  // pointer
  def pointerField(t : vpr.Type) : String = {
    s"val$$_${serializeType(t)}"
  }

  // struct
  def sharedStructDomain: String = "ShStruct"
  def sharedStructDfltFunc: String = "shStructDefault"

  // types
  def typesDomain: String = "Types"
  def stringsDomain: String = "String"
  def mapsDomain: String = "GobraMap"

  // array
  def sharedArrayDomain: String = "ShArray"
  def arrayConversionFunc: String = "arrayConversion"
  def arrayDefaultFunc: String = "arrayDefault"

  // slices
  def fullSliceFromArray: String = "sfullSliceFromArray"
  def fullSliceFromSlice: String = "sfullSliceFromSlice"
  def sliceConstruct: String = "sconstruct"
  def sliceDefaultFunc: String = "sliceDefault"
  def sliceFromArray: String = "ssliceFromArray"
  def sliceFromSlice: String = "ssliceFromSlice"

  // sequences
  def emptySequenceFunc: String = "sequenceEmpty"

  // predicate
  def predDomain: String = "Pred"

  // domain
  def dfltDomainValue(domainName: String): String = s"dflt$domainName"

<<<<<<< HEAD
  // adt
  def dfltAdtValue(adtName: String): String = s"adtDflt_$adtName"
  def tagAdtFunction(adtName: String): String = s"adtTag_$adtName"
  def destructorAdtName(adtName: String, argumentName: String) =
    s"get_${adtName}_${argumentName}"
  def constructorAdtName(adtName: String, clause: String) =
    s"${adtName}_${clause}"

=======
>>>>>>> e6caeac2
  // unknown values
  def unknownValuesDomain: String = "UnknownValueDomain"
  def unknownValueFunc: String = "unknownValue"

  // built-in members
  def builtInMember: String = "built_in"
}<|MERGE_RESOLUTION|>--- conflicted
+++ resolved
@@ -89,7 +89,9 @@
   // domain
   def dfltDomainValue(domainName: String): String = s"dflt$domainName"
 
-<<<<<<< HEAD
+  // domain
+  def dfltDomainValue(domainName: String): String = s"dflt$domainName"
+
   // adt
   def dfltAdtValue(adtName: String): String = s"adtDflt_$adtName"
   def tagAdtFunction(adtName: String): String = s"adtTag_$adtName"
@@ -98,8 +100,6 @@
   def constructorAdtName(adtName: String, clause: String) =
     s"${adtName}_${clause}"
 
-=======
->>>>>>> e6caeac2
   // unknown values
   def unknownValuesDomain: String = "UnknownValueDomain"
   def unknownValueFunc: String = "unknownValue"
