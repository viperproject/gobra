--- conflicted
+++ resolved
@@ -322,15 +322,13 @@
          _: PLess | _: PAtMost | _: PGreater | _: PAtLeast =>
       BooleanT
 
-<<<<<<< HEAD
     case _: PLength => IntT(Int)
+
+    case _: PCapacity => IntT(Int)
 
     case exprNum: PNumExpression =>
       val typ = intExprType(exprNum)
       if (typ == IntT(UntypedConst)) getDefaultType(exprNum).getOrElse(typ) else typ
-=======
-    case _: PAdd | _: PSub | _: PMul | _: PMod | _: PDiv | _: PLength | _: PCapacity => IntT
->>>>>>> 948c5c3c
 
     case n: PUnfolding => exprType(n.op)
 
