--- conflicted
+++ resolved
@@ -279,7 +279,7 @@
 
     case m@PMake(typ, args) =>
       args.flatMap { arg =>
-        assignableTo.errors(exprType(arg), IntT(config.typeBounds.Int))(arg) ++
+        assignableTo.errors(exprType(arg), INT_TYPE)(arg) ++
           error(arg, s"arguments to make must be non-negative", intConstantEval(arg).exists(_ < 0))
       } ++ (typ match {
         case _: PSliceType =>
@@ -455,6 +455,8 @@
         // if no type is specified, integer expressions have default type in var declarations
         case PVarDecl(typ, _, _, _) => typ map (x => typeSymbType(x))
 
+        case _: PMake => Some(INT_TYPE)
+
         case n: PInvoke => resolve(n) match {
           case Some(ap.FunctionCall(callee, args)) =>
             val index = args.indexOf(expr)
@@ -478,13 +480,6 @@
 
         case _ => None
       }
-<<<<<<< HEAD
-
-      case _: PMake => Some(IntT(config.typeBounds.Int))
-
-      case _ => None
-=======
->>>>>>> 554b3fc7
     }
   }
 
