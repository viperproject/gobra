--- conflicted
+++ resolved
@@ -13,21 +13,12 @@
 type Addr interface {
 	pred Mem()
 
-<<<<<<< HEAD
-	requires acc(mem(), 1/1000)
-	ensures acc(mem(), 1/1000)
+	requires acc(Mem(), 1/1000)
+	ensures acc(Mem(), 1/1000)
 	Network() string
 
-	requires acc(mem(), 1/1000)
-	ensures acc(mem(), 1/1000)
-=======
-	requires acc(Mem(), 1/1000)
-	ensures acc(Mem(), 1/1000)
-	Network() string
-
-	requires acc(Mem(), 1/1000)
-	ensures acc(Mem(), 1/1000)
->>>>>>> 0a84d49a
+	requires acc(Mem(), 1/1000)
+	ensures acc(Mem(), 1/1000)
 	String() string
 }
 
@@ -44,45 +35,25 @@
 	Read(b []byte) (n int, err error)
 
 	// Write writes data to the connection.
-<<<<<<< HEAD
-	requires mem()
+	requires Mem()
 	requires forall i int :: 0 <= i && i < len(b) ==> acc(&b[i], 1/1000)
-	ensures mem()
-=======
-	requires Mem()
-	requires forall i int :: 0 <= i && i < len(b) ==> acc(&b[i], 1/1000)
-	ensures Mem()
->>>>>>> 0a84d49a
+	ensures Mem()
 	ensures forall i int :: 0 <= i && i < len(b) ==> acc(&b[i], 1/1000)
 	Write(b []byte) (n int, err error)
 
 	// Close closes the connection.
 	// Any blocked Read or Write operations will be unblocked and return errors.
-<<<<<<< HEAD
-	requires mem()
+	requires Mem()
 	Close() error
 
 	// LocalAddr returns the local network address.
-	requires acc(mem(), 1/1000)
-	ensures acc(mem(), 1/1000)
+	requires acc(Mem(), 1/1000)
+	ensures acc(Mem(), 1/1000)
 	LocalAddr() Addr
 
 	// RemoteAddr returns the remote network address.
-	requires acc(mem(), 1/1000)
-	ensures acc(mem(), 1/1000)
-=======
-	requires Mem()
-	Close() error
-
-	// LocalAddr returns the local network address.
-	requires acc(Mem(), 1/1000)
-	ensures acc(Mem(), 1/1000)
-	LocalAddr() Addr
-
-	// RemoteAddr returns the remote network address.
-	requires acc(Mem(), 1/1000)
-	ensures acc(Mem(), 1/1000)
->>>>>>> 0a84d49a
+	requires acc(Mem(), 1/1000)
+	ensures acc(Mem(), 1/1000)
 	RemoteAddr() Addr
 
 	// SetDeadline sets the read and write deadlines associated
@@ -116,31 +87,17 @@
 	ensures 0 <= n && n <= len(p)
 	ReadFrom(p []byte) (n int, addr Addr, err error)
 
-<<<<<<< HEAD
-	requires mem()
+	requires Mem()
 	requires forall i int :: 0 <= i && i < len(p) ==> acc(&p[i], 1/1000)
-	ensures mem()
+	ensures Mem()
 	ensures forall i int :: 0 <= i && i < len(p) ==> acc(&p[i], 1/1000)
 	WriteTo(p []byte, addr Addr) (n int, err error)
 
-	requires mem()
+	requires Mem()
 	Close() error
 
-	requires acc(mem(), 1/1000)
-	ensures acc(mem(), 1/1000)
-=======
-	requires Mem()
-	requires forall i int :: 0 <= i && i < len(p) ==> acc(&p[i], 1/1000)
-	ensures Mem()
-	ensures forall i int :: 0 <= i && i < len(p) ==> acc(&p[i], 1/1000)
-	WriteTo(p []byte, addr Addr) (n int, err error)
-
-	requires Mem()
-	Close() error
-
-	requires acc(Mem(), 1/1000)
-	ensures acc(Mem(), 1/1000)
->>>>>>> 0a84d49a
+	requires acc(Mem(), 1/1000)
+	ensures acc(Mem(), 1/1000)
 	LocalAddr() Addr
 
 	requires Mem()
@@ -182,21 +139,12 @@
 
 	// error // (joao) support for embeddings is buggy
 
-<<<<<<< HEAD
-	requires acc(mem(), 1/1000)
-	ensures acc(mem(), 1/1000)
+	requires acc(Mem(), 1/1000)
+	ensures acc(Mem(), 1/1000)
 	Timeout() bool   // Is the error a timeout?
 
-	requires acc(mem(), 1/1000)
-	ensures acc(mem(), 1/1000)
-=======
-	requires acc(Mem(), 1/1000)
-	ensures acc(Mem(), 1/1000)
-	Timeout() bool   // Is the error a timeout?
-
-	requires acc(Mem(), 1/1000)
-	ensures acc(Mem(), 1/1000)
->>>>>>> 0a84d49a
+	requires acc(Mem(), 1/1000)
+	ensures acc(Mem(), 1/1000)
 	Temporary() bool // Is the error temporary?
 }
 
@@ -229,13 +177,8 @@
 ensures acc(e.Mem())
 func (e *OpError) Error() string 
 
-<<<<<<< HEAD
-requires acc(e.mem(), 1/1000)
-ensures acc(e.mem(), 1/1000)
-=======
 requires acc(e.Mem(), 1/1000)
 ensures acc(e.Mem(), 1/1000)
->>>>>>> 0a84d49a
 func (e *OpError) Timeout() bool /*{
 	if ne, ok := e.Err.(*os.SyscallError); ok {
 		t, ok := ne.Err.(timeout)
@@ -245,13 +188,8 @@
 	return ok && t.Timeout()
 }*/
 
-<<<<<<< HEAD
-requires acc(e.mem(), 1/1000)
-ensures acc(e.mem(), 1/1000)
-=======
 requires acc(e.Mem(), 1/1000)
 ensures acc(e.Mem(), 1/1000)
->>>>>>> 0a84d49a
 func (e *OpError) Temporary() bool /*{
 	if e.Op == "accept" && isConnError(e.Err) {
 		return true
@@ -310,21 +248,12 @@
 
 // (joao) if the method is annotated with pure, then the implementation proof fails
 // because the "pure" annotation of the interface and implementation do not match
-<<<<<<< HEAD
-preserves acc(e.mem(), 1/1000)
-ensures !res
-/* pure */ func (e *AddrError) Timeout() (res bool)   { return false }
-
-requires acc(e.mem(), 1/1000)
-ensures acc(e.mem(), 1/1000)
-=======
 preserves acc(e.Mem(), 1/1000)
 ensures !res
 /* pure */ func (e *AddrError) Timeout() (res bool)   { return false }
 
 requires acc(e.Mem(), 1/1000)
 ensures acc(e.Mem(), 1/1000)
->>>>>>> 0a84d49a
 ensures !res
 /* pure */ func (e *AddrError) Temporary() (res bool) { return false }
 
@@ -378,16 +307,6 @@
 }
 
 // Timeout reports whether the DNS lookup is known to have timed out.
-<<<<<<< HEAD
-preserves acc(e.mem(), 1/1000)
-ensures unfolding acc(e.mem(), _) in res == e.IsTimeout
-/* pure */ func (e *DNSError) Timeout() (res bool) { return unfolding acc(e.mem(), _) in e.IsTimeout }
-
-// Temporary reports whether the DNS error is known to be temporary.
-preserves acc(e.mem(), 1/1000)
-ensures unfolding acc(e.mem(), _) in res == e.IsTimeout || e.IsTemporary
-/* pure */ func (e *DNSError) Temporary() (res bool) { return unfolding acc(e.mem(), _) in e.IsTimeout || e.IsTemporary }
-=======
 preserves acc(e.Mem(), 1/1000)
 ensures unfolding acc(e.Mem(), _) in res == e.IsTimeout
 /* pure */ func (e *DNSError) Timeout() (res bool) { return unfolding acc(e.Mem(), _) in e.IsTimeout }
@@ -396,7 +315,6 @@
 preserves acc(e.Mem(), 1/1000)
 ensures unfolding acc(e.Mem(), _) in res == e.IsTimeout || e.IsTemporary
 /* pure */ func (e *DNSError) Temporary() (res bool) { return unfolding acc(e.Mem(), _) in e.IsTimeout || e.IsTemporary }
->>>>>>> 0a84d49a
 
 (*DNSError) implements Error {
 	(e *DNSError) Timeout() bool {
