--- conflicted
+++ resolved
@@ -8,11 +8,7 @@
 
 import org.apache.commons.io.FileUtils
 import org.bitbucket.inkytonik.kiama.relation.NodeNotInTreeException
-<<<<<<< HEAD
-import viper.gobra.ast.frontend.{PDomainType, PExpression, PFPredicateDecl, PFunctionDecl, PFunctionSpec, PMPredicateDecl, PMPredicateSig, PMethodDecl, PMethodImplementationProof, PMethodSig, PNode, PPackage, PParameter, PPredConstructor, PProgram}
-=======
-import viper.gobra.ast.frontend.{PClosureDecl, PDomainType, PExpression, PFPredicateDecl, PFunctionDecl, PFunctionSpec, PMPredicateDecl, PMPredicateSig, PMethodDecl, PMethodImplementationProof, PMethodSig, PNode, PParameter, PPredConstructor}
->>>>>>> 7294137b
+import viper.gobra.ast.frontend.{PClosureDecl, PDomainType, PExpression, PFPredicateDecl, PFunctionDecl, PFunctionSpec, PMPredicateDecl, PMPredicateSig, PMethodDecl, PMethodImplementationProof, PMethodSig, PNode, PPackage, PParameter, PPredConstructor, PProgram}
 import viper.gobra.ast.internal.BuiltInMember
 import viper.gobra.frontend.Config
 import viper.gobra.frontend.info.{Info, TypeInfo}
@@ -353,7 +349,6 @@
           isAbstractAndNotImported = false,
           isImported,
           isBuiltIn)
-<<<<<<< HEAD
       case _: PProgram =>
         GobraMemberInfo(
           pkgId = pkgId,
@@ -378,11 +373,8 @@
           isAbstractAndNotImported = false,
           isImported = isImported,
           isBuiltIn = isBuiltIn)
-
-=======
       // Consider the enclosing function, for closure declarations
       case p: PClosureDecl => getMemberInformation(nodeTypeInfo.enclosingFunction(p).get, typeInfo, viperMember)
->>>>>>> 7294137b
       // Fallback to the node's code root if we can't match the node
       case p: PNode => getMemberInformation(nodeTypeInfo.codeRoot(p), typeInfo, viperMember)
     }
