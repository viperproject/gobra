// This Source Code Form is subject to the terms of the Mozilla Public
// License, v. 2.0. If a copy of the MPL was not distributed with this
// file, You can obtain one at http://mozilla.org/MPL/2.0/.
//
// Copyright (c) 2011-2020 ETH Zurich.

package viper.gobra.ast.internal

import org.bitbucket.inkytonik.kiama
import org.bitbucket.inkytonik.kiama.util.Trampolines.Done
import viper.gobra.ast.printing.PrettyPrinterCombinators
import viper.gobra.theory.Addressability
import viper.gobra.util.{Binary, Decimal, Hexadecimal, Octal}
import viper.silver.ast.{Position => GobraPosition}

import scala.collection.mutable
import scala.collection.mutable.ListBuffer
import viper.gobra.util.Violation.violation

trait PrettyPrinter {
  def format(node : Node): String
  def format(typ : Type): String
}

class DefaultPrettyPrinter extends PrettyPrinter with kiama.output.PrettyPrinter with PrettyPrinterCombinators {

  override val defaultIndent = 2
  override val defaultWidth  = 80

  override def format(node : Node) : String = {
    positionStore.clear()
    pretty(show(node)).layout
  }

  override def format(typ : Type) : String = {
    positionStore.clear()
    pretty(showType(typ)).layout
  }

  /**
    * Fixes issue with Position not being correct when there are newlines with indentation.
    */
  override def line(repl: String): Doc =
    new Doc({
      case (i, w) =>
        val width = repl.length
        val outLine =
          (h: Horizontal) => (o: Out) =>
            Done(
              (r: Remaining) =>
                if (h)
                  output(o, r - width, Text(repl))
                else
                  output(o, w - i, Text("\n" + " " * i))
            )
        scan(width + i, outLine)
    })

  override def line: Doc = line(" ")

  /**
    * Used for mapping positions in a Gobra Program to Positions of the internal Program.
    */
  type ViperPosition = (PPosition, Int)
  val positionStore: mutable.Map[GobraPosition, ListBuffer[(PPosition, PPosition)]] = mutable.Map[GobraPosition, ListBuffer[ViperPosition]]()

  def addPosition(gobraPos: GobraPosition, viperPos: ViperPosition): Unit = {
    positionStore.get(gobraPos) match {
      case Some(b) => b += viperPos
      case None => positionStore += (gobraPos -> ListBuffer(viperPos))
    }
  }

  def updatePositionStore(n: Node): Doc = n.getMeta.origin match {
    case Some(origin) =>
      new Doc(
        (iw: IW) =>
          (c: TreeCont) =>
            emptyDoc(iw)((p: PPosition, dq: Dq) => {
              addPosition(origin.pos, (p, 1))
              c(p, dq)
            })
      )
    case None =>
      emptyDoc
  }


  def show(n: Node): Doc = n match {
    case n: Program => showProgram(n)
    case n: Member => showMember(n)
    case n: Field => showField(n)
    case n: DomainFunc => showDomainFunc(n)
    case n: DomainAxiom => showDomainAxiom(n)
    case n: Stmt => showStmt(n)
    case n: Assignee => showAssignee(n)
    case n: Assertion => showAss(n)
    case n: Accessible => showAcc(n)
    case n: PredicateAccess => showPredicateAcc(n)
    case n: Expr => showExpr(n)
    case n: Addressable => showAddressable(n)
    case n: Proxy => showProxy(n)
  }

  // program

  def showProgram(p: Program): Doc = p match {
    case Program(types, members, _) =>
      updatePositionStore(p) <>
      (ssep(types map showTopType, line <> line) <>
      ssep(members map showMember, line <> line))
  }

  // member

  def showTopType(t: TopType): Doc = t match {
    case d: DefinedT => showTypeDecl(d)
    case _ => emptyDoc
  }

  def showMember(m: Member): Doc = updatePositionStore(m) <> (m match {
    case n: Method => showMethod(n)
    case n: PureMethod => showPureMethod(n)
    case n: Function => showFunction(n)
    case n: PureFunction => showPureFunction(n)
    case n: FPredicate => showFPredicate(n)
    case n: MPredicate => showMPredicate(n)
    case n: DomainDefinition => showDomainDefinition(n)
    case n: MethodSubtypeProof => showMethodSubtypeProof(n)
    case n: PureMethodSubtypeProof => showPureMethodSubtypeProof(n)
    case n: GlobalConstDecl => showGlobalConstDecl(n)
    case n: BuiltInMember => showBuiltInMember(n)
  })
  
<<<<<<< HEAD
  def showTerminationMeasure(measure: Option[Assertion]): Doc = measure match {
    case Some(measure) => showAss(measure)
    case None => ""
  }

  def showFunction(f: Function): Doc = f match {
    case Function(name, args, results, pres, posts, terminationMeasure, body) =>
      "func" <+> name.name <> parens(showFormalArgList(args)) <+> parens(showVarDeclList(results)) <>
        spec(showPreconditions(pres) <> showPostconditions(posts)) <> showTerminationMeasure(terminationMeasure) <> opt(body)(b => block(showStmt(b)))
  }

  def showPureFunction(f: PureFunction): Doc = f match {
    case PureFunction(name, args, results, pres, posts, terminationMeasure, body) =>
      "pure func" <+> name.name <> parens(showFormalArgList(args)) <+> parens(showVarDeclList(results)) <>
        spec(showPreconditions(pres) <> showPostconditions(posts)) <> showTerminationMeasure(terminationMeasure) <> opt(body)(b => block("return" <+> showExpr(b)))
  }

  def showMethod(m: Method): Doc = m match {
    case Method(receiver, name, args, results, pres, posts, terminationMeasure, body) =>
      "func" <+> parens(showVarDecl(receiver)) <+> name.name <> parens(showFormalArgList(args)) <+> parens(showVarDeclList(results)) <>
        spec(showPreconditions(pres) <> showPostconditions(posts)) <> showTerminationMeasure(terminationMeasure) <> opt(body)(b => block(showStmt(b)))
  }

  def showPureMethod(m: PureMethod): Doc = m match {
    case PureMethod(receiver, name, args, results, pres, posts, terminationMeasure, body) =>
      "pure func" <+> parens(showVarDecl(receiver)) <+> name.name <> parens(showFormalArgList(args)) <+> parens(showVarDeclList(results)) <>
        spec(showPreconditions(pres) <> showPostconditions(posts)) <> showTerminationMeasure(terminationMeasure) <> opt(body)(b => block("return" <+> showExpr(b)))
=======
  def showTerminationMeasure(measure: TerminationMeasure): Doc = {
    def showCond(cond: Option[Expr]): Doc = opt(cond)("if" <+> showExpr(_))
    measure match {
      case WildcardMeasure(cond) => "_" <+> showCond(cond)
      case TupleTerminationMeasure(tuple, cond) =>
        hcat(tuple map {
          case e: Expr => showExpr(e)
          case n => violation(s"Unexpected node $n")
        }) <+> showCond(cond)
    }
  }

  def showFunction(f: Function): Doc = f match {
    case Function(name, args, results, pres, posts, measures, body) =>
      "func" <+> name.name <> parens(showFormalArgList(args)) <+> parens(showVarDeclList(results)) <>
        spec(showPreconditions(pres) <> showPostconditions(posts) <> showTerminationMeasures(measures)) <> opt(body)(b => block(showStmt(b)))
  }

  def showPureFunction(f: PureFunction): Doc = f match {
    case PureFunction(name, args, results, pres, posts, measures, body) =>
      "pure func" <+> name.name <> parens(showFormalArgList(args)) <+> parens(showVarDeclList(results)) <>
        spec(showPreconditions(pres) <> showPostconditions(posts) <> showTerminationMeasures(measures)) <> opt(body)(b => block("return" <+> showExpr(b)))
  }

  def showMethod(m: Method): Doc = m match {
    case Method(receiver, name, args, results, pres, posts, measures, body) =>
      "func" <+> parens(showVarDecl(receiver)) <+> name.name <> parens(showFormalArgList(args)) <+> parens(showVarDeclList(results)) <>
        spec(showPreconditions(pres) <> showPostconditions(posts) <> showTerminationMeasures(measures)) <> opt(body)(b => block(showStmt(b)))
  }

  def showPureMethod(m: PureMethod): Doc = m match {
    case PureMethod(receiver, name, args, results, pres, posts, measures, body) =>
      "pure func" <+> parens(showVarDecl(receiver)) <+> name.name <> parens(showFormalArgList(args)) <+> parens(showVarDeclList(results)) <>
        spec(showPreconditions(pres) <> showPostconditions(posts) <> showTerminationMeasures(measures)) <> opt(body)(b => block("return" <+> showExpr(b)))
>>>>>>> 20346638
  }

  def showMethodSubtypeProof(m: MethodSubtypeProof): Doc = m match {
    case MethodSubtypeProof(subProxy, superT, _, receiver, args, results, body) =>
      "proof" <+> parens(showType(superT)) <+> parens(showVarDecl(receiver)) <+> subProxy.name <> parens(showFormalArgList(args)) <+> parens(showVarDeclList(results)) <>
        opt(body)(b => block(showStmt(b)))
  }

  def showPureMethodSubtypeProof(m: PureMethodSubtypeProof): Doc = m match {
    case PureMethodSubtypeProof(subProxy, superT, _, receiver, args, results, body) =>
      "proof" <+> parens(showType(superT)) <+> "pure" <+> parens(showVarDecl(receiver)) <+> subProxy.name <> parens(showFormalArgList(args)) <+> parens(showVarDeclList(results)) <>
        opt(body)(b => block("return" <+> showExpr(b)))
  }

  def showFPredicate(predicate: FPredicate): Doc = predicate match {
    case FPredicate(name, args, body) =>
    "pred" <+> name.name <> parens(showFormalArgList(args)) <> opt(body)(b => block(showAss(b)))
  }

  def showMPredicate(predicate: MPredicate): Doc = predicate match {
    case MPredicate(recv, name, args, body) =>
      "pred" <+> parens(showVarDecl(recv)) <+> name.name <> parens(showFormalArgList(args)) <> opt(body)(b => block(showAss(b)))
  }

  def showGlobalConstDecl(globalConst: GlobalConstDecl): Doc = {
    "const" <+> showVarDecl(globalConst.left) <+> "=" <+> showLit(globalConst.right)
  }

  def showBuiltInMember(member: BuiltInMember): Doc = {
    // return arguments, contracts, and potential bodies are not known to the internal representation
    def makeRecv(receiverT: Type): Parameter.In = Parameter.In("recv", receiverT)(member.info)
    val args: Vector[Parameter.In] = member.argsT.zipWithIndex.map {
      case (argT, idx) => Parameter.In(s"arg$idx", argT)(member.info)
    }
    member match {
      case BuiltInMethod(receiverT, tag, name, _) =>
        (if (tag.isPure) "pure" <> space else emptyDoc) <> "func" <+> parens(showVarDecl(makeRecv(receiverT))) <+> name.name <> parens(showFormalArgList(args))
      case BuiltInFunction(tag, name, _) =>
        (if (tag.isPure) "pure" <> space else emptyDoc) <> "func" <+> name.name <> parens(showFormalArgList(args))
      case BuiltInFPredicate(_, name, _) =>
        "pred" <+> name.name <> parens(showFormalArgList(args))
      case BuiltInMPredicate(receiverT, _, name, _) =>
        "pred" <+> parens(showVarDecl(makeRecv(receiverT))) <+> name.name <> parens(showFormalArgList(args))
    }
  }

  def showField(field: Field): Doc = updatePositionStore(field) <> (field match {
    case Field(name, typ, _) => "field" <> name <> ":" <+> showType(typ)
  })

  def showDomainDefinition(n: DomainDefinition): Doc = updatePositionStore(n) <> (
    n.name <+> block(ssep(n.funcs map showDomainFunc, line) <> ssep(n.axioms map showDomainAxiom, line))
  )

  def showDomainFunc(func: DomainFunc): Doc = updatePositionStore(func) <> (func match {
    case DomainFunc(name, args, res) =>  "func" <+> name.name <> parens(showFormalArgList(args)) <+> parens(showVar(res))
  })

  def showDomainAxiom(ax: DomainAxiom): Doc = updatePositionStore(ax) <> (ax match {
    case DomainAxiom(expr) =>  "axiom" <+> block(showExpr(expr))
  })

  def showTypeDecl(t: DefinedT): Doc =
    "type" <+> t.name <+> "..." <> line

  def showPreconditions[T <: Assertion](list: Vector[T]): Doc =
    hcat(list  map ("requires " <> showAss(_) <> line))

  def showPostconditions[T <: Assertion](list: Vector[T]): Doc =
    hcat(list  map ("ensures " <> showAss(_) <> line))

  def showTerminationMeasures(list: Vector[TerminationMeasure]): Doc =
    hcat(list  map ("decreases " <> showTerminationMeasure(_) <> line))

  def showFormalArgList[T <: Parameter](list: Vector[T]): Doc =
    showVarDeclList(list)

  // statements

  def showStmt(s: Stmt): Doc = updatePositionStore(s) <> (s match {
    case Block(decls, stmts) => "decl" <+> showBlockDeclList(decls) <> line <> showStmtList(stmts)
    case Seqn(stmts) => ssep(stmts map showStmt, line)
    case Label(label) => showProxy(label)
    case If(cond, thn, els) => "if" <> parens(showExpr(cond)) <+> block(showStmt(thn)) <+> "else" <+> block(showStmt(els))
<<<<<<< HEAD
    case While(cond, invs, terminationMeasure, body) => "while" <> parens(showExpr(cond)) <> line <>
      hcat(invs  map ("invariant " <> showAss(_) <> line)) <> showTerminationMeasure(terminationMeasure) <> block(showStmt(body))
=======
    case While(cond, invs, measure, body) => "while" <> parens(showExpr(cond)) <> line <>
      hcat(invs  map ("invariant " <> showAss(_) <> line)) <>
      opt(measure)("decreases" <> showTerminationMeasure(_) <> line) <>
      block(showStmt(body))
>>>>>>> 20346638

    case New(target, expr) => showVar(target) <+> "=" <+> "new" <> parens(showExpr(expr))

    case MakeSlice(target, typeParam, lenArg, capArg) => showVar(target) <+> "=" <+> "make" <>
      parens(showType(typeParam) <> comma <+> showExprList(lenArg +: capArg.toVector))

    case MakeChannel(target, typeParam, bufferSizeArg, _, _) => showVar(target) <+> "=" <+> "make" <>
      parens(showType(typeParam) <> opt(bufferSizeArg)(comma <+> showExpr(_)))

    case MakeMap(target, typeParam, initialSpaceArg) =>
      showVar(target) <+> "=" <+> "make" <> parens(showType(typeParam) <> opt(initialSpaceArg)(comma <+> showExpr(_)))

    case EffectfulConversion(target, newType, expr) =>
      showVar(target) <+> "=" <+> showType(newType) <> parens(showExpr(expr))

    case SafeTypeAssertion(resTarget, successTarget, expr, typ) =>
      showVar(resTarget) <> "," <+> showVar(successTarget) <+> "=" <+> showExpr(expr) <> "." <> parens(showType(typ))

    case Initialization(left) => "init" <+> showVar(left)
    case SingleAss(left, right) => showAssignee(left) <+> "=" <+> showExpr(right)

    case FunctionCall(targets, func, args) =>
      (if (targets.nonEmpty) showVarList(targets) <+> "=" <> space else emptyDoc) <>
        func.name <> parens(showExprList(args))

    case MethodCall(targets, recv, meth, args) =>
      (if (targets.nonEmpty) showVarList(targets) <+> "=" <> space else emptyDoc) <>
        showExpr(recv) <> meth.name <> parens(showExprList(args))

    case GoFunctionCall(func, args) => "go" <+> func.name <> parens(showExprList(args))

    case GoMethodCall(recv, meth, args) =>
      "go" <+> showExpr(recv) <> "." <>  meth.name <> parens(showExprList(args))

    case Return() => "return"
    case Assert(ass) => "assert" <+> showAss(ass)
    case Assume(ass) => "assume" <+> showAss(ass)
    case Inhale(ass) => "inhale" <+> showAss(ass)
    case Exhale(ass) => "exhale" <+> showAss(ass)
    case Fold(acc)   => "fold" <+> showAss(acc)
    case Unfold(acc) => "unfold" <+> showAss(acc)
    case Send(channel, msg, _, _, _) => showExpr(channel) <+> "<-" <+> showExpr(msg)
    case SafeReceive(resTarget, successTarget, channel, _, _, _, _) =>
      showVar(resTarget) <> "," <+> showVar(successTarget) <+> "=" <+> "<-" <+> showExpr(channel)
    case SafeMapLookup(resTarget, successTarget, mapLookup) =>
      showVar(resTarget) <> "," <+> showVar(successTarget) <+> "=" <+> showExpr(mapLookup)
    case PredExprFold(base, args, p) => "fold" <+> "acc" <> parens(showExpr(base) <> parens(showExprList(args)) <> "," <+> showExpr(p))
    case PredExprUnfold(base, args, p) => "unfold" <+> "acc" <> parens(showExpr(base) <> parens(showExprList(args)) <> "," <+> showExpr(p))
  })

  def showProxy(x: Proxy): Doc = updatePositionStore(x) <> (x match {
    case FunctionProxy(name) => name
    case MethodProxy(name, _) => name
    case p: DomainFuncProxy => p.name
    case FPredicateProxy(name) => name
    case MPredicateProxy(name, _) => name
    case l: LabelProxy => l.name
  })

  def showBlockDecl(x: BlockDeclaration): Doc = x match {
    case localVar: LocalVar => showVar(localVar) <> ":" <+> showType(localVar.typ) <> showAddressability(localVar.typ.addressability)
    case l: LabelProxy => showProxy(l)
  }

  def showAddressability(x: Addressability): Doc = x match {
    case Addressability.Shared => "@"
    case Addressability.Exclusive => "°"
  }

  protected def showStmtList[T <: Stmt](list: Vector[T]): Doc =
    ssep(list map showStmt, line)

  protected def showVarList[T <: Var](list: Vector[T]): Doc =
    showList(list)(showVar)

  protected def showVarDeclList[T <: Var](list: Vector[T]): Doc =
    showList(list)(showVarDecl)

  protected def showBlockDeclList[T <: BlockDeclaration](list: Vector[T]): Doc =
    showList(list)(showBlockDecl)

  protected def showAssigneeList[T <: Assignee](list: Vector[T]): Doc =
    showList(list)(showAssignee)

  protected def showExprList[T <: Expr](list: Vector[T]): Doc =
    showList(list)(showExpr)

  //protected def showAssList[T <: Assertion](list: Vector[T]): Doc =
    //showList(list)(showAss)

  protected def showTupleMeasureNodeList[T <: Node](list: Vector[T]): Doc =
    showList(list)(showTupleMeasureArgument)

  protected def showExprMap[K, V <: Expr](map : Map[K, V])(f : K => Doc) : Doc =
    showMap(map)(f, showExpr)

  protected def showIndexedExprMap[T <: Expr](map : Map[BigInt, T]) : Doc =
    showExprMap(map)(_.toString())

  def showAssignee(ass: Assignee): Doc = updatePositionStore(ass) <> (ass match {
    case Assignee.Var(v) => showVar(v)
    case Assignee.Pointer(e) => showExpr(e)
    case Assignee.Field(f) => showExpr(f)
    case Assignee.Index(e) => showExpr(e)
  })

<<<<<<< HEAD
  def showTupleMeasureArgument(n: Node): Doc = n match {
    case n: PredicateAccess => showPredicateAcc(n)
    case n: Expr => showExpr(n)
    case _ => violation("Invalid node for tuple termination measure")
  }

=======
>>>>>>> 20346638
  // assertions
  def showAss(a: Assertion): Doc = updatePositionStore(a) <> (a match {
    case SepAnd(left, right) => showAss(left) <+> "&&" <+> showAss(right)
    case ExprAssertion(exp) => showExpr(exp)
    case Implication(left, right) => showExpr(left) <+> "==>" <+> showAss(right)
    case Access(e, FullPerm(_)) => "acc" <> parens(showAcc(e))
    case Access(e, p) => "acc" <> parens(showAcc(e) <> "," <+> showExpr(p))
    case SepForall(vars, triggers, body) =>
      "forall" <+> showVarDeclList(vars) <+> "::" <+> showTriggers(triggers) <+> showAss(body)
    case WildcardMeasure() =>
      "decreases" <+> "_"
    case StarMeasure() =>
      "decreases" <+> "*"
    case TupleTerminationMeasure(vector) =>
      "decreases" <+> showTupleMeasureNodeList(vector)
    case ConditionalTerminationMeasures(clauses) => hcat(clauses map (showClause(_) <> line))
  })

  def showClause(clause: ConditionalTerminationMeasureClause): Doc = clause match {
    case ConditionalTerminationMeasureIfClause(measure, cond) => showAss(measure) <+> "if" <+> showExpr(cond)
    case StarMeasure() => "decreases" <+> "*"
  }

  def showAcc(acc: Accessible): Doc = updatePositionStore(acc) <> (acc match {
    case Accessible.Address(der) => showExpr(der)
    case Accessible.Predicate(op) => showPredicateAcc(op)
    case Accessible.ExprAccess(op) => showExpr(op)
    case Accessible.PredExpr(PredExprInstance(base, args)) => showExpr(base) <> parens(showExprList(args))
  })

  def showPredicateAcc(access: PredicateAccess): Doc = access match {
    case FPredicateAccess(pred, args) => pred.name <> parens(showExprList(args))
    case MPredicateAccess(recv, pred, args) => showExpr(recv) <> pred.name <> parens(showExprList(args))
    case MemoryPredicateAccess(arg) => "memory" <> parens(showExpr(arg))
  }

  def showTrigger(trigger: Trigger) : Doc = showExprList(trigger.exprs)
  def showTriggers(triggers: Vector[Trigger]) : Doc = "{" <+> showList(triggers)(showTrigger) <+> "}"

  // expressions

  def showExpr(e: Expr): Doc = updatePositionStore(e) <> (e match {
    case Unfolding(acc, exp) => "unfolding" <+> showAss(acc) <+> "in" <+> showExpr(exp)

    case Old(op, _) => "old" <> parens(showExpr(op))

    case LabeledOld(label, operand) => "old" <> brackets(showProxy(label)) <> parens(showExpr(operand))

    case Conditional(cond, thn, els, _) => showExpr(cond) <> "?" <> showExpr(thn) <> ":" <> showExpr(els)

    case PureForall(vars, triggers, body) =>
      "forall" <+> showVarDeclList(vars) <+> "::" <+> showTriggers(triggers) <+> showExpr(body)

    case Exists(vars, triggers, body) =>
      "exists" <+>  showVarDeclList(vars) <+> "::" <+> showTriggers(triggers) <+> showExpr(body)

    case _: FullPerm => "write"
    case _: NoPerm => "none"
    case FractionalPerm(left, right) => showExpr(left) <> "/" <> showExpr(right)
    case _: WildcardPerm => "_"
    case c: CurrentPerm => "perm" <> parens(showAcc(c.acc))
    case PermMinus(exp) => "-" <> showExpr(exp)

    case PureFunctionCall(func, args, _) =>
      func.name <> parens(showExprList(args))

    case PureMethodCall(recv, meth, args, _) =>
      showExpr(recv) <> meth.name <> parens(showExprList(args))

    case DomainFunctionCall(func, args, _) =>
      func.name <> parens(showExprList(args))

    case IndexedExp(base, index, _) => showExpr(base) <> brackets(showExpr(index))
    case ArrayUpdate(base, left, right) => showExpr(base) <> brackets(showExpr(left) <+> "=" <+> showExpr(right))
    case Length(exp) => "len" <> parens(showExpr(exp))
    case Capacity(exp) => "cap" <> parens(showExpr(exp))
    case RangeSequence(low, high) =>
      "seq" <> brackets(showExpr(low) <+> ".." <+> showExpr(high))
    case GhostCollectionUpdate(seq, left, right, _) =>
      showExpr(seq) <> brackets(showExpr(left) <+> "=" <+> showExpr(right))
    case SequenceDrop(left, right) => showExpr(left) <> brackets(showExpr(right) <> colon)
    case SequenceTake(left, right) => showExpr(left) <> brackets(colon <> showExpr(right))
    case SequenceConversion(exp) => "seq" <> parens(showExpr(exp))
    case SetConversion(exp) => "set" <> parens(showExpr(exp))
    case MultisetConversion(exp) => "mset" <> parens(showExpr(exp))
    case MapKeys(exp, _) => "domain" <> parens(showExpr(exp))
    case MapValues(exp, _) => "range" <> parens(showExpr(exp))
    case Conversion(typ, exp) => showType(typ) <> parens(showExpr(exp))
    case Receive(channel, _, _, _) => "<-" <+> showExpr(channel)

    case OptionNone(t) => "none" <> brackets(showType(t))
    case OptionSome(exp) => "some" <> parens(showExpr(exp))
    case OptionGet(exp) => "get" <> parens(showExpr(exp))

    case Slice(exp, low, high, max, _) => {
      val maxD = max.map(e => ":" <> showExpr(e)).getOrElse(emptyDoc)
      showExpr(exp) <> brackets(showExpr(low) <> ":" <> showExpr(high) <> maxD)
    }

    case TypeAssertion(exp, arg) => showExpr(exp) <> "." <> parens(showType(arg))
    case TypeOf(exp) => "typeOf" <> parens(showExpr(exp))
    case ToInterface(exp, _) => "toInterface" <> parens(showExpr(exp))
    case IsBehaviouralSubtype(left, right) => showExpr(left) <+> "<:" <+> showExpr(right)
    case IsComparableType(exp) => "isComparableType" <> parens(showExpr(exp))
    case IsComparableInterface(exp) => "isComparableInterface" <> parens(showExpr(exp))

    case PredicateConstructor(pred, _, args) =>
      showProxy(pred) <> braces(showList(args){
        case Some(e) => showExpr(e)
        case None => "_"
      })

    case BoolTExpr() => "bool"
    case StringTExpr() => "string"
    case IntTExpr(kind) => kind.name
    case PermTExpr() => "perm"
    case PointerTExpr(elem) => "*" <> showExpr(elem)
    case StructTExpr(fs) => "struct" <> braces(showList(fs)(f => f._1 <> ":" <+> showExpr(f._2)))
    case ArrayTExpr(len, elem) => brackets(showExpr(len)) <> showExpr(elem)
    case SliceTExpr(elem) => brackets(emptyDoc) <> showExpr(elem)
    case MapTExpr(key, elem) => "map" <> brackets(showExpr(key) <> comma <+> showExpr(elem))
    case SequenceTExpr(elem) => "seq" <> brackets(showExpr(elem))
    case SetTExpr(elem) => "set" <> brackets(showExpr(elem))
    case MultisetTExpr(elem) => "mset" <> brackets(showExpr(elem))
    case MathMapTExpr(key, elem) => "dict" <> brackets(showExpr(key) <> comma <+> showExpr(elem))
    case OptionTExpr(elem) => "option" <> brackets(showExpr(elem))
    case TupleTExpr(elem) => parens(showExprList(elem))
    case DefinedTExpr(name) => name

    case DfltVal(typ) => "dflt" <> brackets(showType(typ))
    case Tuple(args) => parens(showExprList(args))
    case Deref(exp, _) => "*" <> showExpr(exp)
    case Ref(ref, _) => "&" <> showAddressable(ref)
    case FieldRef(recv, field) => showExpr(recv) <> "."  <> field.name
    case StructUpdate(base, field, newVal) => showExpr(base) <> brackets(showField(field) <+> ":=" <+> showExpr(newVal))
    case Negation(op) => "!" <> showExpr(op)
    case BitNeg(op) => "^" <> showExpr(op)
    case BinaryExpr(left, op, right, _) => showExpr(left) <+> op <+> showExpr(right)
    case lit: Lit => showLit(lit)
    case v: Var => showVar(v)
  })

  def showAddressable(a: Addressable): Doc = showExpr(a.op)

  // literals

  private def showGhostCollectionLiteral(front : String, typ : Type, exprs : Vector[Expr]) : Doc =
    front <> brackets(showType(typ)) <+>
      braces(space <> showExprList(exprs) <> (if (exprs.nonEmpty) space else emptyDoc))

  def showLit(l: Lit): Doc = l match {
    case IntLit(lit, _, base) =>
      val prefix = base match {
        case Binary => "0b"
        case Octal => "0o"
        case Decimal => ""
        case Hexadecimal => "0x"
      }
      prefix + lit.toString(base.base)
    case StringLit(s) => "\"" <> s <> "\""
    case BoolLit(b) => if (b) "true" else "false"
    case NilLit(t) => parens("nil" <> ":" <> showType(t))

    case ArrayLit(len, typ, elems) => {
      val lenP = brackets(len.toString)
      val typP = showType(typ)
      val exprsP = braces(space <> showIndexedExprMap(elems) <> (if (elems.nonEmpty) space else emptyDoc))
      lenP <> typP <+> exprsP
    }

    case SliceLit(typ, elems) => {
      val typP = showType(typ)
      val exprsP = braces(space <> showIndexedExprMap(elems) <> (if (elems.nonEmpty) space else emptyDoc))
      brackets(emptyDoc) <> typP <+> exprsP
    }

    case lit@MapLit(_, _, entries) =>
      val entriesDoc = showList(entries){ case (x,y) => showExpr(x) <> ":" <+> showExpr(y) }
      showType(lit.typ) <+> braces(space <> entriesDoc <> (if (entries.nonEmpty) space else emptyDoc))

    case SequenceLit(_, typ, elems) => {
      val exprsP = braces(space <> showIndexedExprMap(elems) <> (if (elems.nonEmpty) space else emptyDoc))
      "seq" <> brackets(showType(typ)) <+> exprsP
    }

    case StructLit(t, args) => showType(t) <> braces(showExprList(args))
    case SetLit(typ, exprs) => showGhostCollectionLiteral("set", typ, exprs)
    case MultisetLit(typ, exprs) => showGhostCollectionLiteral("mset", typ, exprs)
    case lit@MathMapLit(_, _, entries) =>
      val entriesDoc = showList(entries){ case (x,y) => showExpr(x) <> ":" <+> showExpr(y) }
      showType(lit.typ) <+> braces(space <> entriesDoc <> (if (entries.nonEmpty) space else emptyDoc))
  }

  // variables

  def showVar(v: Var): Doc = v match {
    case BoundVar(id, _) => id
    case Parameter.In(id, _)    => id
    case Parameter.Out(id, _)    => id
    case LocalVar(id, _) => id
    case GlobalConst.Val(id, _) => id
  }

  def showVarDecl(v: Var): Doc = v match {
    case BoundVar(id, t) => id <> ":" <+> showType(t)
    case Parameter.In(id, t)    => id <> ":" <+> showType(t)
    case Parameter.Out(id, t)    => id <> ":" <+> showType(t)
    case LocalVar(id, t) => id <> ":" <+> showType(t)
    case GlobalConst.Val(id, t) => id <> ":" <+> showType(t)
  }

  // types

  def showType(typ : Type) : Doc = typ match {
    case BoolT(_) => "bool"
    case IntT(_, kind) => kind.name
    case StringT(_) => "string"
    case Float32T(_) => "float32"
    case Float64T(_) => "float64"
    case VoidT => "void"
    case PermissionT(_) => "perm"
    case DefinedT(name, _) => name
    case PointerT(t, _) => "*" <> showType(t)
    case TupleT(ts, _) => parens(showTypeList(ts))
    case PredT(args, _) => "pred" <> parens(showTypeList(args))
    case struct: StructT => emptyDoc <> block(hcat(struct.fields map showField))
    case _: InterfaceT => "interface" <> parens("...")
    case _: DomainT => "domain" <> parens("...")
    case ChannelT(elem, _) => "chan" <+> showType(elem)
    case SortT => "sort"
    case array : ArrayT => brackets(array.length.toString) <> showType(array.elems)
    case SequenceT(elem, _) => "seq" <> brackets(showType(elem))
    case SetT(elem, _) => "set" <> brackets(showType(elem))
    case MultisetT(elem, _) => "mset" <> brackets(showType(elem))
    case MathMapT(keys, values, _)  => "dict" <> brackets(showType(keys)) <> showType(values)
    case OptionT(elem, _) => "option" <> brackets(showType(elem))
    case SliceT(elem, _) => "[]" <> showType(elem)
    case MapT(keys, values, _) => "map" <> brackets(showType(keys)) <> showType(values)
  }

  private def showTypeList[T <: Type](list: Vector[T]): Doc =
    showList(list)(showType)

  def showList[T](list: Seq[T])(f: T => Doc): Doc = ssep(list map f, comma <> space)

  def showMap[K, V](map : Map[K, V])(f : K => Doc, g : V => Doc) : Doc =
    ssep(map.map { case (k, v) => f(k) <> ":" <> g(v) }.toVector, comma <> space)
}

class ShortPrettyPrinter extends DefaultPrettyPrinter {

  override val defaultIndent = 2
  override val defaultWidth  = 80

  override def format(node: Node): String =
    pretty(show(node)).layout


  override def showFunction(f: Function): Doc = f match {
<<<<<<< HEAD
    case Function(name, args, results, pres, posts, terminationMeasure, _) =>
      "func" <+> name.name <> parens(showFormalArgList(args)) <+> parens(showVarDeclList(results)) <>
        spec(showPreconditions(pres) <> showPostconditions(posts)) <> showTerminationMeasure(terminationMeasure)
  }

  override def showPureFunction(f: PureFunction): Doc = f match {
    case PureFunction(name, args, results, pres, posts,terminationMeasure, _) =>
      "pure func" <+> name.name <> parens(showFormalArgList(args)) <+> parens(showVarDeclList(results)) <>
        spec(showPreconditions(pres) <> showPostconditions(posts)) <> showTerminationMeasure(terminationMeasure)
  }

  override def showMethod(m: Method): Doc = m match {
    case Method(receiver, name, args, results, pres, posts,terminationMeasure, _) =>
      "func" <+> parens(showVarDecl(receiver)) <+> name.name <> parens(showFormalArgList(args)) <+> parens(showVarDeclList(results)) <>
        spec(showPreconditions(pres) <> showPostconditions(posts)) <> showTerminationMeasure(terminationMeasure)
  }

  override def showPureMethod(m: PureMethod): Doc = m match {
    case PureMethod(receiver, name, args, results, pres, posts, terminationMeasure, _) =>
      "pure func" <+> parens(showVarDecl(receiver)) <+> name.name <> parens(showFormalArgList(args)) <+> parens(showVarDeclList(results)) <>
        spec(showPreconditions(pres) <> showPostconditions(posts)) <> showTerminationMeasure(terminationMeasure)
=======
    case Function(name, args, results, pres, posts, measures, _) =>
      "func" <+> name.name <> parens(showFormalArgList(args)) <+> parens(showVarDeclList(results)) <>
        spec(showPreconditions(pres) <> showPostconditions(posts) <> showTerminationMeasures(measures))
  }

  override def showPureFunction(f: PureFunction): Doc = f match {
    case PureFunction(name, args, results, pres, posts, measures, _) =>
      "pure func" <+> name.name <> parens(showFormalArgList(args)) <+> parens(showVarDeclList(results)) <>
        spec(showPreconditions(pres) <> showPostconditions(posts) <> showTerminationMeasures(measures))
  }

  override def showMethod(m: Method): Doc = m match {
    case Method(receiver, name, args, results, pres, posts, measures, _) =>
      "func" <+> parens(showVarDecl(receiver)) <+> name.name <> parens(showFormalArgList(args)) <+> parens(showVarDeclList(results)) <>
        spec(showPreconditions(pres) <> showPostconditions(posts) <> showTerminationMeasures(measures))
  }

  override def showPureMethod(m: PureMethod): Doc = m match {
    case PureMethod(receiver, name, args, results, pres, posts, measures, _) =>
      "pure func" <+> parens(showVarDecl(receiver)) <+> name.name <> parens(showFormalArgList(args)) <+> parens(showVarDeclList(results)) <>
        spec(showPreconditions(pres) <> showPostconditions(posts) <> showTerminationMeasures(measures))
>>>>>>> 20346638
  }

  override def showFPredicate(predicate: FPredicate): Doc = predicate match {
    case FPredicate(name, args, _) =>
      "pred" <+> name.name <> parens(showFormalArgList(args))
  }

  override def showMPredicate(predicate: MPredicate): Doc = predicate match {
    case MPredicate(recv, name, args, _) =>
      "pred" <+> parens(showVarDecl(recv)) <+> name.name <> parens(showFormalArgList(args))
  }

  // statements

  override def showStmt(s: Stmt): Doc = s match {
    case Block(decls, _) => "decl" <+> showBlockDeclList(decls)
    case Seqn(_) => emptyDoc
    case Label(label) => showProxy(label)
    case If(cond, _, _) => "if" <> parens(showExpr(cond)) <+> "{...}" <+> "else" <+> "{...}"
<<<<<<< HEAD
    case While(cond, invs, terminationMeasure, _) => "while" <> parens(showExpr(cond)) <> line <>
      hcat(invs  map ("invariant " <> showAss(_) <> line)) <> showTerminationMeasure(terminationMeasure)
=======
    case While(cond, invs, measure, _) => "while" <> parens(showExpr(cond)) <> line <>
      hcat(invs  map ("invariant " <> showAss(_) <> line)) <>
      opt(measure)("decreases" <> showTerminationMeasure(_) <> line)
>>>>>>> 20346638

    case New(target, expr) => showVar(target) <+> "=" <+> "new" <> parens(showExpr(expr))

    case MakeSlice(target, typeParam, lenArg, capArg) => showVar(target) <+> "=" <+> "make" <>
      parens(showType(typeParam) <> comma <+> showExprList(lenArg +: capArg.toVector))

    case MakeChannel(target, typeParam, bufferSizeArg, _, _) => showVar(target) <+> "=" <+> "make" <>
      parens(showType(typeParam) <> opt(bufferSizeArg)(comma <+> showExpr(_)))

    case MakeMap(target, typeParam, initialSpaceArg) =>
      showVar(target) <+> "=" <+> "make" <> parens(showType(typeParam) <> opt(initialSpaceArg)(comma <+> showExpr(_)))

    case EffectfulConversion(target, newType, expr) =>
      showVar(target) <+> "=" <+> showType(newType) <> parens(showExpr(expr))

    case SafeTypeAssertion(resTarget, successTarget, expr, typ) =>
      showVar(resTarget) <> "," <+> showVar(successTarget) <+> "=" <+> showExpr(expr) <> "." <> parens(showType(typ))

    case SafeMapLookup(resTarget, successTarget, expr) =>
      showVar(resTarget) <> "," <+> showVar(successTarget) <+> "=" <+> showExpr(expr)

    case Initialization(left) => "init" <+> showVar(left)
    case SingleAss(left, right) => showAssignee(left) <+> "=" <+> showExpr(right)

    case FunctionCall(targets, func, args) =>
      (if (targets.nonEmpty) showVarList(targets) <+> "=" <> space else emptyDoc) <>
        func.name <> parens(showExprList(args))

    case MethodCall(targets, recv, meth, args) =>
      (if (targets.nonEmpty) showVarList(targets) <+> "=" <> space else emptyDoc) <>
        showExpr(recv) <> meth.name <> parens(showExprList(args))

    case GoFunctionCall(func, args) =>
      "go" <+> func.name <> parens(showExprList(args))

    case GoMethodCall(recv, meth, args) =>
      "go" <+> showExpr(recv) <> "." <> meth.name <> parens(showExprList(args))

    case Return() => "return"
    case Assert(ass) => "assert" <+> showAss(ass)
    case Assume(ass) => "assume" <+> showAss(ass)
    case Inhale(ass) => "inhale" <+> showAss(ass)
    case Exhale(ass) => "exhale" <+> showAss(ass)
    case Fold(acc)   => "fold" <+> showAss(acc)
    case Unfold(acc) => "unfold" <+> showAss(acc)
    case Send(channel, msg, _, _, _) => showExpr(channel) <+> "<-" <+> showExpr(msg)
    case SafeReceive(resTarget, successTarget, channel, _, _, _, _) =>
      showVar(resTarget) <> "," <+> showVar(successTarget) <+> "=" <+> "<-" <+> showExpr(channel)
    case PredExprFold(base, args, p) => "fold" <+> "acc" <> parens(showExpr(base) <> parens(showExprList(args)) <> "," <+> showExpr(p))
    case PredExprUnfold(base, args, p) => "unfold" <+> "acc" <> parens(showExpr(base) <> parens(showExprList(args)) <> "," <+> showExpr(p))
  }
}<|MERGE_RESOLUTION|>--- conflicted
+++ resolved
@@ -132,35 +132,6 @@
     case n: BuiltInMember => showBuiltInMember(n)
   })
   
-<<<<<<< HEAD
-  def showTerminationMeasure(measure: Option[Assertion]): Doc = measure match {
-    case Some(measure) => showAss(measure)
-    case None => ""
-  }
-
-  def showFunction(f: Function): Doc = f match {
-    case Function(name, args, results, pres, posts, terminationMeasure, body) =>
-      "func" <+> name.name <> parens(showFormalArgList(args)) <+> parens(showVarDeclList(results)) <>
-        spec(showPreconditions(pres) <> showPostconditions(posts)) <> showTerminationMeasure(terminationMeasure) <> opt(body)(b => block(showStmt(b)))
-  }
-
-  def showPureFunction(f: PureFunction): Doc = f match {
-    case PureFunction(name, args, results, pres, posts, terminationMeasure, body) =>
-      "pure func" <+> name.name <> parens(showFormalArgList(args)) <+> parens(showVarDeclList(results)) <>
-        spec(showPreconditions(pres) <> showPostconditions(posts)) <> showTerminationMeasure(terminationMeasure) <> opt(body)(b => block("return" <+> showExpr(b)))
-  }
-
-  def showMethod(m: Method): Doc = m match {
-    case Method(receiver, name, args, results, pres, posts, terminationMeasure, body) =>
-      "func" <+> parens(showVarDecl(receiver)) <+> name.name <> parens(showFormalArgList(args)) <+> parens(showVarDeclList(results)) <>
-        spec(showPreconditions(pres) <> showPostconditions(posts)) <> showTerminationMeasure(terminationMeasure) <> opt(body)(b => block(showStmt(b)))
-  }
-
-  def showPureMethod(m: PureMethod): Doc = m match {
-    case PureMethod(receiver, name, args, results, pres, posts, terminationMeasure, body) =>
-      "pure func" <+> parens(showVarDecl(receiver)) <+> name.name <> parens(showFormalArgList(args)) <+> parens(showVarDeclList(results)) <>
-        spec(showPreconditions(pres) <> showPostconditions(posts)) <> showTerminationMeasure(terminationMeasure) <> opt(body)(b => block("return" <+> showExpr(b)))
-=======
   def showTerminationMeasure(measure: TerminationMeasure): Doc = {
     def showCond(cond: Option[Expr]): Doc = opt(cond)("if" <+> showExpr(_))
     measure match {
@@ -195,7 +166,6 @@
     case PureMethod(receiver, name, args, results, pres, posts, measures, body) =>
       "pure func" <+> parens(showVarDecl(receiver)) <+> name.name <> parens(showFormalArgList(args)) <+> parens(showVarDeclList(results)) <>
         spec(showPreconditions(pres) <> showPostconditions(posts) <> showTerminationMeasures(measures)) <> opt(body)(b => block("return" <+> showExpr(b)))
->>>>>>> 20346638
   }
 
   def showMethodSubtypeProof(m: MethodSubtypeProof): Doc = m match {
@@ -280,15 +250,10 @@
     case Seqn(stmts) => ssep(stmts map showStmt, line)
     case Label(label) => showProxy(label)
     case If(cond, thn, els) => "if" <> parens(showExpr(cond)) <+> block(showStmt(thn)) <+> "else" <+> block(showStmt(els))
-<<<<<<< HEAD
-    case While(cond, invs, terminationMeasure, body) => "while" <> parens(showExpr(cond)) <> line <>
-      hcat(invs  map ("invariant " <> showAss(_) <> line)) <> showTerminationMeasure(terminationMeasure) <> block(showStmt(body))
-=======
     case While(cond, invs, measure, body) => "while" <> parens(showExpr(cond)) <> line <>
       hcat(invs  map ("invariant " <> showAss(_) <> line)) <>
       opt(measure)("decreases" <> showTerminationMeasure(_) <> line) <>
       block(showStmt(body))
->>>>>>> 20346638
 
     case New(target, expr) => showVar(target) <+> "=" <+> "new" <> parens(showExpr(expr))
 
@@ -376,12 +341,6 @@
   protected def showExprList[T <: Expr](list: Vector[T]): Doc =
     showList(list)(showExpr)
 
-  //protected def showAssList[T <: Assertion](list: Vector[T]): Doc =
-    //showList(list)(showAss)
-
-  protected def showTupleMeasureNodeList[T <: Node](list: Vector[T]): Doc =
-    showList(list)(showTupleMeasureArgument)
-
   protected def showExprMap[K, V <: Expr](map : Map[K, V])(f : K => Doc) : Doc =
     showMap(map)(f, showExpr)
 
@@ -395,15 +354,6 @@
     case Assignee.Index(e) => showExpr(e)
   })
 
-<<<<<<< HEAD
-  def showTupleMeasureArgument(n: Node): Doc = n match {
-    case n: PredicateAccess => showPredicateAcc(n)
-    case n: Expr => showExpr(n)
-    case _ => violation("Invalid node for tuple termination measure")
-  }
-
-=======
->>>>>>> 20346638
   // assertions
   def showAss(a: Assertion): Doc = updatePositionStore(a) <> (a match {
     case SepAnd(left, right) => showAss(left) <+> "&&" <+> showAss(right)
@@ -413,19 +363,7 @@
     case Access(e, p) => "acc" <> parens(showAcc(e) <> "," <+> showExpr(p))
     case SepForall(vars, triggers, body) =>
       "forall" <+> showVarDeclList(vars) <+> "::" <+> showTriggers(triggers) <+> showAss(body)
-    case WildcardMeasure() =>
-      "decreases" <+> "_"
-    case StarMeasure() =>
-      "decreases" <+> "*"
-    case TupleTerminationMeasure(vector) =>
-      "decreases" <+> showTupleMeasureNodeList(vector)
-    case ConditionalTerminationMeasures(clauses) => hcat(clauses map (showClause(_) <> line))
-  })
-
-  def showClause(clause: ConditionalTerminationMeasureClause): Doc = clause match {
-    case ConditionalTerminationMeasureIfClause(measure, cond) => showAss(measure) <+> "if" <+> showExpr(cond)
-    case StarMeasure() => "decreases" <+> "*"
-  }
+  })
 
   def showAcc(acc: Accessible): Doc = updatePositionStore(acc) <> (acc match {
     case Accessible.Address(der) => showExpr(der)
@@ -663,29 +601,6 @@
 
 
   override def showFunction(f: Function): Doc = f match {
-<<<<<<< HEAD
-    case Function(name, args, results, pres, posts, terminationMeasure, _) =>
-      "func" <+> name.name <> parens(showFormalArgList(args)) <+> parens(showVarDeclList(results)) <>
-        spec(showPreconditions(pres) <> showPostconditions(posts)) <> showTerminationMeasure(terminationMeasure)
-  }
-
-  override def showPureFunction(f: PureFunction): Doc = f match {
-    case PureFunction(name, args, results, pres, posts,terminationMeasure, _) =>
-      "pure func" <+> name.name <> parens(showFormalArgList(args)) <+> parens(showVarDeclList(results)) <>
-        spec(showPreconditions(pres) <> showPostconditions(posts)) <> showTerminationMeasure(terminationMeasure)
-  }
-
-  override def showMethod(m: Method): Doc = m match {
-    case Method(receiver, name, args, results, pres, posts,terminationMeasure, _) =>
-      "func" <+> parens(showVarDecl(receiver)) <+> name.name <> parens(showFormalArgList(args)) <+> parens(showVarDeclList(results)) <>
-        spec(showPreconditions(pres) <> showPostconditions(posts)) <> showTerminationMeasure(terminationMeasure)
-  }
-
-  override def showPureMethod(m: PureMethod): Doc = m match {
-    case PureMethod(receiver, name, args, results, pres, posts, terminationMeasure, _) =>
-      "pure func" <+> parens(showVarDecl(receiver)) <+> name.name <> parens(showFormalArgList(args)) <+> parens(showVarDeclList(results)) <>
-        spec(showPreconditions(pres) <> showPostconditions(posts)) <> showTerminationMeasure(terminationMeasure)
-=======
     case Function(name, args, results, pres, posts, measures, _) =>
       "func" <+> name.name <> parens(showFormalArgList(args)) <+> parens(showVarDeclList(results)) <>
         spec(showPreconditions(pres) <> showPostconditions(posts) <> showTerminationMeasures(measures))
@@ -707,7 +622,6 @@
     case PureMethod(receiver, name, args, results, pres, posts, measures, _) =>
       "pure func" <+> parens(showVarDecl(receiver)) <+> name.name <> parens(showFormalArgList(args)) <+> parens(showVarDeclList(results)) <>
         spec(showPreconditions(pres) <> showPostconditions(posts) <> showTerminationMeasures(measures))
->>>>>>> 20346638
   }
 
   override def showFPredicate(predicate: FPredicate): Doc = predicate match {
@@ -727,14 +641,9 @@
     case Seqn(_) => emptyDoc
     case Label(label) => showProxy(label)
     case If(cond, _, _) => "if" <> parens(showExpr(cond)) <+> "{...}" <+> "else" <+> "{...}"
-<<<<<<< HEAD
-    case While(cond, invs, terminationMeasure, _) => "while" <> parens(showExpr(cond)) <> line <>
-      hcat(invs  map ("invariant " <> showAss(_) <> line)) <> showTerminationMeasure(terminationMeasure)
-=======
     case While(cond, invs, measure, _) => "while" <> parens(showExpr(cond)) <> line <>
       hcat(invs  map ("invariant " <> showAss(_) <> line)) <>
       opt(measure)("decreases" <> showTerminationMeasure(_) <> line)
->>>>>>> 20346638
 
     case New(target, expr) => showVar(target) <+> "=" <+> "new" <> parens(showExpr(expr))
 
