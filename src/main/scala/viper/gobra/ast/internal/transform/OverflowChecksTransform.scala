--- conflicted
+++ resolved
@@ -25,11 +25,7 @@
     // adds overflow checks per statement that contains subexpressions of bounded integer type and adds assume
     /// statements at the beginning of a function or method body assuming that the value of an argument (of
     // bounded integer type) respects the bounds.
-<<<<<<< HEAD
-    case f@Function(name, args, results, pres, posts,terminationMeasure, body) =>
-=======
     case f@Function(name, args, results, pres, posts, terminationMeasure, body) =>
->>>>>>> 600ef12b
       Function(name, args, results, pres, posts, terminationMeasure, body map computeNewBody)(f.info)
 
     // same as functions
@@ -41,11 +37,7 @@
     case f@PureFunction(name, args, results, pres, posts, terminationMeasure, body) => body match {
       case Some(expr) =>
         val newPost = posts ++ getPureBlockPosts(expr, results)
-<<<<<<< HEAD
-        PureFunction(name, args, results, pres, newPost,terminationMeasure, body)(f.info)
-=======
         PureFunction(name, args, results, pres, newPost, terminationMeasure, body)(f.info)
->>>>>>> 600ef12b
       case None => f
     }
 
@@ -53,11 +45,7 @@
     case m@PureMethod(receiver, name, args, results, pres, posts, terminationMeasure, body) => body match {
       case Some(expr) =>
         val newPost = posts ++ getPureBlockPosts(expr, results)
-<<<<<<< HEAD
-        PureMethod(receiver, name, args, results, pres, newPost,terminationMeasure, body)(m.info)
-=======
         PureMethod(receiver, name, args, results, pres, newPost, terminationMeasure, body)(m.info)
->>>>>>> 600ef12b
       case None => m
     }
 
