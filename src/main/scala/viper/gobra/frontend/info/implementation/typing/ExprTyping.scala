// This Source Code Form is subject to the terms of the Mozilla Public
// License, v. 2.0. If a copy of the MPL was not distributed with this
// file, You can obtain one at http://mozilla.org/MPL/2.0/.
//
// Copyright (c) 2011-2020 ETH Zurich.

package viper.gobra.frontend.info.implementation.typing

import org.bitbucket.inkytonik.kiama.util.Messaging.{Messages, check, error, noMessages}
import viper.gobra.ast.frontend.{AstPattern => ap, _}
import viper.gobra.frontend.info.base.SymbolTable.SingleConstant
import viper.gobra.frontend.info.base.Type._
import viper.gobra.frontend.info.implementation.TypeInfoImpl
import viper.gobra.util.TypeBounds.{BoundedIntegerKind, UnboundedInteger}
import viper.gobra.util.Violation

trait ExprTyping extends BaseTyping { this: TypeInfoImpl =>

  import viper.gobra.util.Violation._

  val INT_TYPE: Type = IntT(config.typeBounds.Int)
  val UINT_TYPE: Type = IntT(config.typeBounds.UInt)
  val UNTYPED_INT_CONST: Type = IntT(config.typeBounds.UntypedConst)
  // default type of unbounded integer constant expressions when they must have a type
  val DEFAULT_INTEGER_TYPE: Type = INT_TYPE
  // Maximum value allowed by the Go compiler for the right operand of `<<` when both operands
  // are constant (obtained empirically)
  val MAX_SHIFT: Int = 512

  lazy val wellDefExprAndType: WellDefinedness[PExpressionAndType] = createWellDef {

    case _: PNamedOperand => noMessages // no checks to avoid cycles

    case n: PDeref =>
      resolve(n) match {
        case Some(p: ap.Deref) =>
          exprType(p.base) match {
            case Single(PointerT(_)) => noMessages
            case t => error(n, s"expected pointer type but got $t")
          }

        case Some(_: ap.PointerType) => noMessages

        case _ => violation("Deref should always resolve to either the deref or pointer type pattern")
      }

    case n: PDot =>
      resolve(n) match {
        case Some(_: ap.FieldSelection) => noMessages
        case Some(_: ap.ReceivedMethod) => noMessages
        case Some(_: ap.ReceivedPredicate) => noMessages
        case Some(_: ap.MethodExpr) => noMessages
        case Some(_: ap.PredicateExpr) => noMessages
        // imported members, we simply assume that they are wellformed (and were checked in the other package's context)
        case Some(_: ap.Constant) => noMessages
        case Some(_: ap.Function) => noMessages
        case Some(_: ap.NamedType) => noMessages
        case Some(_: ap.Predicate) => noMessages
        case Some(_: ap.DomainFunction) => noMessages
        // TODO: fully supporting packages results in further options: global variable
        // built-in members
        case Some(p: ap.BuiltInReceivedMethod) => memberType(p.symb) match {
          case t: AbstractType => t.messages(n, Vector(exprType(p.recv)))
          case t => error(n, s"expected an AbstractType for built-in method but got $t")
        }
        case Some(p: ap.BuiltInReceivedPredicate) => memberType(p.symb) match {
          case t: AbstractType => t.messages(n, Vector(exprType(p.recv)))
          case t => error(n, s"expected an AbstractType for built-in mpredicate but got $t")
        }
        case Some(p: ap.BuiltInMethodExpr) => memberType(p.symb) match {
          case t: AbstractType => t.messages(n, Vector(symbType(p.typ)))
          case t => error(n, s"expected an AbstractType for built-in method but got $t")
        }
        case Some(p: ap.BuiltInPredicateExpr) => memberType(p.symb) match {
          case t: AbstractType => t.messages(n, Vector(symbType(p.typ)))
          case t => error(n, s"expected an AbstractType for built-in mpredicate but got $t")
        }

        case _ => error(n, s"expected field selection, method or predicate with a receiver, method expression, predicate expression, an imported member or a built-in member, but got $n")
      }
  }

  lazy val exprAndTypeType: Typing[PExpressionAndType] = createTyping[PExpressionAndType] {
    case n: PNamedOperand =>
      exprOrType(n).fold(x => idType(x.asInstanceOf[PNamedOperand].id), _ => SortT)

    case n: PDeref =>
      resolve(n) match {
        case Some(p: ap.Deref) =>
          exprType(p.base) match {
            case Single(PointerT(t)) => t
            case t => violation(s"expected pointer but got $t")
          }
        case Some(_: ap.PointerType) => SortT
        case _ => violation("Deref should always resolve to either the deref or pointer type pattern")
      }

    case n: PDot =>
      resolve(n) match {
        case Some(p: ap.FieldSelection) => memberType(p.symb)
        case Some(p: ap.ReceivedMethod) => memberType(p.symb)
        case Some(p: ap.ReceivedPredicate) => memberType(p.symb)

        case Some(p: ap.MethodExpr) => memberType(p.symb) match {
          case f: FunctionT => extendFunctionType(f, typeSymbType(p.typ))
          case t => violation(s"a method should be typed to a function type, but got $t")
        }

        case Some(p: ap.PredicateExpr) => memberType(p.symb) match {
          case f: FunctionT => extendFunctionType(f, typeSymbType(p.typ))
          case t => violation(s"a predicate should be typed to a function type, but got $t")
        }

        // imported members, we simply assume that they are wellformed (and were checked in the other package's context)
        case Some(p: ap.Constant) => p.symb match {
          case sc: SingleConstant => sc.context.typ(sc.idDef)
          case _ => ???
        }
        case Some(p: ap.Function) => FunctionT(p.symb.args map p.symb.context.typ, p.symb.context.typ(p.symb.result))
        case Some(_: ap.NamedType) => SortT
        case Some(p: ap.Predicate) => FunctionT(p.symb.args map p.symb.context.typ, AssertionT)
        case Some(p: ap.DomainFunction) => FunctionT(p.symb.args map p.symb.context.typ, p.symb.context.typ(p.symb.result))

        // TODO: fully supporting packages results in further options: global variable

        // built-in members
        case Some(p: ap.BuiltInReceivedMethod) => memberType(p.symb) match {
          case t: AbstractType =>
            val recvType = exprType(p.recv)
            if (t.typing.isDefinedAt(Vector(recvType))) t.typing(Vector(recvType))
            else violation(s"expected AbstractType to be defined for $recvType")
          case t => violation(s"a built-in method should be typed to a AbstractType, but got $t")
        }
        case Some(p: ap.BuiltInReceivedPredicate) => memberType(p.symb) match {
          case t: AbstractType =>
            val recvType = exprType(p.recv)
            if (t.typing.isDefinedAt(Vector(recvType))) t.typing(Vector(recvType))
            else violation(s"expected AbstractType to be defined for $recvType")
          case t => violation(s"a built-in mpredicate should be typed to a AbstractType, but got $t")
        }
        case Some(p: ap.BuiltInMethodExpr) => memberType(p.symb) match {
          case t: AbstractType =>
            val recvType = typeSymbType(p.typ)
            if (t.typing.isDefinedAt(Vector(recvType))) extendFunctionType(t.typing(Vector(recvType)), recvType)
            else violation(s"expected AbstractType to be defined for $recvType")
          case t => violation(s"a built-in method should be typed to a AbstractType, but got $t")
        }
        case Some(p: ap.BuiltInPredicateExpr) => memberType(p.symb) match {
          case t: AbstractType =>
            val recvType = typeSymbType(p.typ)
            if (t.typing.isDefinedAt(Vector(recvType))) extendFunctionType(t.typing(Vector(recvType)), recvType)
            else violation(s"expected AbstractType to be defined for $recvType")
          case t => violation(s"a built-in mpredicate should be typed to a AbstractType, but got $t")
        }

        case p => violation(s"expected field selection, method or predicate with a receiver, method expression, or predicate expression pattern, but got $p")
      }

  }(wellDefExprAndType)

  def exprOrTypeType(n: PExpressionOrType): Type = n match {
    case n: PExpression => exprType(n)
    case _: PType => SortT
  }


  /** checks that argument is not a type. The argument might still be an assertion. */
  lazy val isExpr: WellDefinedness[PExpressionOrType] = createWellDef[PExpressionOrType] { n: PExpressionOrType =>
    val isExprCondition = exprOrType(n).isLeft
    error(n, s"expected expression, but got $n", !isExprCondition)
  }

  lazy val wellDefAndExpr: WellDefinedness[PExpression] = createWellDef { n =>
    wellDefExpr(n).out ++ isExpr(n).out
  }

  implicit lazy val wellDefExpr: WellDefinedness[PExpression] = createWellDef {
    case expr: PActualExpression => wellDefActualExpr(expr)
    case expr: PGhostExpression  => wellDefGhostExpr(expr)
  }

  private def wellDefActualExpr(expr: PActualExpression): Messages = expr match {

    case _: PBoolLit | _: PNilLit | _: PStringLit => noMessages

    case n: PIntLit => numExprWithinTypeBounds(n)

    case n@PCompositeLit(t, lit) =>
      val simplifiedT = t match {
        case PImplicitSizeArrayType(elem) => ArrayT(lit.elems.size, typeSymbType(elem))
        case t: PType => typeSymbType(t)
      }
      literalAssignableTo.errors(lit, simplifiedT)(n)

    case _: PFunctionLit => noMessages

    case n: PInvoke => (exprOrType(n.base), resolve(n)) match {

      case (Right(_), Some(p: ap.Conversion)) =>
        val typ = typeSymbType(p.typ)
        val argWithinBounds: Messages = underlyingTypeP(p.typ) match {
          case Some(_: PIntegerType) => intExprWithinTypeBounds(p.arg, typ)
          case _ => noMessages
        }
        convertibleTo.errors(exprType(p.arg), typ)(n) ++ isExpr(p.arg).out ++ argWithinBounds

      case (Left(callee), Some(_: ap.FunctionCall)) => // arguments have to be assignable to function
        exprType(callee) match {
          case FunctionT(args, _) => // TODO: add special assignment
            if (n.args.isEmpty && args.isEmpty) noMessages
            else multiAssignableTo.errors(n.args map exprType, args)(n) ++ n.args.flatMap(isExpr(_).out)
          case t: AbstractType => t.messages(n, n.args map exprType)
          case t => error(n, s"type error: got $t but expected function type or AbstractType")
        }

      case (Left(callee), Some(p: ap.PredicateCall)) => // TODO: Maybe move case to other file
        val pureReceiverMsgs = p.predicate match {
          case _: ap.Predicate => noMessages
          case _: ap.PredicateExpr => noMessages
          case pei: ap.PredExprInstance => pei.args flatMap isPureExpr
          case _: ap.BuiltInPredicate => noMessages
          case _: ap.BuiltInPredicateExpr => noMessages
          case rp: ap.ReceivedPredicate => isPureExpr(rp.recv)
          case brp: ap.BuiltInReceivedPredicate => isPureExpr(brp.recv)
          case _: ap.ImplicitlyReceivedInterfacePredicate => noMessages
        }
        val pureArgsMsgs = p.args.flatMap(isPureExpr)
        val argAssignMsgs = exprType(callee) match {
          case FunctionT(args, _) => // TODO: add special assignment
            if (n.args.isEmpty && args.isEmpty) noMessages
            else multiAssignableTo.errors(n.args map exprType, args)(n) ++ n.args.flatMap(isExpr(_).out)
          case t: AbstractType => t.messages(n, n.args map exprType)
          case t => error(n, s"type error: got $t but expected function type or AbstractType")
        }
        pureReceiverMsgs ++ pureArgsMsgs ++ argAssignMsgs

      case (Left(callee), Some(_:ap.PredExprInstance)) =>
        exprType(callee) match {
          case PredT(args) =>
            if (n.args.isEmpty && args.isEmpty) noMessages
            else multiAssignableTo.errors(n.args map exprType, args)(n) ++ n.args.flatMap(isExpr(_).out)
          case c => Violation.violation(s"This case should be unreachable, but got $c")
        }

      case _ => error(n, s"expected a call to a conversion, function, or predicate, but got $n")
    }

    case PBitNegation(op) => isExpr(op).out ++ assignableTo.errors(typ(op), UNTYPED_INT_CONST)(op)

    case n@PIndexedExp(base, index) =>
      isExpr(base).out ++ isExpr(index).out ++
        ((underlyingType(exprType(base)), exprType(index)) match {
          case (ArrayT(l, _), IntT(_)) =>
            val idxOpt = intConstantEval(index)
            error(n, s"index $index is out of bounds", !idxOpt.forall(i => i >= 0 && i < l))

          case (PointerT(ArrayT(l, _)), IntT(_)) =>
            val idxOpt = intConstantEval(index)
            error(n, s"index $index is out of bounds", !idxOpt.forall(i => i >= 0 && i < l))

          case (SequenceT(_), IntT(_)) =>
            noMessages

          case (_: SliceT | _: GhostSliceT, IntT(_)) =>
            noMessages

          case (VariadicT(_), IntT(_)) =>
            noMessages

          case (StringT, IntT(_)) =>
            error(n, "Indexing a string is currently not supported")

          case (MapT(key, _), indexT) =>
            error(n, s"$indexT is not assignable to map key of $key", !assignableTo(indexT, key))

          case (MathMapT(key, _), indexT) =>
            error(n, s"$indexT is not assignable to map key of $key", !assignableTo(indexT, key))

          case (bt, it) => error(n, s"$it index is not a proper index of $bt")
        })


    case n@PSliceExp(base, low, high, cap) => isExpr(base).out ++
      low.fold(noMessages)(isExpr(_).out) ++
      high.fold(noMessages)(isExpr(_).out) ++
      cap.fold(noMessages)(isExpr(_).out) ++
      ((underlyingType(exprType(base)), low map exprType, high map exprType, cap map exprType) match {
        case (ArrayT(l, _), None | Some(IntT(_)), None | Some(IntT(_)), None | Some(IntT(_))) =>
          val (lowOpt, highOpt, capOpt) = (low map intConstantEval, high map intConstantEval, cap map intConstantEval)
          error(n, s"index $low is out of bounds", !lowOpt.forall(_.forall(i => 0 <= i && i <= l))) ++
            error(n, s"index $high is out of bounds", !highOpt.forall(_.forall(i => 0 <= i && i <= l))) ++
            error(n, s"index $cap is out of bounds", !capOpt.forall(_.forall(i => 0 <= i && i <= l))) ++
            error(n, s"array $base is not addressable", !addressable(base))

        case (SequenceT(_), lowT, highT, capT) => {
          lowT.fold(noMessages)(t => error(low, s"expected an integer but found $t", !t.isInstanceOf[IntT])) ++
            highT.fold(noMessages)(t => error(high, s"expected an integer but found $t", !t.isInstanceOf[IntT])) ++
            error(cap, "sequence slice expressions do not allow specifying a capacity", capT.isDefined)
        }

        case (PointerT(ArrayT(l, _)), None | Some(IntT(_)), None | Some(IntT(_)), None | Some(IntT(_))) =>
          val (lowOpt, highOpt, capOpt) = (low map intConstantEval, high map intConstantEval, cap map intConstantEval)
          error(n, s"index $low is out of bounds", !lowOpt.forall(_.forall(i => i >= 0 && i < l))) ++
            error(n, s"index $high is out of bounds", !highOpt.forall(_.forall(i => i >= 0 && i < l))) ++
            error(n, s"index $cap is out of bounds", !capOpt.forall(_.forall(i => i >= 0 && i <= l)))

        case (_: SliceT | _: GhostSliceT, None | Some(IntT(_)), None | Some(IntT(_)), None | Some(IntT(_))) => //noMessages
          val lowOpt = low.map(intConstantEval)
          error(n, s"index $low is negative", !lowOpt.forall(_.forall(i => 0 <= i)))

        case (StringT, None | Some(IntT(_)), None | Some(IntT(_)), None) =>
          // slice expressions of string type cannot have a third argument
          val (lenOpt, lowOpt, highOpt) = (
            stringConstantEval(base) map (_.length),
            low flatMap intConstantEval,
            high flatMap intConstantEval
          )
          val lowError = error(n, s"index $low is out of bounds", !lowOpt.forall(i => i >= 0 && lenOpt.forall(i < _)))
          val highError = error(n, s"index $high is out of bounds", !highOpt.forall(i => i >= 0 && lenOpt.forall(i < _)))
          val lowLessHighError = (lowOpt, highOpt) match {
            case (Some(l), Some(h)) =>
              // this error message is the same shown by the go compiler
              error(n, s"invalid slice index: $l > $h", l > h)
            case _ => noMessages
          }
          return lowError ++ highError ++ lowLessHighError

        case (bt, lt, ht, ct) => error(n, s"invalid slice with base $bt and indexes $lt, $ht, and $ct")
      })

    case n@PTypeAssertion(base, typ) =>
      isExpr(base).out ++ isType(typ).out ++ {
        val baseT = exprType(base)
        underlyingType(baseT) match {
          case t: InterfaceT =>
            val at = typeSymbType(typ)
            implements(at, t).asReason(n, s"type error: type $at does not implement the interface $baseT")
          case t => error(n, s"type error: got $t expected interface")
        }
      }

    case n@PReceive(e) => isExpr(e).out ++ (exprType(e) match {
      case ChannelT(_, ChannelModus.Bi | ChannelModus.Recv) => noMessages
      case t => error(n, s"expected receive-permitting channel but got $t")
    })

    case n@PReference(e) => isExpr(e).out ++ effAddressable.errors(e)(n)

    case n@PNegation(e) => isExpr(e).out ++ assignableTo.errors(exprType(e), BooleanT)(n)

    case n: PBinaryExp[_,_] =>
        (n, exprOrTypeType(n.left), exprOrTypeType(n.right)) match {
          case (_: PEquals | _: PUnequals, l, r) =>
<<<<<<< HEAD
            if (isEnclosingtGhost(n)) ghostComparableTypes.errors(l, r)(n)
=======
            if (isEnclosingGhost(n)) ghostComparableTypes.errors(l, r)(n)
>>>>>>> 0e50c525
            else comparableTypes.errors(l, r)(n)
          case (_: PAnd | _: POr, l, r) => assignableTo.errors(l, AssertionT)(n) ++ assignableTo.errors(r, AssertionT)(n)
          case (_: PLess | _: PAtMost | _: PGreater | _: PAtLeast, l, r) => (l,r) match {
            case (StringT, StringT) => noMessages
            case (Float32T, Float32T) => noMessages
            case (Float64T, Float64T) => noMessages
            case _ if l == PermissionT || r == PermissionT =>
              assignableTo.errors(l, PermissionT)(n) ++ assignableTo.errors(r, PermissionT)(n)
            case _ => assignableTo.errors(l, UNTYPED_INT_CONST)(n) ++ assignableTo.errors(r, UNTYPED_INT_CONST)(n)
          }
          case (_: PAdd, StringT, StringT) => noMessages
          case (_: PAdd | _: PSub | _: PMul | _: PDiv, l, r) if Set(l, r).intersect(Set(Float32T, Float64T)).nonEmpty =>
            mergeableTypes.errors(l, r)(n)
          case (_: PAdd | _: PSub | _: PMul | _: PMod | _: PDiv, l, r)
            if l == PermissionT || r == PermissionT || getTypeFromCtxt(n).contains(PermissionT) =>
              assignableTo.errors(l, PermissionT)(n) ++ assignableTo.errors(r, PermissionT)(n)
          case (_: PAdd | _: PSub | _: PMul | _: PMod | _: PDiv | _: PBitAnd | _: PBitOr | _: PBitXor | _: PBitClear, l, r) =>
            val lIsInteger = assignableTo.errors(l, UNTYPED_INT_CONST)(n)
            val rIsInteger = assignableTo.errors(r, UNTYPED_INT_CONST)(n)
            val typesAreMergeable = mergeableTypes.errors(l, r)(n)
            val exprWithinBounds = {
              if(typesAreMergeable.isEmpty) {
                // Only makes sense to check that a binary expression is within bounds if the types of its
                // subexpressions can be combined

                // mergedType must exist because, otherwise typesAreMergeable.isEmpty would not hold
                val mergedType = typeMerge(l, r).get

                // The first two checks ensure that, if an operand is constant, then it must be assignable to the type
                // of the result. This makes the type system capable of rejecting expressions like `uint8(1) * (-1)`,
                // which are also rejected by the go compiler
                intExprWithinTypeBounds(n.left.asInstanceOf[PExpression], mergedType) ++
                  intExprWithinTypeBounds(n.right.asInstanceOf[PExpression], mergedType) ++
                  intExprWithinTypeBounds(n, mergedType)
              } else noMessages
            }
            lIsInteger ++ rIsInteger ++ typesAreMergeable ++ exprWithinBounds
          case (_: PShiftLeft, l, r) =>
            val integerOperands = assignableTo.errors(l, UNTYPED_INT_CONST)(n) ++ assignableTo.errors(r, UNTYPED_INT_CONST)(n)
            if (integerOperands.isEmpty) {
              intConstantEval(n.right.asInstanceOf[PExpression]) match {
                case Some(v) =>
                  // The Go compiler checks that the RHS of (<<) is non-negative and, at most, the size
                  // of the type of the left operand (or 512 if there is an untyped const on the left)
                  val lowerBound = error(n.right, s"constant ${n.right} overflows uint", v < 0)
                  val nBits = exprOrTypeType(n.left) match {
                    case IntT(t: BoundedIntegerKind) => t.nbits
                    case IntT(UnboundedInteger) => MAX_SHIFT
                    case t => violation(s"unexpected type $t")
                  }
                  val upperBound = error(n.right, s"shift count ${n.right} too large for type ${exprOrTypeType(n.left)}", v > nBits)
                  lowerBound ++ upperBound

                case None => noMessages
              }
            } else integerOperands
          case (_: PShiftRight, l, r) =>
            val integerOperands = assignableTo.errors(l, UNTYPED_INT_CONST)(n) ++ assignableTo.errors(r, UNTYPED_INT_CONST)(n)
            if (integerOperands.isEmpty) {
              (intConstantEval(n.right.asInstanceOf[PExpression]) match {
                case Some(v) =>
                  // The Go compiler only checks that the RHS of (>>) is non-negative
                  error(n, s"constant $r overflows uint", v < 0)
                case None => noMessages
              })
            } else integerOperands
          case (_, l, r) => error(n, s"$l and $r are invalid type arguments for $n")
        }

    case n: PUnfolding => isExpr(n.op).out ++ isPureExpr(n.op) ++
      error(
        n.pred,
        s"unfolding predicate expression instance ${n.pred} not supported",
        resolve(n.pred.pred).exists(_.isInstanceOf[ap.PredExprInstance]))

    case PLength(op) => isExpr(op).out ++ {
      underlyingType(exprType(op)) match {
        case _: ArrayT | _: SliceT | _: GhostSliceT | StringT | _: VariadicT | _: MapT | _: MathMapT => noMessages
        case _: SequenceT | _: SetT | _: MultisetT => isPureExpr(op)
        case typ => error(op, s"expected an array, string, sequence or slice type, but got $typ")
      }
    }

    case PCapacity(op) => isExpr(op).out ++ {
      exprType(op) match {
        case _: ArrayT | _: SliceT | _: GhostSliceT => noMessages
        case typ => error(op, s"expected an array or slice type, but got $typ")
      }
    }

    case _: PNew => noMessages

    case m@PMake(typ, args) =>
      args.flatMap { arg =>
        assignableTo.errors(exprType(arg), INT_TYPE)(arg) ++
          error(arg, s"arguments to make must be non-negative", intConstantEval(arg).exists(_ < 0))
      } ++ (underlyingTypeP(typ) match {
        case None => violation(s"unexpected case reached: underlyingTypeP($typ) returned None")
        case Some(t) => t match {
          case _: PSliceType | _: PGhostSliceType =>
            error(m, s"too many arguments to make($typ)", args.length > 2) ++
              error(m, s"missing len argument to make($typ)", args.isEmpty) ++
              check(args) {
                case args if args.length == 2 =>
                  val maybeLen = intConstantEval(args(0))
                  val maybeCap = intConstantEval(args(1))
                  error(m, s"len larger than cap in make($typ)", maybeLen.isDefined && maybeCap.isDefined && maybeLen.get > maybeCap.get)
              }

          case _: PChannelType =>
            error(m, s"too many arguments passed to make($typ)", args.length > 1)

          case PMapType(k, _) =>
            error(m, s"too many arguments passed to make($typ)", args.length > 1) ++
              error(m, s"key type $k is not comparable", !comparableType(symbType(k))) // TODO: add check that type does not contain ghost

          case _ => error(typ, s"cannot make type $typ")
        }
      })

    case PBlankIdentifier() => noMessages

    case PUnpackSlice(elem) => underlyingType(exprType(elem)) match {
      case _: SliceT => noMessages
      case t => error(expr, s"Tried to unpack value of type $t, which is not a slice type")
    }

    case p@PPredConstructor(base, _) => {
      def wellTypedApp(base: PPredConstructorBase): Messages = miscType(base) match {
        case FunctionT(args, AssertionT) =>
          val unappliedPositions = p.args.zipWithIndex.filter(_._1.isEmpty).map(_._2)
          val givenArgs = p.args.zipWithIndex.filterNot(x => unappliedPositions.contains(x._2)).map(_._1.get)
          val expectedArgs = args.zipWithIndex.filterNot(x => unappliedPositions.contains(x._2)).map(_._1)
          if (givenArgs.isEmpty && expectedArgs.isEmpty) {
            noMessages
          } else {
            multiAssignableTo.errors(givenArgs map exprType, expectedArgs)(p) ++
              p.args.flatMap(x => x.map(isExpr(_).out).getOrElse(noMessages))
          }

        case abstractT: AbstractType =>
          // contextual information would be necessary to predict the constructor's return type (i.e. to find type of unapplied arguments)
          // right now we only support fully applied arguments for built-in predicates
          val givenArgs = p.args.flatten
          if (givenArgs.length != p.args.length) {
            error(p, s"partial application is not supported for built-in predicates")
          } else {
            val givenArgTypes = givenArgs map exprType
            val msgs = abstractT.messages(p, givenArgTypes)
            if (msgs.nonEmpty) {
              msgs
            } else {
              // the typing function should be defined for these arguments as `msgs` is empty
              abstractT.typing(givenArgTypes) match {
                case FunctionT(args, AssertionT) =>
                  if (givenArgs.isEmpty && args.isEmpty) {
                    noMessages
                  } else {
                    multiAssignableTo.errors(givenArgs map exprType, args)(p) ++
                      p.args.flatMap(x => x.map(isExpr(_).out).getOrElse(noMessages))
                  }
                case t => error(p, s"expected function type for resolved AbstractType but got $t")
              }
            }
          }

        case t => error(p, s"expected base of function type, got ${base.id} of type $t")
      }

      wellDefMisc(base).out ++ wellTypedApp(base)
    }

    case n: PExpressionAndType => wellDefExprAndType(n).out
  }

  private def numExprWithinTypeBounds(num: PNumExpression): Messages =
    intExprWithinTypeBounds(num, intExprType(num))

  private def intExprWithinTypeBounds(exp: PExpression, typ: Type): Messages = {
    if (typ == UNTYPED_INT_CONST) {
      val typCtx = getNonInterfaceTypeFromCtxt(exp)
      typCtx.map(underlyingType) match {
        case Some(intTypeCtx: IntT) => assignableWithinBounds.errors(intTypeCtx, exp)(exp)
        case Some(t) => error(exp, s"$exp is not assignable to type $t")
        case None => noMessages // no type inferred from context
      }
    } else {
      assignableWithinBounds.errors(typ, exp)(exp)
    }
  }

  lazy val exprType: Typing[PExpression] = {
    def handleTypeAlias(t: Type): Type = t match {
      case DeclaredT(PTypeAlias(right, _), context) => context.symbType(right)
      case _ => t
    }
    createTyping {
      case expr: PActualExpression => handleTypeAlias(actualExprType(expr))
      case expr: PGhostExpression => handleTypeAlias(ghostExprType(expr))
    }
  }

  private def actualExprType(expr: PActualExpression): Type = expr match {

    case _: PBoolLit => BooleanT
    case _: PNilLit => NilType
    case _: PStringLit => StringT

    case cl: PCompositeLit => expectedCompositeLitType(cl)

    case PFunctionLit(args, r, _) =>
      FunctionT(args map miscType, miscType(r))

    case n: PInvoke => (exprOrType(n.base), resolve(n)) match {
      case (Right(_), Some(p: ap.Conversion)) => typeSymbType(p.typ)
      case (Left(_), Some(_: ap.PredExprInstance)) =>
        // a PInvoke on a predicate expression instance must fully apply the predicate arguments
        AssertionT
      case (Left(callee), Some(_: ap.FunctionCall | _: ap.PredicateCall)) =>
        exprType(callee) match {
          case FunctionT(_, res) => res
          case t: AbstractType =>
            val argTypes = n.args map exprType
            if (t.typing.isDefinedAt(argTypes)) t.typing(argTypes).result
            else violation(s"expected typing function in AbstractType to be defined for $argTypes")
          case t => violation(s"expected function type or AbstractType but got $t")
        }
      case p => violation(s"expected conversion, function call, predicate call, or predicate expression instance, but got $p")
    }

    case PIndexedExp(base, index) => (underlyingType(exprType(base)), exprType(index)) match {
      case (ArrayT(_, elem), IntT(_)) => elem
      case (PointerT(ArrayT(_, elem)), IntT(_)) => elem
      case (SequenceT(elem), IntT(_)) => elem
      case (SliceT(elem), IntT(_)) => elem
      case (GhostSliceT(elem), IntT(_)) => elem
      case (VariadicT(elem), IntT(_)) => elem
      case (MapT(key, elem), indexT) if assignableTo(indexT, key) =>
        InternalSingleMulti(elem, InternalTupleT(Vector(elem, BooleanT)))
      case (MathMapT(key, elem), indexT) if assignableTo(indexT, key) =>
        InternalSingleMulti(elem, InternalTupleT(Vector(elem, BooleanT)))
      case (bt, it) => violation(s"$it is not a valid index for the the base $bt")
    }

    case PSliceExp(base, low, high, cap) =>
      val baseType = exprType(base)
      (underlyingType(baseType), low map exprType, high map exprType, cap map exprType) match {
        case (ArrayT(_, elem), None | Some(IntT(_)), None | Some(IntT(_)), None | Some(IntT(_))) if addressable(base) => SliceT(elem)
        case (PointerT(ArrayT(_, elem)), None | Some(IntT(_)), None | Some(IntT(_)), None | Some(IntT(_))) => SliceT(elem)
        case (SequenceT(_), None | Some(IntT(_)), None | Some(IntT(_)), None) => baseType
        case (SliceT(_), None | Some(IntT(_)), None | Some(IntT(_)), None | Some(IntT(_))) => baseType
        case (GhostSliceT(_), None | Some(IntT(_)), None | Some(IntT(_)), None | Some(IntT(_))) => baseType
        case (StringT, None | Some(IntT(_)), None | Some(IntT(_)), None) => baseType
        case (bt, lt, ht, ct) => violation(s"invalid slice with base $bt and indexes $lt, $ht, and $ct")
      }

    case PTypeAssertion(_, typ) =>
      val resT = typeSymbType(typ)
      InternalSingleMulti(resT, InternalTupleT(Vector(resT, BooleanT)))

    case PReceive(e) => exprType(e) match {
      case ChannelT(elem, ChannelModus.Bi | ChannelModus.Recv) =>
        InternalSingleMulti(elem, InternalTupleT(Vector(elem, BooleanT)))
      case t => violation(s"expected receive-permitting channel but got $t")
    }

    case PReference(exp) if effAddressable(exp) => PointerT(exprType(exp))

    case n: PAnd => // is boolean if left and right argument are boolean, otherwise is an assertion
      val lt = exprType(n.left)
      val rt = exprType(n.right)
      if (assignableTo(lt, BooleanT) && assignableTo(rt, BooleanT)) BooleanT else AssertionT

    case _: PNegation | _: PEquals | _: PUnequals | _: POr |
         _: PLess | _: PAtMost | _: PGreater | _: PAtLeast =>
      BooleanT

    case e: PLength => typeOfPLength(e)

    case _: PCapacity => INT_TYPE

    case exprNum: PNumExpression =>
      val typ = intExprType(exprNum)
      if (typ == UNTYPED_INT_CONST) getNonInterfaceTypeFromCtxt(exprNum).getOrElse(typ) else typ

    case n: PUnfolding => exprType(n.op)

    case n: PExpressionAndType => exprAndTypeType(n)

    case b: PBlankIdentifier => getBlankIdType(b)

    case PNew(typ) => PointerT(typeSymbType(typ))

    case PMake(typ, _) => typeSymbType(typ)

    case PPredConstructor(base, args) =>
      val errorMessage: Any => String =
        t => s"expected function or AbstractType for base of a predicate constructor but got $t"

      base match {
        case PFPredBase(id) =>
          idType(id) match {
            case FunctionT(fnArgs, AssertionT) =>
              PredT(fnArgs.zip(args).collect{ case (typ, None) => typ })
            case _: AbstractType =>
              PredT(Vector()) // because partial application is not supported yet for built-in predicates
            case t => violation(errorMessage(t))
          }

        case p: PDottedBase => resolve(p.recvWithId) match {
          case Some(_: ap.Predicate | _: ap.ReceivedPredicate | _: ap.ImplicitlyReceivedInterfacePredicate) =>
            val recvWithIdT = exprOrTypeType(p.recvWithId)
            recvWithIdT match {
              case FunctionT(fnArgs, AssertionT) =>
                PredT(fnArgs.zip(args).collect{ case (typ, None) => typ })
              case _: AbstractType =>
                PredT(Vector()) // because partial application is not supported yet for built-in predicates
              case t => violation(errorMessage(t))
            }

          case Some(_: ap.PredicateExpr) =>
            val recvWithIdT = exprOrTypeType(p.recvWithId)
            recvWithIdT match {
              case FunctionT(fnArgs, AssertionT) =>
                PredT(fnArgs.zip(args).collect{ case (typ, None) => typ })
              case _: AbstractType =>
                PredT(Vector()) // because partial application is not supported yet for built-in predicates
              case t => violation(errorMessage(t))
            }

          case _ => violation(s"unexpected base $base for predicate constructor")
        }
      }

    case PUnpackSlice(exp) =>
      underlyingType(exprType(exp)) match {
        case SliceT(elem) => VariadicT(elem)
        case e => violation(s"expression $e cannot be unpacked")
      }

    case e => violation(s"unexpected expression $e")
  }

  /** Returns a non-interface type that is implied by the context if the integer expression is an untyped
    * constant expression. It ignores interface types. This is useful for checking the bounds of constant expressions when
    * they are assigned to a variable of an interface type. For those cases, we need to obtain the numeric type of the
    * expression.
    */
  private def getNonInterfaceTypeFromCtxt(expr: PExpression): Option[Type] = {
    // if an unbounded integer constant expression is assigned to an interface type,
    // then it has the default type
    def defaultTypeIfInterface(t: Type) : Type = {
      if (t.isInstanceOf[InterfaceT]) DEFAULT_INTEGER_TYPE else t
    }
    // handle cases where it returns a SingleMultiTuple and we only care about a single type
    getTypeFromCtxt(expr).map(defaultTypeIfInterface) match {
      case Some(t) => t match {
        case Single(t) => Some(t)
        case UnknownType => Some(UnknownType)
        case _ => violation(s"unexpected case reached $t")
      }
      case None => None
    }
  }

  /** Returns the type that is implied by the context of an integer expression. */
  private def getTypeFromCtxt(expr: PExpression): Option[Type] = {
    expr match {
      case tree.parent(p) => p match {
        case PShortVarDecl(rights, lefts, _) =>
          val index = rights.indexOf(expr)
          val iden = lefts(index)
          val isDeclaration = iden == PWildcard() || isDef(lefts(index).asInstanceOf[PIdnUnk])
          // if the var is already defined and has a non-interface type T, expr must be of type T. Otherwise,
          // expr must have the default type (Int)
          if (isDeclaration) {
            Some(DEFAULT_INTEGER_TYPE)
          } else {
            val idenType = idType(iden)
            Some(idenType)
          }

        case PAssignmentWithOp(_, _, pAssignee) => Some(exprType(pAssignee))

        case PAssignment(rights, lefts) =>
          val index = rights.indexOf(expr)
          lefts(index) match {
            case PBlankIdentifier() =>
              // if no type is specified, integer constants have the default type
              Some(DEFAULT_INTEGER_TYPE)
            case x => Some(exprType(x))
          }

        // if no type is specified, integer expressions default to unbounded integer in const declarations;
        // there is no need to handle interface types because they are not allowed in constant declarations
        case PConstDecl(typ, _, _) => typ map typeSymbType orElse Some(UNTYPED_INT_CONST)

        // if no type is specified, integer expressions have default type in var declarations
        case PVarDecl(typ, _, _, _) => typ map (x => typeSymbType(x))

        case _: PMake => Some(INT_TYPE)

        case r: PReturn =>
          val index = r.exps.indexOf(expr)
          Some(typeSymbType(enclosingCodeRootWithResult(r).result.outs(index).typ))

        case n: PInvoke =>
          // if the parent of `expr` (i.e. the numeric expression whose type we want to find out) is an invoke expression `inv`,
          // then p can either occur as the base or as an argument of `inv`. However, a numeric expression is not a valid base of a
          // PInvoke and thus, `expr` can onlu appear in `n` as an argument
          lazy val errorMessage = s"violation of assumption: a numeric expression $expr does not occur as an argument of its parent $n"
          resolve(n) match {
            case Some(ap.FunctionCall(_, args)) =>
              val index = args.indexWhere(_.eq(expr))
              violation(index >= 0, errorMessage)
              typOfExprOrType(n.base) match {
                case FunctionT(fArgs, _) =>
                  if (index >= fArgs.length-1 && fArgs.lastOption.exists(_.isInstanceOf[VariadicT])) {
                    fArgs.lastOption.map(_.asInstanceOf[VariadicT].elem)
                  } else {
                    fArgs.lift(index)
                  }
                case _: AbstractType =>
                  /* the abstract type cannot be resolved without creating a loop in kiama because we need to know the
                     types of all arguments in order to resolve it and we need to resolve it in order to find the type
                     of one of its arguments.
                  val messages = t.messages(n.base, args map typ)
                  if(messages.isEmpty) {
                    t.typing(args map typ) match {
                      case FunctionT(fArgs, _) => Some(fArgs(index))
                    }
                  } else {
                    violation(messages.toString())
                  }
                  */
                  None
                case c => Violation.violation(s"This case should be unreachable, but got $c")
              }

            case Some(ap.PredicateCall(_, args)) =>
              val index = args.indexWhere(_.eq(expr))
              violation(index >= 0, errorMessage)
              typOfExprOrType(n.base) match {
                case FunctionT(fArgs, AssertionT) => fArgs.lift(index)
                case _: AbstractType =>
                  /* the abstract type cannot be resolved without creating a loop in kiama for the same reason as above
                  val messages = t.messages(n.base, args map typ)
                  if(messages.isEmpty) {
                    t.typing(args map typ) match {
                      case FunctionT(fArgs, _) => Some(fArgs(index))
                    }
                  } else {
                    violation(messages.toString())
                  }
                  */
                  None
                case c => Violation.violation(s"This case should be unreachable, but got $c")
              }

            case Some(ap.PredExprInstance(base, args)) =>
              val index = args.indexWhere(_.eq(expr))
              violation(index >= 0, errorMessage)
              typ(base) match {
                case PredT(fArgs) => fArgs.lift(index)
                case t => violation(s"predicate expression instance has base $base with unsupported type $t")
              }

            case _ => None
          }

      case const: PPredConstructor =>
        // `expr` cannot be `const.id` and thus, it must be one of the arguments
        val index = const.args.indexWhere { _.exists(y => y.eq(expr)) }
        violation(index >= 0, s"violation of assumption: a numeric expression $expr does not occur as an argument of its parent $const")
        typ(const.id) match {
          case FunctionT(args, AssertionT) => Some(args(index))
          case _: AbstractType =>
            // here too, resolving the abstract type would cause a cycle in kiama
            None
          case UnknownType =>
            // TODO: this is a bit of a hack. at some points, the type of const.id may be unknown. This happens, for example,
            //  when a PDottedBase refers to a non existing field. For some reason, that fails to be detected in the well
            //  definedness checker of the PPredConstructorBase (e.g. the last fold of the function `error4` in
            //  https://github.com/viperproject/gobra/blob/master/src/test/resources/regressions/features/defunc/defunc-fail1.gobra
            //  crashes Gobra without this case).
            None
          case c => Violation.violation(s"This case should be unreachable, but got $c")
        }

        // expr has the default type if it appears in any other kind of statement
        case x if x.isInstanceOf[PStatement] => Some(DEFAULT_INTEGER_TYPE)

        case e: PMisc => e match {
          // The following case infers the type of an literal expression when it occurs inside a composite literal.
          // For example, it infers that the expression `1/2` in `seq[perm]{ 1/2 }` has type perm. Notice that the whole
          // expression would be parsed as
          //   PCompositeLit(
          //     PSequenceType(PPermissionType()),
          //     PLiteralValue(Vector(
          //       PKeyedElement(
          //         None,
          //         PExpCompositeVal(PDiv(PIntLit(BigInt(1)), PIntLit(BigInt(2))))))))
          case comp: PCompositeVal => comp match {
            // comp must be the exp of a [[PKeyedElement]], not its key
            case tree.parent(keyedElem: PKeyedElement) if keyedElem.exp == comp =>
              keyedElem match {
                case tree.parent(litValue: PLiteralValue) => litValue match {
                  case tree.parent(PCompositeLit(typ, _)) => typ match {
                    case PSequenceType(elem) => Some(typeSymbType(elem))
                    case PSetType(elem) => Some(typeSymbType(elem))
                    case PMultisetType(elem) => Some(typeSymbType(elem))
                    case PSliceType(elem) => Some(typeSymbType(elem))
                    case PGhostSliceType(elem) => Some(typeSymbType(elem))
                    case PArrayType(_, elem) => Some(typeSymbType(elem))
                    case _ => None // conservative choice
                  }
                  case _ => None
                }
                case _ => None
              }
            case _ => None
          }
          case _ => None
        }
        case _ => None
      }
      case c => Violation.violation(s"Only the root has no parent, but got $c")
    }
  }

  def getBlankIdType(b: PBlankIdentifier): Type = b match {
    case tree.parent(p) => p match {
      case PAssignment(right, left) => getBlankAssigneeType(b, left, right)
      case PAssForRange(_, _, _) => ??? // TODO: implement when for range statements are supported
      case PSelectAssRecv(_, _, _) => ??? // TODO: implement when select statements are supported
      case x => violation("blank identifier not supported in node " + x)
    }
    case _ => violation("blank identifier always has a parent")
  }

  private def intExprType(expr: PNumExpression): Type = {
    val typ = expr match {
      case _: PIntLit => UNTYPED_INT_CONST

      case e: PLength => typeOfPLength(e)

      case _: PCapacity => INT_TYPE

      case PBitNegation(op) => exprOrTypeType(op)

      case bExpr: PBinaryExp[_, _] =>
        bExpr match {
          case _: PShiftLeft | _: PShiftRight => exprOrTypeType(bExpr.left)
          case _ =>
            val typeLeft = exprOrTypeType(bExpr.left)
            val typeRight = exprOrTypeType(bExpr.right)
            typeMerge(typeLeft, typeRight).getOrElse(UnknownType)
        }
    }

    // handle cases where it returns a SingleMultiTuple and we only care about a single type
    typ match {
      case Single(t) => t
      case UnknownType => UnknownType
      case _ => violation(s"unexpected type $typ")
    }
  }

  def expectedCompositeLitType(lit: PCompositeLit): Type = lit.typ match {
    case i: PImplicitSizeArrayType => ArrayT(lit.lit.elems.size, typeSymbType(i.elem))
    case t: PType => typeSymbType(t)
  }

  private[typing] def wellDefIfConstExpr(expr: PExpression): Messages = typ(expr) match {
    case BooleanT => error(expr, s"expected constant boolean expression", boolConstantEval(expr).isEmpty)
    case typ if underlyingType(typ).isInstanceOf[IntT] => error(expr, s"expected constant int expression", intConstantEval(expr).isEmpty)
    case StringT => error(expr, s"expected constant string expression", stringConstantEval(expr).isEmpty)
    case _ => error(expr, s"expected a constant expression")
  }

  private[typing] def typeOfPLength(expr: PLength): Type =
    underlyingType(exprType(expr.exp)) match {
      case _: ArrayT | _: SliceT | _: GhostSliceT | StringT | _: VariadicT | _: MapT => INT_TYPE
      case _: SequenceT | _: SetT | _: MultisetT | _: MathMapT => UNTYPED_INT_CONST
      case t => violation(s"unexpected argument ${expr.exp} of type $t passed to len")
    }
}<|MERGE_RESOLUTION|>--- conflicted
+++ resolved
@@ -351,11 +351,7 @@
     case n: PBinaryExp[_,_] =>
         (n, exprOrTypeType(n.left), exprOrTypeType(n.right)) match {
           case (_: PEquals | _: PUnequals, l, r) =>
-<<<<<<< HEAD
-            if (isEnclosingtGhost(n)) ghostComparableTypes.errors(l, r)(n)
-=======
             if (isEnclosingGhost(n)) ghostComparableTypes.errors(l, r)(n)
->>>>>>> 0e50c525
             else comparableTypes.errors(l, r)(n)
           case (_: PAnd | _: POr, l, r) => assignableTo.errors(l, AssertionT)(n) ++ assignableTo.errors(r, AssertionT)(n)
           case (_: PLess | _: PAtMost | _: PGreater | _: PAtLeast, l, r) => (l,r) match {
