--- conflicted
+++ resolved
@@ -7,18 +7,14 @@
 package viper.gobra.reporting
 
 import java.nio.charset.StandardCharsets.UTF_8
-<<<<<<< HEAD
-import java.nio.file.Path
-=======
 import java.nio.file.Paths
->>>>>>> 4e403d1a
 
 import ch.qos.logback.classic.Level
 import com.typesafe.scalalogging.Logger
 import org.apache.commons.io.FileUtils
 import org.slf4j.LoggerFactory
 import viper.gobra.frontend.LoggerDefaults
-import viper.gobra.util.OutputUtil
+import viper.gobra.util.{OutputUtil, Violation}
 
 trait GobraReporter {
   val name: String
@@ -51,17 +47,6 @@
     Logger(LoggerFactory.getLogger(getClass.getName))
 
   override def report(msg: GobraMessage): Unit = msg match {
-<<<<<<< HEAD
-    case ParsedInputMessage(file, program) if unparse => write(file, "unparsed", program().formatted)
-    case TypeCheckSuccessMessage(file, _, erasedGhostCode, goifiedGhostCode) =>
-      if (eraseGhost) write(file, "ghostLess", erasedGhostCode())
-      if (goify) write(file, "go", goifiedGhostCode())
-    case TypeCheckDebugMessage(file, _, debugTypeInfo) if debug => write(file, "debugType", debugTypeInfo())
-    case DesugaredMessage(file, internal) if printInternal => write(file, "internal", internal().formatted)
-    case AppliedInternalTransformsMessage(file, internal) if printInternal => write(file, "internal", internal().formatted)
-    case m@GeneratedViperMessage(file, _, _) if printVpr => write(file, "vpr", m.vprAstFormatted)
-    case m: ChoppedViperMessage if printVpr => write(m.input, s"chopped${m.idx}.vpr", m.vprAstFormatted)
-=======
     case ParsedInputMessage(input, program) if unparse => write(input, "unparsed", program().formatted)
     case TypeCheckSuccessMessage(inputs, _, erasedGhostCode, goifiedGhostCode) =>
       if (eraseGhost) write(inputs, "ghostLess", erasedGhostCode())
@@ -72,13 +57,18 @@
     case m@GeneratedViperMessage(inputs, _, _) if printVpr => write(inputs, "vpr", m.vprAstFormatted)
     case m: ChoppedViperMessage if printVpr => write(m.inputs, s"chopped${m.idx}.vpr", m.vprAstFormatted)
     case m: ChoppedProgressMessage => logger.info(m.toString)
->>>>>>> 4e403d1a
     case CopyrightReport(text) => println(text)
     case _ => // ignore
   }
 
-  private def write(input: Path, fileExt: String, content: String): Unit = {
-    val outputFile = OutputUtil.postfixFile(input, fileExt)
+  private def write(inputs: Vector[String], fileExt: String, content: String): Unit = {
+    // this message belongs to multiple inputs. We simply pick the first one for the resulting file's name
+    Violation.violation(inputs.nonEmpty, s"expected at least one file path for which the following message was reported: '$content''")
+    write(inputs.head, fileExt, content)
+  }
+
+  private def write(input: String, fileExt: String, content: String): Unit = {
+    val outputFile = OutputUtil.postfixFile(Paths.get(input), fileExt)
     try {
       FileUtils.writeStringToFile(outputFile.toFile, content, UTF_8)
     } catch {
