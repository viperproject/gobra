// This Source Code Form is subject to the terms of the Mozilla Public
// License, v. 2.0. If a copy of the MPL was not distributed with this
// file, You can obtain one at http://mozilla.org/MPL/2.0/.
//
// Copyright (c) 2011-2020 ETH Zurich.

package viper.gobra.frontend

import java.io.Reader
import java.nio.file.{Files, Path}

import org.apache.commons.text.StringEscapeUtils
import org.bitbucket.inkytonik.kiama.parsing.{NoSuccess, ParseResult, Parsers, Success}
import org.bitbucket.inkytonik.kiama.rewriting.{Cloner, PositionedRewriter, Strategy}
import org.bitbucket.inkytonik.kiama.util.{Filenames, IO, Positions, Source, StringSource}
import org.bitbucket.inkytonik.kiama.util.Messaging.{Messages, message}
import viper.gobra.ast.frontend._
import viper.gobra.reporting.{ParsedInputMessage, ParserError, ParserErrorMessage, PreprocessedInputMessage, VerifierError}
import viper.gobra.util.{Constants, Violation}

import scala.io.BufferedSource
import scala.util.matching.Regex

object Parser {

  /**
    * Parses files and returns either the parsed program if the file was parsed successfully,
    * otherwise returns list of error messages.
    *
    * @param input
    * @param specOnly specifies whether only declarations and specifications should be parsed and implementation should be ignored
    * @return
    *
    * The following transformations are performed:
    * e++  ~>  e += 1
    * e--  ~>  e -= 1
    * +e   ~>  0 + e
    * -e   ~>  0 - e
    *
    */

  def parse(input: Vector[Path], specOnly: Boolean = false)(config: Config): Either[Vector[VerifierError], PPackage] = {
    val preprocessedSources = input
      .map{ getSource }
      .map{ source => SemicolonPreprocessor.preprocess(source)(config) }
    for {
      parseAst <- parseSources(preprocessedSources, specOnly)(config)
      postprocessedAst <- new ImportPostprocessor(parseAst.positions.positions).postprocess(parseAst)(config)
    } yield postprocessedAst
  }

  private def getSource(path: Path): FromFileSource = {
    val inputStream = Files.newInputStream(path)
    val bufferedSource = new BufferedSource(inputStream)
    val content = bufferedSource.mkString
    bufferedSource.close()
    FromFileSource(path, content)
  }

  private def parseSources(sources: Vector[FromFileSource], specOnly: Boolean)(config: Config): Either[Vector[VerifierError], PPackage] = {
    val positions = new Positions
    val pom = new PositionManager(positions)
    val parsers = new SyntaxAnalyzer(pom, specOnly)

    def parseSource(source: FromFileSource): Either[Vector[VerifierError], PProgram] = {
      parsers.parseAll(parsers.program, source) match {
        case Success(ast, _) =>
          config.reporter report ParsedInputMessage(source.path, () => ast)
          Right(ast)

        case ns@NoSuccess(label, next) =>
          val pos = next.position
          pom.positions.setStart(ns, pos)
          pom.positions.setFinish(ns, pos)
          val messages = message(ns, label)
          val errors = pom.translate(messages, ParserError)
          
          val groupedErrors = errors.groupBy{ _.position.get.file }
          groupedErrors.foreach{ case (p, pErrors) =>
            config.reporter report ParserErrorMessage(p, pErrors)
          }

          Left(errors)

        case c => Violation.violation(s"This case should be unreachable, but got $c")
      }
    }

    val parsedPrograms = {
      val parserResults = sources.map(parseSource)
      val (errors, programs) = parserResults.partitionMap(identity)

      if (errors.nonEmpty) {
        Left(errors.flatten)
      } else {
        // check that each of the parsed programs has the same package clause. If not, the algorithm collecting all files
        // of the same package has failed
        assert(programs.nonEmpty)
        assert{
          val packageName = programs.head.packageClause.id.name
          programs.forall(_.packageClause.id.name == packageName)
        }

        Right(programs)
      }
    }

    parsedPrograms.map(programs => {
      val clause = parsers.rewriter.deepclone(programs.head.packageClause)
      val parsedPackage = PPackage(clause, programs, pom)
      // The package parse tree node gets the position of the package clause:
      pom.positions.dupPos(clause, parsedPackage)
      parsedPackage
    })
  }

  def parseProgram(source: Source, specOnly: Boolean = false): Either[Messages, PProgram] = {
    val preprocessedSource = SemicolonPreprocessor.preprocess(source)
    val positions = new Positions
    val pom = new PositionManager(positions)
    val parsers = new SyntaxAnalyzer(pom, specOnly)
    translateParseResult(pom)(parsers.parseAll(parsers.program, preprocessedSource))
  }

  def parseMember(source: Source, specOnly: Boolean = false): Either[Messages, Vector[PMember]] = {
    val positions = new Positions
    val pom = new PositionManager(positions)
    val parsers = new SyntaxAnalyzer(pom, specOnly)
    translateParseResult(pom)(parsers.parseAll(parsers.member, source))
  }

  def parseStmt(source: Source): Either[Messages, PStatement] = {
    val positions = new Positions
    val pom = new PositionManager(positions)
    val parsers = new SyntaxAnalyzer(pom)
    translateParseResult(pom)(parsers.parseAll(parsers.statement, source))
  }

  def parseExpr(source: Source): Either[Messages, PExpression] = {
    val positions = new Positions
    val pom = new PositionManager(positions)
    val parsers = new SyntaxAnalyzer(pom)
    translateParseResult(pom)(parsers.parseAll(parsers.expression, source))
  }

  def parseImportDecl(source: Source): Either[Messages, Vector[PImport]] = {
    val positions = new Positions
    val pom = new PositionManager(positions)
    val parsers = new SyntaxAnalyzer(pom)
    translateParseResult(pom)(parsers.parseAll(parsers.importDecl, source))
  }

  def parseType(source : Source) : Either[Messages, PType] = {
    val positions = new Positions
    val pom = new PositionManager(positions)
    val parsers = new SyntaxAnalyzer(pom)
    translateParseResult(pom)(parsers.parseAll(parsers.typ, source))
  }

  private def translateParseResult[T](pom: PositionManager)(r: ParseResult[T]): Either[Messages, T] = {
    r match {
      case Success(ast, _) => Right(ast)

      case ns@NoSuccess(label, next) =>
        val pos = next.position
        pom.positions.setStart(ns, pos)
        pom.positions.setFinish(ns, pos)
        Left(message(ns, label))

      case c => Violation.violation(s"This case should be unreachable, but got $c")
    }
  }

  private object SemicolonPreprocessor {

    /**
      * Assumes that source corresponds to an existing file
      */
    def preprocess(source: FromFileSource)(config: Config): FromFileSource = {
      val translatedContent = translate(source.content)
      config.reporter report PreprocessedInputMessage(source.path, () => translatedContent)
      FromFileSource(source.path, translatedContent)
    }

    def preprocess(source: Source): Source = {
      val translatedContent = translate(source.content)
      StringSource(translatedContent)
    }

    private def translate(content: String): String =
      content.split("\r\n|\n").map(translateLine).mkString("\n") ++ "\n"

    private def translateLine(line: String): String = {
      val identifier = """[a-zA-Z_][a-zA-Z0-9_]*"""
      val integer = """[0-9]+"""
      val rawStringLit = """`(?:.|\n)*`"""
      val interpretedStringLit = """\".*\""""
      val stringLit = s"$rawStringLit|$interpretedStringLit"
      val specialKeywords = """break|continue|fallthrough|return"""
      val specialOperators = """\+\+|--"""
      val closingParens = """\)|]|}"""
      val finalTokenRequiringSemicolon = s"$identifier|$integer|$stringLit|$specialKeywords|$specialOperators|$closingParens"

      val ignoreLineComments = """\/\/.*"""
      val ignoreSelfContainedGeneralComments = """\/\*.*?\*\/"""
      val ignoreStartingGeneralComments = """\/\*(?!.*?\*\/).*"""
      val ignoreGeneralComments = s"$ignoreSelfContainedGeneralComments|$ignoreStartingGeneralComments"
      val ignoreComments = s"$ignoreLineComments|$ignoreGeneralComments"
      val ignoreWhitespace = """\s"""

      val r = s"($finalTokenRequiringSemicolon)((?:$ignoreComments|$ignoreWhitespace)*)$$".r
      // group(1) contains the finalTokenRequiringSemicolon after which a semicolon should be inserted
      // group(2) contains the line's remainder after finalTokenRequiringSemicolon
      r.replaceAllIn(line, m => StringEscapeUtils.escapeJava(m.group(1) ++ ";" ++ m.group(2)))
    }
  }

  case class FromFileSource(path: Path, content: String) extends Source {
    override val name: String = path.getFileName.toString
    val shortName : Option[String] = Some(Filenames.dropCurrentPath(name))
    def reader : Reader = IO.stringreader(content)

    def useAsFile[T](fn : String => T) : T = {
      // copied from StringSource
      val filename = Filenames.makeTempFilename(name)
      IO.createFile(filename, content)
      val t = fn(filename)
      IO.deleteFile(filename)
      t
    }
  }

  private class ImportPostprocessor(override val positions: Positions) extends PositionedRewriter {
    /**
      * Replaces all PQualifiedWoQualifierImport by PQualifiedImport nodes
      */
    def postprocess(pkg: PPackage)(config: Config): Either[Vector[VerifierError], PPackage] = {
      def createError(n: PImplicitQualifiedImport, errorMsg: String): Vector[VerifierError] =
        pkg.positions.translate(message(n,
          s"Explicit qualifier could not be derived (reason: '$errorMsg')"), ParserError)

      // unfortunately Kiama does not seem to offer a way to report errors while applying the strategy
      // hence, we keep ourselves track of errors
      var failedNodes: Vector[VerifierError] = Vector()

      def replace(n: PImplicitQualifiedImport): Option[PExplicitQualifiedImport] = {
        val qualifier = for {
          qualifierName <- PackageResolver.getQualifier(n, config.includeDirs)
          // create a new PIdnDef node and set its positions according to the old node (PositionedRewriter ensures that
          // the same happens for the newly created PExplicitQualifiedImport)
          idnDef = PIdnDef(qualifierName)
          _ = pkg.positions.positions.dupPos(n, idnDef)
        } yield PExplicitQualifiedImport(idnDef, n.importPath)
        // record errors:
        qualifier.left.foreach(errorMsg => failedNodes = failedNodes ++ createError(n, errorMsg))
        qualifier.toOption
      }

      // note that the next term after PPackageClause to which the strategy will be applied is a Vector of PProgram
      val resolveImports: Strategy =
        strategyWithName[Any]("resolveImports", {
          case n: PImplicitQualifiedImport => replace(n)
          case n => Some(n)
        })

      // apply strategy only to import nodes in each program
      val updatedProgs = pkg.programs.map(prog => {
        // apply the resolveImports to all import nodes and children and continue even if a strategy returns None
        // note that the resolveImports strategy could be embedded in e.g. a logfail strategy to report a
        // failed strategy application
        val updatedImports = rewrite(topdown(attempt(resolveImports)))(prog.imports)
        val updatedProg = PProgram(prog.packageClause, updatedImports, prog.declarations)
        pkg.positions.positions.dupPos(prog, updatedProg)
      })
      // create a new package node with the updated programs
      val updatedPkg = PPackage(pkg.packageClause, updatedProgs, pkg.positions)
      pkg.positions.positions.dupPos(pkg, updatedPkg)
      // check whether an error has occurred
      if (failedNodes.isEmpty) Right(updatedPkg)
      else Left(failedNodes)
    }
  }

  private class SyntaxAnalyzer(pom: PositionManager, specOnly: Boolean = false) extends Parsers(pom.positions) {

    lazy val rewriter = new PRewriter(pom.positions)

    val singleWhitespaceChar: String = """(\s|(//.*\s*\n)|/\*(?:.|[\n\r])*?\*/)"""
    override val whitespace: Parser[String] =
      s"$singleWhitespaceChar*".r

    //    """(\s|(//.*\s*\n)|/\*(?s:(.*)?)\*/)*""".r
    // The above regex matches the same whitespace strings as this one:
    //   (\s|(//.*\s*\n)|/\*(?:.|[\n\r])*?\*/)*
    // but (hopefully) avoids potential stack overflows caused by an issue
    // of Oracle's JDK. Note: the issue was reported for Java 6 and 7, it
    // appears to not affect Java 8.
    // See also:
    //   - http://bugs.java.com/bugdatabase/view_bug.do?bug_id=6882582
    //   - https://stackoverflow.com/a/31691056
    //

    val reservedWords: Set[String] = Set(
      "break", "default", "func", "interface", "select",
      "case", "defer", "go", "map", "struct", "domain",
      "chan", "else", "goto", "package", "switch",
      "const", "fallthrough", "if", "range", "type",
      "continue", "for", "import", "return", "var",
      "len", "cap", "make", "new",
      // new keywords introduced by Gobra
      "ghost", "acc", "assert", "exhale", "assume", "inhale",
      "memory", "fold", "unfold", "unfolding", "pure",
      "predicate", "old", "seq", "set", "in", "union",
      "intersection", "setminus", "subset", "mset", "option",
      "none", "some", "get", "writePerm", "noPerm",
      "typeOf", "isComparable", "keySet", "valueSet"
    )

    def isReservedWord(word: String): Boolean = reservedWords contains word

    /**
      * Optionally consumes nested curly brackets with arbitrary content if `specOnly` is turned on, otherwise optionally applies the parser `p`
      */
    def specOnlyParser[T](p: Parser[T]): Parser[Option[T]] =
      if (specOnly) nestedCurlyBracketsConsumer.? ^^ (_.flatten)
      else p.?

    /**
      * Consumes nested curly brackets with arbitrary content and returns None
      */
    lazy val nestedCurlyBracketsConsumer: Parser[Option[Nothing]] =
      "{" ~> ("""[^{}]""".r | nestedCurlyBracketsConsumer).* <~ "}" ^^ (_ => None)

    /**
      * Member
      */

    lazy val program: Parser[PProgram] =
      (packageClause <~ eos) ~ importDecls ~ members ^^ {
        case pkgClause ~ importDecls ~ members =>
          PProgram(pkgClause, importDecls.flatten, members.flatten)
      }

    lazy val packageClause: Parser[PPackageClause] =
      "package" ~> pkgDef ^^ PPackageClause

    lazy val importDecls: Parser[Vector[Vector[PImport]]] =
      (importDecl <~ eos).*

    lazy val members: Parser[Vector[Vector[PMember]]] =
      (member <~ eos).*

    lazy val importDecl: Parser[Vector[PImport]] =
      ("import" ~> importSpec ^^ (decl => Vector(decl))) |
        ("import" ~> "(" ~> repsep(importSpec, eos) <~ eos.? <~ ")")

    lazy val importSpec: Parser[PImport] =
      unqualifiedImportSpec | qualifiedImportSpec

    lazy val unqualifiedImportSpec: Parser[PUnqualifiedImport] =
      "." ~> idnImportPath ^^ PUnqualifiedImport

    lazy val qualifiedImportSpec: Parser[PQualifiedImport] =
      idnDefLike.? ~ idnImportPath ^^ {
        case Some(id) ~ pkg => PExplicitQualifiedImport(id, pkg)
        case None ~ pkg => PImplicitQualifiedImport(pkg)
      }

    lazy val member: Parser[Vector[PMember]] =
      (methodDecl | functionDecl) ^^ (Vector(_)) |
      constDecl | varDecl | typeDecl | ghostMember

    lazy val declarationStmt: Parser[PStatement] =
      (constDecl | varDecl | typeDecl) ^^ PSeq

    lazy val constDecl: Parser[Vector[PConstDecl]] =
      "const" ~> constSpec ^^ (decl => Vector(decl)) |
        "const" ~> "(" ~> (constSpec <~ eos).* <~ ")"

    lazy val constSpec: Parser[PConstDecl] =
      rep1sep(idnDefLike, ",") ~ (typ.? ~ ("=" ~> rep1sep(expression, ","))).? ^^ {
        case left ~ None => PConstDecl(None, Vector.empty, left)
        case left ~ Some(t ~ right) => PConstDecl(t, right, left)
      }

    lazy val varDecl: Parser[Vector[PVarDecl]] =
      "var" ~> varSpec ^^ (decl => Vector(decl)) |
        "var" ~> "(" ~> (varSpec <~ eos).* <~ ")"

    lazy val varSpec: Parser[PVarDecl] =
      rep1sep(maybeAddressableIdn(idnDefLike), ",") ~ typ ~ ("=" ~> rep1sep(expression, ",")).? ^^ {
        case left ~ t ~ None =>
          val (vars, addressable) = left.unzip
          PVarDecl(Some(t), Vector.empty, vars, addressable)
        case left ~ t ~ Some(right) =>
          val (vars, addressable) = left.unzip
          PVarDecl(Some(t), right, vars, addressable)
      } |
        (rep1sep(maybeAddressableIdn(idnDefLike), ",") <~ "=") ~ rep1sep(expression, ",") ^^ {
          case left ~ right =>
            val (vars, addressable) = left.unzip
            PVarDecl(None, right, vars, addressable)
        }

    lazy val typeDecl: Parser[Vector[PTypeDecl]] =
      "type" ~> typeSpec ^^ (decl => Vector(decl)) |
        "type" ~> "(" ~> (typeSpec <~ eos).* <~ ")"

    lazy val typeSpec: Parser[PTypeDecl] =
      typeDefSpec | typeAliasSpec

    lazy val typeDefSpec: Parser[PTypeDef] =
      idnDef ~ typ ^^ { case left ~ right => PTypeDef(right, left)}

    lazy val typeAliasSpec: Parser[PTypeAlias] =
      (idnDef <~ "=") ~ typ ^^ { case left ~ right => PTypeAlias(right, left)}

    lazy val functionDecl: Parser[PFunctionDecl] =
      functionSpec ~ ("func" ~> idnDef) ~ signature ~ specOnlyParser(blockWithBodyParameterInfo) ^^ {
        case spec ~ name ~ sig ~ body =>
          PFunctionDecl(name, sig._1, sig._2, spec, body)
      }

    lazy val functionSpec: Parser[PFunctionSpec] =
      ("requires" ~> expression <~ eos).* ~ ("ensures" ~> expression <~ eos).* ~ "pure".? ^^ {
        case pres ~ posts ~ isPure => PFunctionSpec(pres, posts, isPure.nonEmpty)
      }

    lazy val methodDecl: Parser[PMethodDecl] =
      functionSpec ~ ("func" ~> receiver) ~ idnDef ~ signature ~ specOnlyParser(blockWithBodyParameterInfo) ^^ {
        case spec ~ rcv ~ name ~ sig ~ body => PMethodDecl(name, rcv, sig._1, sig._2, spec, body)
      }

    /**
      * Statements
      */

    lazy val statement: Parser[PStatement] =
      ghostStatement |
      declarationStmt |
        goStmt |
        deferStmt |
        returnStmt |
        controlStmt |
        ifStmt |
        anyForStmt |
        exprSwitchStmt |
        typeSwitchStmt |
        selectStmt |
        block |
        simpleStmt |
        labeledStmt |
        expressionStmt |
        emptyStmt


    lazy val simpleStmt: Parser[PSimpleStmt] =
      sendStmt | assignmentWithOp | assignment | shortVarDecl // expressionStmt is parsed separately

    lazy val simpleStmtWithEmpty: Parser[PSimpleStmt] =
      simpleStmt | emptyStmt

    lazy val emptyStmt: Parser[PEmptyStmt] = /* parse last because always succeeds */
      success(PEmptyStmt())

    lazy val expressionStmt: Parser[PExpressionStmt] =
      expression ^^ PExpressionStmt

    lazy val sendStmt: Parser[PSendStmt] =
      (expression <~ "<-") ~ expression ^^ PSendStmt

    lazy val assignment: Parser[PAssignment] =
      (rep1sep(assignee, ",") <~ "=") ~ rep1sep(expression, ",") ^^ { case left ~ right => PAssignment(right, left) }

    lazy val assignmentWithOp: Parser[PAssignmentWithOp] =
      nonBlankAssignee ~ (assOp <~ "=") ~ expression ^^ { case left ~ op ~ right => PAssignmentWithOp(right, op, left) }  |
        nonBlankAssignee <~ "++" ^^ (e => PAssignmentWithOp(PIntLit(1).at(e), PAddOp().at(e), e).at(e)) |
        nonBlankAssignee <~ "--" ^^ (e => PAssignmentWithOp(PIntLit(1).at(e), PSubOp().at(e), e).at(e))

    lazy val assOp: Parser[PAssOp] =
      "+" ^^^ PAddOp() |
        "-" ^^^ PSubOp() |
        "*" ^^^ PMulOp() |
        "/" ^^^ PDivOp() |
        "%" ^^^ PModOp()

    lazy val nonBlankAssignee: Parser[PAssignee] =
      selection | indexedExp | dereference | namedOperand

    lazy val assignee: Parser[PAssignee] =
      nonBlankAssignee | blankIdentifier

    lazy val blankIdentifier: Parser[PAssignee] = "_" ^^^ PBlankIdentifier()

    lazy val shortVarDecl: Parser[PShortVarDecl] =
      (rep1sep(maybeAddressableIdn(idnUnkLike), ",") <~ ":=") ~ rep1sep(expression, ",") ^^ {
        case lefts ~ rights =>
          val (vars, addressable) = lefts.unzip
          PShortVarDecl(rights, vars, addressable)
      }

    lazy val labeledStmt: Parser[PLabeledStmt] =
      (labelDef <~ ":") ~ statement.? ^^ {
        case id ~ Some(s) => PLabeledStmt(id, s)
        case id ~ None    => PLabeledStmt(id, PEmptyStmt().at(id))
      }

    lazy val returnStmt: Parser[PReturn] =
      "return" ~> repsep(expression, ",") ^^ PReturn

    lazy val goStmt: Parser[PGoStmt] =
      "go" ~> expression ^^ PGoStmt

    lazy val controlStmt: Parser[PStatement] =
      breakStmt | continueStmt | gotoStmt

    lazy val breakStmt: Parser[PBreak] =
      "break" ~> labelUse.? ^^ PBreak

    lazy val continueStmt: Parser[PContinue] =
      "continue" ~> labelUse.? ^^ PContinue

    lazy val gotoStmt: Parser[PGoto] =
      "goto" ~> labelDef ^^ PGoto

    lazy val deferStmt: Parser[PDeferStmt] =
      "defer" ~> expression ^^ PDeferStmt

    lazy val block: Parser[PBlock] =
      "{" ~> repsep(statement, eos) <~ eos.? <~ "}" ^^ PBlock

    lazy val blockWithoutBraces: Parser[PBlock] =
      repsep(statement, eos) <~ eos.? ^^ PBlock

    lazy val blockWithBodyParameterInfo: Parser[(PBodyParameterInfo, PBlock)] =
      "{" ~> bodyParameterInfo ~ blockWithoutBraces <~ "}"

    lazy val bodyParameterInfo: Parser[PBodyParameterInfo] =
      Constants.SHARE_PARAMETER_KEYWORD ~> repsep(idnUse, ",") <~ eos.? ^^ PBodyParameterInfo |
        success(PBodyParameterInfo(Vector.empty))

    lazy val ifStmt: Parser[PIfStmt] =
      ifClause ~ ("else" ~> ifStmt) ^^ { case clause ~ PIfStmt(ifs, els) => PIfStmt(clause +: ifs, els) } |
        ifClause ~ ("else" ~> block).? ^^ { case clause ~ els => PIfStmt(Vector(clause), els) }

    lazy val ifClause: Parser[PIfClause] =
      ("if" ~> (simpleStmt <~ ";").?) ~ expression ~ block ^^ PIfClause

    lazy val exprSwitchStmt: Parser[PExprSwitchStmt] =
      ("switch" ~> (simpleStmt <~ ";").?) ~ pos(expression.?) ~ ("{" ~> exprSwitchClause.* <~ "}") ^^ {
        case pre ~ cond ~ clauses =>
          val cases = clauses collect { case v: PExprSwitchCase => v }
          val dflt = clauses collect { case v: PExprSwitchDflt => v.body }

          cond.get match {
            case None => PExprSwitchStmt(pre, PBoolLit(true).at(cond), cases, dflt)
            case Some(c) => PExprSwitchStmt(pre, c, cases, dflt)
          }
      }

    lazy val exprSwitchClause: Parser[PExprSwitchClause] =
      exprSwitchCase | exprSwitchDflt

    lazy val exprSwitchCase: Parser[PExprSwitchCase] =
      ("case" ~> rep1sep(expression, ",") <~ ":") ~ pos((statement <~ eos).*) ^^ {
        case guards ~ stmts => PExprSwitchCase(guards, PBlock(stmts.get).at(stmts))
      }

    lazy val exprSwitchDflt: Parser[PExprSwitchDflt] =
      "default" ~> ":" ~> pos((statement <~ eos).*) ^^ (stmts => PExprSwitchDflt(PBlock(stmts.get).at(stmts)))

    lazy val typeSwitchStmt: Parser[PTypeSwitchStmt] =
      ("switch" ~> (simpleStmt <~ ";").?) ~
        (idnDef <~ ":=").? ~ (primaryExp <~ "." <~ "(" <~ "type" <~ ")") ~
        ("{" ~> exprSwitchClause.* <~ "}") ^^ {
        case pre ~ binder ~ exp ~ clauses =>
          val cases = clauses collect { case v: PTypeSwitchCase => v }
          val dflt = clauses collect { case v: PTypeSwitchDflt => v.body }

          PTypeSwitchStmt(pre, exp, binder, cases, dflt)
      }

    lazy val typeSwitchClause: Parser[PTypeSwitchClause] =
      typeSwitchCase | typeSwitchDflt

    lazy val typeSwitchCase: Parser[PTypeSwitchCase] =
      ("case" ~> rep1sep(typ, ",") <~ ":") ~ pos((statement <~ eos).*) ^^ {
        case guards ~ stmts => PTypeSwitchCase(guards, PBlock(stmts.get).at(stmts))
      }

    lazy val typeSwitchDflt: Parser[PTypeSwitchDflt] =
      "default" ~> ":" ~> pos((statement <~ eos).*) ^^ (stmts => PTypeSwitchDflt(PBlock(stmts.get).at(stmts)))

    lazy val selectStmt: Parser[PSelectStmt] =
      "select" ~> "{" ~> selectClause.* <~ "}" ^^ { clauses =>
        val send = clauses collect { case v: PSelectSend => v }
        val rec = clauses collect { case v: PSelectRecv => v }
        val arec = clauses collect { case v: PSelectAssRecv => v }
        val srec = clauses collect { case v: PSelectShortRecv => v }
        val dflt = clauses collect { case v: PSelectDflt => v }

        PSelectStmt(send, rec, arec, srec, dflt)
      }

    lazy val selectClause: Parser[PSelectClause] =
      selectDflt | selectShortRecv | selectAssRecv | selectRecv

    lazy val selectRecv: Parser[PSelectRecv] =
      ("case" ~> receiveExp <~ ":") ~ pos((statement <~ eos).*) ^^ {
        case receive ~ stmts => PSelectRecv(receive, PBlock(stmts.get).at(stmts))
      }

    lazy val selectAssRecv: Parser[PSelectAssRecv] =
      ("case" ~> rep1sep(assignee, ",") <~ "=") ~ (receiveExp <~ ":") ~ pos((statement <~ eos).*) ^^ {
        case receive ~ left ~ stmts => PSelectAssRecv(left, receive, PBlock(stmts.get).at(stmts))
      }

    lazy val selectShortRecv: Parser[PSelectShortRecv] =
      ("case" ~> rep1sep(idnUnk, ",") <~ ":=") ~ (receiveExp <~ ":") ~ pos((statement <~ eos).*) ^^ {
        case left ~ receive ~ stmts => PSelectShortRecv(receive, left, PBlock(stmts.get).at(stmts))
      }

    lazy val selectSend: Parser[PSelectSend] =
      ("case" ~> sendStmt <~ ":") ~ pos((statement <~ eos).*) ^^ {
        case send ~ stmts => PSelectSend(send, PBlock(stmts.get).at(stmts))
      }

    lazy val selectDflt: Parser[PSelectDflt] =
      "default" ~> ":" ~> pos((statement <~ eos).*) ^^ (stmts => PSelectDflt(PBlock(stmts.get).at(stmts)))

    lazy val anyForStmt: Parser[PStatement] =
      forStmt | assForRange | shortForRange

    lazy val forStmt: Parser[PForStmt] =
      loopSpec ~ pos("for") ~ block ^^ { case spec ~ pos ~ b => PForStmt(None, PBoolLit(true).at(pos), None, spec, b) } |
        loopSpec ~ ("for" ~> simpleStmt.? <~ ";") ~ (pos(expression.?) <~ ";") ~ simpleStmt.? ~ block ^^ {
          case spec ~ pre ~ (pos@PPos(None)) ~ post ~ body => PForStmt(pre, PBoolLit(true).at(pos), post, spec, body)
          case spec ~ pre ~ PPos(Some(cond)) ~ post ~ body => PForStmt(pre, cond, post, spec, body)
        } |
        loopSpec ~ ("for" ~> expression) ~ block ^^ {
          case spec ~ cond ~ body => PForStmt(None, cond, None, spec, body)
        }


    lazy val loopSpec: Parser[PLoopSpec] =
      ("invariant" ~> expression <~ eos).* ^^ PLoopSpec

    lazy val assForRange: Parser[PAssForRange] =
      ("for" ~> rep1sep(assignee, ",") <~ "=") ~ ("range" ~> expression) ~ block ^^
        { case lefts ~ exp ~ bod => PAssForRange(PRange(exp).at(exp), lefts, bod) }

    lazy val shortForRange: Parser[PShortForRange] =
      ("for" ~> rep1sep(idnUnk, ",") <~ ":=") ~ ("range" ~> expression) ~ block ^^
        { case lefts ~ exp ~ bod => PShortForRange(PRange(exp).at(exp), lefts, bod) }

    /**
      * Expressions
      */

    lazy val expression: Parser[PExpression] =
      precedence1

    lazy val precedence1: PackratParser[PExpression] = /* Right-associative */
      precedence1P5 ~ ("?" ~> precedence1 <~ ":") ~ precedence1 ^^ PConditional |
        precedence1P5

    lazy val precedence1P5: PackratParser[PExpression] = /* Right-associative */
      precedence2 ~ ("==>" ~> precedence1P5) ^^ PImplication |
        precedence2

    lazy val precedence2: PackratParser[PExpression] = /* Left-associative */
      precedence2 ~ ("||" ~> precedence3) ^^ POr |
        precedence3

    lazy val precedence3: PackratParser[PExpression] = /* Left-associative */
      precedence3 ~ ("&&" ~> precedence4) ^^ PAnd |
        precedence4

    lazy val precedence4: PackratParser[PExpression] = /* Left-associative */
      ((typ <~ guard("==")) | precedence4) ~ ("==" ~> (typMinusExpr | precedence4P1)) ^^ PEquals |
          ((typ <~ guard("!=")) | precedence4) ~ ("!=" ~> (typMinusExpr | precedence4P1)) ^^ PUnequals |
        // note that `<-` should not be parsed as PLess with PSub on the right-hand side as it is the receive channel operator
        precedence4 ~ (s"<$singleWhitespaceChar".r ~> precedence4P1) ^^ PLess |
        precedence4 ~ ("<" ~> not("-") ~> precedence4P1) ^^ PLess |
        precedence4 ~ ("<=" ~> precedence4P1) ^^ PAtMost |
        precedence4 ~ (">" ~> precedence4P1) ^^ PGreater |
        precedence4 ~ (">=" ~> precedence4P1) ^^ PAtLeast |
        precedence4P1

    lazy val precedence4P1 : PackratParser[PExpression] = /* Left-associative */
      precedence4P1 ~ ("in" ~> precedence4P2) ^^ PIn |
        precedence4P1 ~ ("#" ~> precedence4P2) ^^ PMultiplicity |
        precedence4P1 ~ ("subset" ~> precedence4P2) ^^ PSubset |
        precedence4P2

    lazy val precedence4P2 : PackratParser[PExpression] = /* Left-associative */
      precedence4P2 ~ ("union" ~> precedence5) ^^ PUnion |
        precedence4P2 ~ ("intersection" ~> precedence5) ^^ PIntersection |
        precedence4P2 ~ ("setminus" ~> precedence5) ^^ PSetMinus |
        precedence5

    lazy val precedence5 : PackratParser[PExpression] = /* Left-associative */
      precedence5 ~ ("++" ~> precedence6) ^^ PSequenceAppend |
        precedence5 ~ ("+" ~> precedence6) ^^ PAdd |
        precedence5 ~ ("-" ~> precedence6) ^^ PSub |
        precedence6

    lazy val precedence6: PackratParser[PExpression] = /* Left-associative */
      precedence6 ~ ("*" ~> precedence7) ^^ PMul |
        precedence6 ~ ("/" ~> precedence7) ^^ PDiv |
        precedence6 ~ ("%" ~> precedence7) ^^ PMod |
        precedence7

    lazy val precedence7: PackratParser[PExpression] =
      unaryExp

    // expressionOrType version



    lazy val unaryExp: Parser[PExpression] =
      "+" ~> unaryExp ^^ (e => PAdd(PIntLit(0).at(e), e)) |
        "-" ~> unaryExp ^^ (e => PSub(PIntLit(0).at(e), e)) |
        "!" ~> unaryExp ^^ PNegation |
        reference |
        dereference |
        receiveExp |
        unfolding |
        make |
        newExp |
        len |
        cap |
        keys |
        values |
        ghostUnaryExp |
        primaryExp

    lazy val make : Parser[PMake] =
      "make" ~> ("(" ~> typ ~ expSequence <~ ")") ^^ PMake

    lazy val expSequence: Parser[Vector[PExpression]] =
      ("," ~> rep1sep(expression, ",") <~ ",".?).? ^^ (opt => opt.getOrElse(Vector.empty))

    lazy val newExp : Parser[PNew] =
      "new" ~> ("(" ~> typ <~ ")") ^^ PNew

    lazy val len : Parser[PLength] =
      "len" ~> ("(" ~> expression <~ ")") ^^ PLength

    lazy val cap : Parser[PCapacity] =
      "cap" ~> ("(" ~> expression <~ ")") ^^ PCapacity

    lazy val keys : Parser[PMapKeys] =
      "keySet" ~> ("(" ~> expression <~ ")") ^^ PMapKeys

    lazy val values : Parser[PMapValues] =
      "valueSet" ~> ("(" ~> expression <~ ")") ^^ PMapValues

    lazy val reference: Parser[PReference] =
      "&" ~> unaryExp ^^ PReference

    lazy val dereference: Parser[PDeref] =
      "*" ~> unaryExp ^^ PDeref

    lazy val receiveExp: Parser[PReceive] =
      "<-" ~> unaryExp ^^ PReceive

    lazy val unfolding: Parser[PUnfolding] =
      "unfolding" ~> predicateAccess ~ ("in" ~> expression) ^^ PUnfolding

    lazy val ghostUnaryExp : Parser[PGhostExpression] =
      "|" ~> expression <~ "|" ^^ PCardinality

    lazy val sequenceConversion : Parser[PSequenceConversion] =
      "seq" ~> ("(" ~> expression <~ ")") ^^ PSequenceConversion

    lazy val setConversion : Parser[PSetConversion] =
      "set" ~> ("(" ~> expression <~ ")") ^^ PSetConversion

    lazy val multisetConversion : Parser[PMultisetConversion] =
      "mset" ~> ("(" ~> expression <~ ")") ^^ PMultisetConversion

    lazy val primaryExp: Parser[PExpression] =
      conversion |
        call |
        predConstruct |
        selection |
        indexedExp |
        sliceExp |
        seqUpdExp |
        typeAssertion |
        ghostPrimaryExp |
        operand

    // TODO: change delimiters to { and } and implement required ambiguity resolution
    // current format: declaredPred!<d1, ..., dn!>
    lazy val fpredConstruct: Parser[PPredConstructor] =
      (idnUse ~ predConstructArgs) ^^ {
        case identifier ~ args => PPredConstructor(PFPredBase(identifier).at(identifier), args)
      }

    lazy val mpredConstruct: Parser[PPredConstructor] =
      selection ~ predConstructArgs ^^ {
        case recvWithId ~ args => PPredConstructor(PDottedBase(recvWithId).at(recvWithId), args)
      }

    lazy val predConstruct: Parser[PPredConstructor] =
      mpredConstruct | fpredConstruct

    lazy val predConstructArgs: Parser[Vector[Option[PExpression]]] =
      ("!<" ~> (rep1sep(predConstructArg, ",") <~ ",".?).? <~ "!>") ^^ (opt => opt.getOrElse(Vector.empty))

    lazy val predConstructArg: Parser[Option[PExpression]] =
      (expression ^^ Some[PExpression]) | ("_" ^^^ None)

    lazy val conversion: Parser[PInvoke] =
      typ ~ ("(" ~> expression <~ ",".? <~ ")") ^^ {
        case t ~ e => PInvoke(t, Vector(e))
      }

    lazy val call: PackratParser[PInvoke] =
      primaryExp ~ callArguments ^^ PInvoke

    lazy val callArguments: Parser[Vector[PExpression]] = {
      val parseArg: Parser[PExpression] = expression ~ "...".? ^^ {
        case exp ~ None => exp
        case exp ~ Some(_) => PUnpackSlice(exp)
      }
      ("(" ~> (rep1sep(parseArg, ",") <~ ",".?).? <~ ")") ^^ (opt => opt.getOrElse(Vector.empty))
    }

    lazy val selection: PackratParser[PDot] =
      primaryExp ~ ("." ~> idnUse) ^^ PDot |
      typ ~ ("." ~> idnUse) ^^ PDot

    lazy val idBasedSelection: Parser[PDot] =
      nestedIdnUse ~ ("." ~> idnUse) ^^ {
        case base ~ field => PDot(PNamedOperand(base).at(base), field)
      }

    lazy val indexedExp: PackratParser[PIndexedExp] =
      primaryExp ~ ("[" ~> expression <~ "]") ^^ PIndexedExp

    lazy val sliceExp: PackratParser[PSliceExp] =
      primaryExp ~ ("[" ~> expression.?) ~ (":" ~> expression.?) ~ ((":" ~> expression).? <~ "]") ^^ PSliceExp

    lazy val seqUpdExp : PackratParser[PGhostCollectionUpdate] =
      primaryExp ~ ("[" ~> rep1sep(seqUpdClause, ",") <~ "]") ^^ PGhostCollectionUpdate

    lazy val seqUpdClause : Parser[PGhostCollectionUpdateClause] =
      expression ~ ("=" ~> expression) ^^ PGhostCollectionUpdateClause

    lazy val typeAssertion: PackratParser[PTypeAssertion] =
      primaryExp ~ ("." ~> "(" ~> typ <~ ")") ^^ PTypeAssertion

    lazy val operand: Parser[PExpression] =
      literal | namedOperand | "(" ~> expression <~ ")"

    lazy val namedOperand: Parser[PNamedOperand] =
      idnUse ^^ PNamedOperand

    lazy val literal: Parser[PLiteral] =
      basicLit | compositeLit | functionLit

    lazy val basicLit: Parser[PBasicLiteral] =
      "true" ^^^ PBoolLit(true) |
        "false" ^^^ PBoolLit(false) |
        "nil" ^^^ PNilLit() |
        regex("[0-9]+".r) ^^ (lit => PIntLit(BigInt(lit))) |
        stringLit

    lazy val stringLit: Parser[PStringLit] =
      rawStringLit | interpretedStringLit

    lazy val rawStringLit: Parser[PStringLit] =
      // unicode characters and newlines are allowed
      "`" ~> "[^`]*".r <~ "`" ^^ (lit => PStringLit(lit))

    lazy val interpretedStringLit: Parser[PStringLit] =
    // unicode values and byte values are allowed
      "\"" ~> """(?:\\"|[^"\n])*""".r <~ "\"" ^^ (lit => PStringLit(lit))

    lazy val compositeLit: Parser[PCompositeLit] =
      literalType ~ literalValue ^^ PCompositeLit

    lazy val literalValue: Parser[PLiteralValue] =
      "{" ~> (rep1sep(keyedElement, ",") <~ ",".?).? <~ "}" ^^ {
        case None => PLiteralValue(Vector.empty)
        case Some(ps) => PLiteralValue(ps)
      }

    lazy val keyedElement: Parser[PKeyedElement] =
      (compositeKey <~ ":").? ~ compositeVal ^^ PKeyedElement

    lazy val compositeKey: Parser[PCompositeKey] =
      compositeVal ^^ {
        case n@ PExpCompositeVal(PNamedOperand(id)) => PIdentifierKey(id).at(n)
        case n => n
      }

    lazy val compositeVal: Parser[PCompositeVal] =
      expCompositeLiteral | litCompositeLiteral

    lazy val expCompositeLiteral: Parser[PExpCompositeVal] =
      expression ^^ PExpCompositeVal

    lazy val litCompositeLiteral: Parser[PLitCompositeVal] =
      literalValue ^^ PLitCompositeVal

    lazy val functionLit: Parser[PFunctionLit] =
      "func" ~> signature ~ block ^^ { case sig ~ body => PFunctionLit(sig._1, sig._2, body) }



    /**
      * Types
      */

    lazy val typMinusExpr: Parser[PType] =
      (
        ("(" ~> typMinusExpr <~ ")") |
          ("*" ~> typMinusExpr ^^ PDeref) |
          sliceType | arrayType | mapType | channelType | functionType | structType | interfaceType | predType |
          sequenceType | setType | multisetType | optionType | domainType |
          predeclaredType
        ) <~ not("(" | "{")

    lazy val typ : Parser[PType] =
      "(" ~> typ <~ ")" | typeLit | qualifiedType | namedType | ghostTypeLit

    lazy val ghostTyp : Parser[PGhostType] =
      "(" ~> ghostTyp <~ ")" | ghostTypeLit

    lazy val typeLit: Parser[PTypeLit] =
      pointerType | sliceType | arrayType | mapType |
        channelType | functionType | structType | interfaceType | predType

    lazy val ghostTypeLit : Parser[PGhostLiteralType] =
<<<<<<< HEAD
      sequenceType | setType | multisetType | mmapType | optionType | domainType
=======
      sequenceType | setType | multisetType | optionType | domainType | ghostSliceType
>>>>>>> 0c8b3e19

    lazy val pointerType: Parser[PDeref] =
      "*" ~> typ ^^ PDeref

    lazy val sliceType: Parser[PSliceType] =
      ("[" ~ "]") ~> typ ^^ PSliceType

    lazy val ghostSliceType: Parser[PGhostSliceType] =
      "ghost" ~> ("[" ~ "]") ~> typ ^^ PGhostSliceType

    lazy val mapType: Parser[PMapType] =
      ("map" ~> ("[" ~> typ <~ "]")) ~ typ ^^ PMapType

    lazy val channelType: Parser[PChannelType] =
      ("chan" ~> "<-") ~> typ ^^ PSendChannelType |
        ("<-" ~> "chan") ~> typ ^^ PRecvChannelType |
        "chan" ~> typ ^^ PBiChannelType

    lazy val functionType: Parser[PFunctionType] =
      "func" ~> signature ^^ PFunctionType.tupled

    lazy val predType: Parser[PPredType] =
      "pred" ~> predTypeParams ^^ PPredType

    lazy val predTypeParams: Parser[Vector[PType]] =
      "(" ~> (rep1sep(typ, ",") <~ ",".?).? <~ ")" ^^ (_.toVector.flatten)

    lazy val arrayType: Parser[PArrayType] =
      ("[" ~> expression <~ "]") ~ typ ^^ PArrayType

    lazy val sequenceType : Parser[PSequenceType] =
      "seq" ~> ("[" ~> typ <~ "]") ^^ PSequenceType

    lazy val setType : Parser[PSetType] =
      "set" ~> ("[" ~> typ <~ "]") ^^ PSetType

    lazy val multisetType : Parser[PMultisetType] =
      "mset" ~> ("[" ~> typ <~ "]") ^^ PMultisetType

    lazy val mmapType: Parser[PMathematicalMapType] =
      ("mmap" ~> ("[" ~> typ <~ "]")) ~ typ ^^ PMathematicalMapType

    lazy val optionType : Parser[POptionType] =
      "option" ~> ("[" ~> typ <~ "]") ^^ POptionType

    lazy val domainType: Parser[PDomainType] =
      "domain" ~> "{" ~> repsep(domainClause, eos) <~ eos.? <~ "}" ^^ { clauses =>
        val funcs = clauses.collect{ case x: PDomainFunction => x }
        val axioms = clauses.collect{ case x: PDomainAxiom => x }
        PDomainType(funcs, axioms)
      }

    lazy val domainClause: Parser[PDomainClause] =
      "func" ~> idnDef ~ signature ^^ { case id ~ sig => PDomainFunction(id, sig._1, sig._2) } |
      "axiom" ~> "{" ~> expression <~ eos.? <~ "}" ^^ PDomainAxiom

    lazy val structType: Parser[PStructType] =
      "struct" ~> "{" ~> repsep(structClause, eos) <~ eos.? <~ "}" ^^ PStructType

    lazy val structClause: Parser[PStructClause] =
      fieldDecls | embeddedDecl

    lazy val embeddedDecl: Parser[PEmbeddedDecl] =
      embeddedType ^^ (et => PEmbeddedDecl(et, PIdnDef(et.name).at(et)))

    lazy val fieldDecls: Parser[PFieldDecls] =
      rep1sep(idnDef, ",") ~ typ ^^ { case ids ~ t =>
        PFieldDecls(ids map (id => PFieldDecl(id, t.copy).at(id)))
      }

    lazy val interfaceType: Parser[PInterfaceType] =
      "interface" ~> "{" ~> (interfaceClause <~ eos).* <~ "}" ^^ { clauses =>
        val embedded = clauses collect { case v: PInterfaceName => v }
        val methodDecls = clauses collect { case v: PMethodSig => v }
        val predicateDecls = clauses collect { case v: PMPredicateSig => v }

        PInterfaceType(embedded, methodDecls, predicateDecls)
      }

    lazy val interfaceClause: Parser[PInterfaceClause] =
      predicateSpec | methodSpec | interfaceName

    lazy val interfaceName: Parser[PInterfaceName] =
      declaredType ^^ PInterfaceName

    lazy val methodSpec: Parser[PMethodSig] =
      "ghost".? ~ functionSpec ~ idnDef ~ signature ^^ { case isGhost ~ spec ~ id ~ sig => PMethodSig(id, sig._1, sig._2, spec, isGhost.isDefined) }

    lazy val predicateSpec: Parser[PMPredicateSig] =
      ("pred" ~> idnDef) ~ parameters ^^ PMPredicateSig


    lazy val namedType: Parser[PNamedType] =
      predeclaredType |
        declaredType

    lazy val predeclaredType: Parser[PPredeclaredType] =
      exactWord("bool") ^^^ PBoolType() |
        exactWord("string") ^^^ PStringType() |
        exactWord("perm") ^^^ PPermissionType() |
        // signed integer types
        exactWord("rune") ^^^ PRune() |
        exactWord("int") ^^^ PIntType() |
        exactWord("int8") ^^^ PInt8Type() |
        exactWord("int16") ^^^ PInt16Type() |
        exactWord("int32") ^^^ PInt32Type() |
        exactWord("int64") ^^^ PInt64Type() |
        // unsigned integer types
        exactWord("byte") ^^^ PByte() |
        exactWord("uint") ^^^ PUIntType() |
        exactWord("uint8") ^^^ PUInt8Type() |
        exactWord("uint16") ^^^ PUInt16Type() |
        exactWord("uint32") ^^^ PUInt32Type() |
        exactWord("uint64") ^^^ PUInt64Type() |
        exactWord("uintptr") ^^^ PUIntPtr()

    lazy val predeclaredTypeSeparate: Parser[PPredeclaredType] =
      exactWord("bool") ~ not("(" | ".") ^^^ PBoolType() |
        exactWord("string") ~ not("(" | ".") ^^^ PStringType() |
        exactWord("perm") ~ not("(" | ".") ^^^ PPermissionType() |
        // signed integer types
        exactWord("rune") ~ not("(" | ".") ^^^ PRune() |
        exactWord("int") ~ not("(" | ".") ^^^ PIntType() |
        exactWord("int8") ~ not("(" | ".") ^^^ PInt8Type() |
        exactWord("int16") ~ not("(" | ".") ^^^ PInt16Type() |
        exactWord("int32") ~ not("(" | ".") ^^^ PInt32Type() |
        exactWord("int64") ~ not("(" | ".") ^^^ PInt64Type() |
        // unsigned integer types
        exactWord("byte") ~ not("(" | ".") ^^^ PByte() |
        exactWord("uint") ~ not("(" | ".") ^^^ PUIntType() |
        exactWord("uint8") ~ not("(" | ".") ^^^ PUInt8Type() |
        exactWord("uint16") ~ not("(" | ".") ^^^ PUInt16Type() |
        exactWord("uint32") ~ not("(" | ".") ^^^ PUInt32Type() |
        exactWord("uint64") ~ not("(" | ".") ^^^ PUInt64Type() |
        exactWord("uintptr") ~ not("(" | ".") ^^^ PUIntPtr()

    private def exactWord(s: String): Regex = ("\\b" ++ s ++ "\\b").r

    lazy val qualifiedType: Parser[PDot] =
      declaredType ~ ("." ~> idnUse) ^^ PDot

    lazy val declaredType: Parser[PNamedOperand] =
      idnUse ^^ PNamedOperand

    lazy val literalType: Parser[PLiteralType] =
      sliceType |
        arrayType |
        implicitSizeArrayType |
        mapType |
        structType |
        qualifiedType |
        ghostTypeLit |
        declaredType

    lazy val implicitSizeArrayType: Parser[PImplicitSizeArrayType] =
      "[" ~> "..." ~> "]" ~> typ ^^ PImplicitSizeArrayType


    /**
      * Misc
      */

    lazy val receiver: PackratParser[PReceiver] =
      "(" ~> maybeAddressableIdnDef.? ~ methodRecvType <~ ")" ^^ {
        case None ~ t => PUnnamedReceiver(t)
        case Some((name, addressable)) ~ t => PNamedReceiver(name, t, addressable)
      }

    lazy val signature: Parser[(Vector[PParameter], PResult)] =
      parameters ~ result


    lazy val result: PackratParser[PResult] =
      parameters ^^ PResult |
        typ ^^ (t => PResult(Vector(PUnnamedParameter(t).at(t)))) |
        success(PResult(Vector.empty))

    lazy val parameters: Parser[Vector[PParameter]] =
      "(" ~> (parameterList <~ ",".?).? <~ ")" ^^ {
        case None => Vector.empty
        case Some(ps) => ps
      }

    lazy val parameterList: Parser[Vector[PParameter]] =
      rep1sep(parameterDecl, ",") ^^ Vector.concat

    lazy val parameterDecl: Parser[Vector[PParameter]] = {
      val namedParam = rep1sep(idnDef, ",") ~ "...".? ~ typ ^^ {
        case ids ~ variadicOpt ~ t =>
          ids map { id =>
            val typ = if (variadicOpt.isDefined) PVariadicType(t.copy) else t.copy
            PNamedParameter(id, typ).at(id)
          }
      }
      val unnamedParam = ("...".? ~ typ) ^^ {
        case variadicOpt ~ t =>
          val typ = if (variadicOpt.isDefined) PVariadicType(t) else t
          Vector(PUnnamedParameter(typ).at(t))
      }

      ghostParameter | namedParam | unnamedParam
    }


    lazy val nestedIdnUse: PackratParser[PIdnUse] =
      "(" ~> nestedIdnUse <~ ")" | idnUse

    lazy val embeddedType: PackratParser[PEmbeddedType] =
      "(" ~> embeddedType <~ ")" |
        "*".? ~ namedType ^^ {
          case None ~ t => PEmbeddedName(t)
          case _ ~ t => PEmbeddedPointer(t)
        }


    lazy val methodRecvType: PackratParser[PMethodRecvType] =
      "(" ~> methodRecvType <~ ")" |
        "*".? ~ declaredType ^^ {
          case None ~ t => PMethodReceiveName(t)
          case _ ~ t => PMethodReceivePointer(t)
        }

    /**
      * Identifiers
      */

    lazy val idnDef: Parser[PIdnDef] = identifier ^^ PIdnDef
    lazy val idnUse: Parser[PIdnUse] = identifier ^^ PIdnUse
    lazy val idnUnk: Parser[PIdnUnk] = identifier ^^ PIdnUnk

    def maybeAddressableIdn[T <: PIdnNode](p: Parser[T]): Parser[(T, Boolean)] =
      p ~ addressabilityMod.? ^^ { case id ~ opt => (id, opt.isDefined) }

    lazy val maybeAddressableIdnDef: Parser[(PIdnDef, Boolean)] = maybeAddressableIdn(idnDef)
    lazy val maybeAddressableIdnUnk: Parser[(PIdnUnk, Boolean)] = maybeAddressableIdn(idnUnk)

    lazy val idnDefLike: Parser[PDefLikeId] = idnDef | wildcard
    lazy val idnUseLike: Parser[PUseLikeId] = idnUse | wildcard
    lazy val idnUnkLike: Parser[PUnkLikeId] = idnUnk | wildcard

    lazy val labelDef: Parser[PLabelDef] = identifier ^^ PLabelDef
    lazy val labelUse: Parser[PLabelUse] = identifier ^^ PLabelUse

    lazy val pkgDef: Parser[PPkgDef] = identifier ^^ PPkgDef
    lazy val pkgUse: Parser[PPkgUse] = identifier ^^ PPkgUse

    lazy val wildcard: Parser[PWildcard] = "_" ^^^ PWildcard()

    lazy val addressabilityMod: Parser[String] = Constants.ADDRESSABILITY_MODIFIER

    lazy val identifier: Parser[String] =
      // "_" is not an identifier (but a wildcard)
      "(?:_[a-zA-Z0-9_]+|[a-zA-Z][a-zA-Z0-9_]*)".r into (s => {
        if (isReservedWord(s))
          failure(s"""keyword "$s" found where identifier expected""")
        else
          success(s)
      })

    lazy val idnImportPath: Parser[String] =
      // this allows for seemingly meaningless paths such as ".......". It is not problematic that Gobra parses these
      // paths given that it will throw an error if they do not exist in the filesystem
      "\"" ~> "[.a-zA-Z0-9_/]*".r <~ "\""
      // """[^\P{L}\P{M}\P{N}\P{P}\P{S}!\"#$%&'()*,:;<=>?[\\\]^{|}\x{FFFD}]+""".r // \P resp. \p is currently not supported

    /**
      * Ghost
      */

    lazy val ghostMember: Parser[Vector[PGhostMember]] =
      fpredicateDecl ^^ (Vector(_)) |
        mpredicateDecl ^^ (Vector(_)) |
        implementationProof ^^ (Vector(_)) |
      "ghost" ~ eos.? ~> (methodDecl | functionDecl) ^^ (m => Vector(PExplicitGhostMember(m).at(m))) |
        "ghost" ~ eos.? ~> (constDecl | varDecl | typeDecl) ^^ (ms => ms.map(m => PExplicitGhostMember(m).at(m)))

    // expression can be terminated with a semicolon to simply preprocessing
    lazy val fpredicateDecl: Parser[PFPredicateDecl] =
      ("pred" ~> idnDef) ~ parameters ~ predicateBody ^^ PFPredicateDecl

    // expression can be terminated with a semicolon to simply preprocessing
    lazy val mpredicateDecl: Parser[PMPredicateDecl] =
      ("pred" ~> receiver) ~ idnDef ~ parameters ~ predicateBody ^^ {
        case rcv ~ name ~ paras ~ body => PMPredicateDecl(name, rcv, paras, body)
      }

    lazy val implementationProof: Parser[PImplementationProof] =
      (typ <~ "implements") ~ typ ~ ("{" ~> (implementationProofPredicateAlias <~ eos).* ~ (methodImplementationProof <~ eos).* <~ "}").? ^^ {
        case subT ~ superT ~ Some(predAlias ~ memberProof) =>PImplementationProof(subT, superT, predAlias, memberProof)
        case subT ~ superT ~ None => PImplementationProof(subT, superT, Vector.empty, Vector.empty)
      }

    lazy val implementationProofPredicateAlias: Parser[PImplementationProofPredicateAlias] =
      ("pred" ~> idnUse <~ ":=") ~ (selection | namedOperand) ^^ PImplementationProofPredicateAlias

    lazy val methodImplementationProof: Parser[PMethodImplementationProof] =
      "pure".? ~ nonLocalReceiver ~ idnUse ~ signature ~ blockWithBodyParameterInfo.? ^^ {
        case spec ~ recv ~ name ~ sig ~ body => PMethodImplementationProof(name, recv, sig._1, sig._2, spec.isDefined, body)
      }

    lazy val nonLocalReceiver: PackratParser[PParameter] =
      "(" ~> idnDef.? ~ typ <~ ")" ^^ {
        case None ~ t => PUnnamedParameter(t)
        case Some(id) ~ t => PNamedParameter(id, t)
      }

    lazy val predicateBody: Parser[Option[PExpression]] =
      ("{" ~> expression <~ eos.? ~ "}").?

    lazy val ghostStatement: Parser[PGhostStatement] =
      "ghost" ~> statement ^^ PExplicitGhostStatement |
      "assert" ~> expression ^^ PAssert |
      "exhale" ~> expression ^^ PExhale |
      "assume" ~> expression ^^ PAssume |
      "inhale" ~> expression ^^ PInhale |
      "fold" ~> predicateAccess ^^ PFold |
      "unfold" ~> predicateAccess ^^ PUnfold

    lazy val ghostParameter: Parser[Vector[PParameter]] = {
      val namedParam =
        "ghost" ~> rep1sep(idnDef, ",") ~ "...".? ~ typ ^^ {
          case ids ~ variadicOpt ~ t => ids map { id =>
            val typ = if (variadicOpt.isDefined) PVariadicType(t.copy) else t.copy
            PExplicitGhostParameter(PNamedParameter(id, typ).at(id)).at(id)
          }
        }

      val unnamedParam =
        "ghost" ~> "...".? ~ typ ^^ {
          case variadicOpt ~ t =>
            val typ = if (variadicOpt.isDefined) PVariadicType(t) else t
            Vector(PExplicitGhostParameter(PUnnamedParameter(typ).at(t)).at(t))
        }

      namedParam | unnamedParam
    }

    lazy val ghostPrimaryExp : Parser[PGhostExpression] =
      forall |
        exists |
        old |
        access |
        typeOf |
        isComparable |
        rangeSequence |
        rangeSet |
        rangeMultiset |
        sequenceConversion |
        setConversion |
        multisetConversion |
        optionNone | optionSome | optionGet | permission

    lazy val forall : Parser[PForall] =
      ("forall" ~> boundVariables <~ "::") ~ triggers ~ expression ^^ PForall

    lazy val exists : Parser[PExists] =
      ("exists" ~> boundVariables <~ "::") ~ triggers ~ expression ^^ PExists

    lazy val old : Parser[PGhostExpression] =
      (("old" ~> ("[" ~> labelUse <~ "]").?) ~ ("(" ~> expression <~ ")")) ^^ {
        case Some(l) ~ e => PLabeledOld(l, e)
        case None ~ e => POld(e)
      }

    lazy val access : Parser[PAccess] =
      "acc" ~> "(" ~> expression <~ ")" ^^ { exp => PAccess(exp, PFullPerm().at(exp)) } |
      // parsing wildcard permissions should be done here instead of in [[permission]] to avoid parsing "_"
      // as an expression in arbitrary parts of the code
      "acc" ~> "(" ~> expression <~ ("," ~> wildcard <~ ")") ^^ { exp => PAccess(exp, PWildcardPerm().at(exp)) } |
      "acc" ~> "(" ~> expression ~ ("," ~> expression <~ ")") ^^ PAccess

    lazy val permission: Parser[PPermission] =
      "writePerm" ^^^ PFullPerm() |
      "noPerm" ^^^ PNoPerm()

    lazy val typeOf: Parser[PTypeOf] =
      "typeOf" ~> "(" ~> expression <~ ")" ^^ PTypeOf

    lazy val isComparable: Parser[PIsComparable] =
      "isComparable" ~> "(" ~> (expression | typ) <~ ")" ^^ PIsComparable

    private lazy val rangeExprBody : Parser[PExpression ~ PExpression] =
      "[" ~> expression ~ (".." ~> expression <~ "]")

    lazy val rangeSequence : Parser[PRangeSequence] = "seq" ~> rangeExprBody ^^ PRangeSequence

    /**
      * Expressions of the form "set[`left` .. `right`]" are directly
      * transformed into "set(seq[`left` .. `right`])" (to later lift on
      * the existing type checking support for range sequences.)
      */
    lazy val rangeSet : Parser[PGhostExpression] = "set" ~> rangeExprBody ^^ {
      case left ~ right => PSetConversion(PRangeSequence(left, right).range(left, right))
    }

    /**
      * Expressions of the form "mset[`left` .. `right`]" are directly
      * transformed into "mset(seq[`left` .. `right`])" (to later lift on
      * the existing type checking support for range sequences.)
      */
    lazy val rangeMultiset : Parser[PGhostExpression] = "mset" ~> rangeExprBody ^^ {
      case left ~ right => PMultisetConversion(PRangeSequence(left, right).range(left, right))
    }

    lazy val optionNone : Parser[POptionNone] =
      "none" ~> ("[" ~> typ <~ "]") ^^ POptionNone

    lazy val optionSome : Parser[POptionSome] =
      "some" ~> ("(" ~> expression <~ ")") ^^ POptionSome

    lazy val optionGet : Parser[POptionGet] =
      "get" ~> ("(" ~> expression <~ ")") ^^ POptionGet

    lazy val predicateAccess: Parser[PPredicateAccess] =
      // call ^^ PPredicateAccess // | "acc" ~> "(" ~> call <~ ")" ^^ PPredicateAccess
      primaryExp into { // this is somehow not equivalent to `call ^^ PPredicateAccess` as the latter cannot parse "b.RectMem(&r)"
        case invoke: PInvoke => success(PPredicateAccess(invoke, PFullPerm().at(invoke)))
        case PAccess(invoke: PInvoke, perm) => success(PPredicateAccess(invoke, perm))
        case e => failure(s"expected invoke but got ${e.getClass}")
      }

    lazy val boundVariables: Parser[Vector[PBoundVariable]] =
      rep1sep(boundVariableDecl, ",") ^^ Vector.concat

    lazy val boundVariableDecl: Parser[Vector[PBoundVariable]] =
      rep1sep(idnDef, ",") ~ typ ^^ { case ids ~ t =>
        ids map (id => PBoundVariable(id, t.copy).at(id))
      }

    lazy val triggers: Parser[Vector[PTrigger]] = trigger.*

    lazy val trigger: Parser[PTrigger] =
      "{" ~> rep1sep(expression, ",") <~ "}" ^^ PTrigger


    /**
      * EOS
      */

    lazy val eos: Parser[String] =
      ";"

    def eol[T](p: => Parser[T]): Parser[T] =
      p into (r => eos ^^^ r)


    implicit class PositionedPAstNode[N <: PNode](node: N) {
      def at(other: PNode): N = {
        pom.positions.dupPos(other, node)
      }

      def range(from: PNode, to: PNode): N = {
        pom.positions.dupRangePos(from, to, node)
      }

      def copy: N = rewriter.deepclone(node)
    }

    def pos[T](p: => Parser[T]): Parser[PPos[T]] = p ^^ PPos[T]

  }

  private class PRewriter(override val positions: Positions) extends PositionedRewriter with Cloner {

  }


}<|MERGE_RESOLUTION|>--- conflicted
+++ resolved
@@ -936,11 +936,7 @@
         channelType | functionType | structType | interfaceType | predType
 
     lazy val ghostTypeLit : Parser[PGhostLiteralType] =
-<<<<<<< HEAD
-      sequenceType | setType | multisetType | mmapType | optionType | domainType
-=======
-      sequenceType | setType | multisetType | optionType | domainType | ghostSliceType
->>>>>>> 0c8b3e19
+      sequenceType | setType | multisetType | mmapType | optionType | domainType  | ghostSliceType
 
     lazy val pointerType: Parser[PDeref] =
       "*" ~> typ ^^ PDeref
