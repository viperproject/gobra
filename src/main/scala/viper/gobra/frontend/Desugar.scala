// This Source Code Form is subject to the terms of the Mozilla Public
// License, v. 2.0. If a copy of the MPL was not distributed with this
// file, You can obtain one at http://mozilla.org/MPL/2.0/.
//
// Copyright (c) 2011-2020 ETH Zurich.

package viper.gobra.frontend

import viper.gobra.ast.frontend.{PExpression, AstPattern => ap, _}
import viper.gobra.ast.{internal => in}
import viper.gobra.frontend.info.base.BuiltInMemberTag._
import viper.gobra.frontend.info.base.Type._
import viper.gobra.frontend.info.base.{BuiltInMemberTag, Type, SymbolTable => st}
import viper.gobra.frontend.info.implementation.resolution.MemberPath
import viper.gobra.frontend.info.{ExternalTypeInfo, TypeInfo}
import viper.gobra.reporting.Source.AutoImplProofAnnotation
import viper.gobra.reporting.{DesugaredMessage, Source}
import viper.gobra.theory.Addressability
import viper.gobra.translator.Names
import viper.gobra.util.Violation.violation
import viper.gobra.util.{DesugarWriter, TypeBounds, Violation}

import scala.annotation.{tailrec, unused}
import scala.collection.{Iterable, SortedSet}
import scala.reflect.ClassTag

object Desugar {

  def desugar(pkg: PPackage, info: viper.gobra.frontend.info.TypeInfo)(config: Config): in.Program = {
    // independently desugar each imported package. Only used members (i.e. members for which `isUsed` returns true will be desugared:
    val importedPrograms = info.context.getContexts map { tI => {
      val typeInfo: TypeInfo = tI.getTypeInfo
      val importedPackage = typeInfo.tree.originalRoot
      val d = new Desugarer(importedPackage.positions, typeInfo)
      (d, d.packageD(importedPackage))
    }}
    // desugar the main package, i.e. the package on which verification is performed:
    val mainDesugarer = new Desugarer(pkg.positions, info)
    // combine all desugared results into one Viper program:
    val internalProgram = combine(mainDesugarer, mainDesugarer.packageD(pkg), importedPrograms)
    config.reporter report DesugaredMessage(config.packageInfoInputMap(pkg.info).map(_.name), () => internalProgram)
    internalProgram
  }

  private def combine(mainDesugarer: Desugarer, mainProgram: in.Program, imported: Iterable[(Desugarer, in.Program)]): in.Program = {
    val importedDesugarers = imported.map(_._1)
    val importedPrograms = imported.map(_._2)
    val types = mainProgram.types ++ importedPrograms.flatMap(_.types)
    val members = mainProgram.members ++ importedPrograms.flatMap(_.members)
    val (table, builtInMembers) = combineLookupTable(mainDesugarer +: importedDesugarers.toSeq)
    in.Program(types, builtInMembers.toVector ++ members, table)(mainProgram.info)
  }

  /**
    * Combines the lookup tables of multiple desugarers incl. taking built-in members into account.
    * As a by-product, all built-in members that are used in all desugarers will be returned.
    */
  private def combineLookupTable(desugarers: Iterable[Desugarer]): (in.LookupTable, Iterable[in.Member]) = {
    // note that the same built-in member might exist in multiple tables. Thus, we need to deduplicate.
    // however, a sanity check is performed that filtered built-in members are actually equal
    def combineTableFieldForBuiltInMember[M <: in.BuiltInMember : ClassTag,P <: in.Proxy](getProxy: M => P): Map[P, M] = {
      // apply `f` to every desugarer and filter the resulting maps to only contain values of type `M`
      val res: Iterable[Map[_, M]] = desugarers.map(_.builtInMembers).map(memberMap => memberMap.collect {
        case (tag, m: M) => (tag, m) // note that checking for type `M` here works only because of `: ClassTag`
      })
      // combine maps and group by key to get a list of values per key:
      val duplicateMap = res.flatMap(_.toSeq).groupMap(_._1)(_._2)
      // sanity check that all values for a particular key are equal:
      val deduplicatedMap = duplicateMap map {
        // the first case should never occur since every key has to have at least one value coming from any input map
        case (key, values) if values.isEmpty => violation(s"found a built-in member key ($key) for which no member exists")
        case (key, values) =>
          val set = values.toSet // deduplicate by converting values to a set
          violation(set.size == 1, s"built-in member is not unique, found ${set.mkString(",")} for key $key")
          val member: M = set.head
          (getProxy(member), member) // use proxy as key
      }
      deduplicatedMap
    }

    def combineTableField[X,Y](f: Desugarer => Map[X,Y]): Map[X,Y] =
      desugarers.flatMap(f).toMap

    val builtInMethods = combineTableFieldForBuiltInMember((m: in.BuiltInMethod) => m.name)
    val builtInFunctions = combineTableFieldForBuiltInMember((m: in.BuiltInFunction) => m.name)
    val builtInMPredicates = combineTableFieldForBuiltInMember((m: in.BuiltInMPredicate) => m.name)
    val builtInFPredicates = combineTableFieldForBuiltInMember((m: in.BuiltInFPredicate) => m.name)

    val combinedDefinedT = combineTableField(_.definedTypes)
    val combinedMethods = combineTableField(_.definedMethods)
    val combinedMPredicates = combineTableField(_.definedMPredicates)
    val combinedImplementations = {
      val interfaceImplMaps = desugarers.flatMap(_.interfaceImplementations.toSeq)
      interfaceImplMaps.groupMapReduce[in.InterfaceT, SortedSet[in.Type]](_._1)(_._2)(_ ++ _)
    }
    val combinedMemberProxies = computeMemberProxies(combinedMethods.values ++ combinedMPredicates.values, combinedImplementations, combinedDefinedT)
    val combineImpProofPredAliases = combineTableField(_.implementationProofPredicateAliases)
    val table = new in.LookupTable(
      combinedDefinedT,
      combinedMethods ++ builtInMethods,
      combineTableField(_.definedFunctions) ++ builtInFunctions,
      combinedMPredicates ++ builtInMPredicates,
      combineTableField(_.definedFPredicates) ++ builtInFPredicates,
      combineTableField(_.definedFuncLiterals),
      combinedMemberProxies,
      combinedImplementations,
      combineImpProofPredAliases
      )
    val builtInMembers = builtInMethods.values ++ builtInFunctions.values ++ builtInMPredicates.values ++ builtInFPredicates.values
    (table, builtInMembers)
  }

  /** For now, the memberset is computed in an inefficient way. */
  def computeMemberProxies(decls: Iterable[in.Member], itfImpls: Map[in.InterfaceT, SortedSet[in.Type]], definedT: Map[(String, Addressability), in.Type]): Map[in.Type, SortedSet[in.MemberProxy]] = {
    val keys = itfImpls.flatMap{ case (k, v) => v union Set(k) }.toSet
    val pairs: Set[(in.Type, SortedSet[in.MemberProxy])] = keys.map{ key =>

      val underlyingRecv = {
        @tailrec
        def underlyingItf(t: in.Type): Option[in.InterfaceT] = {
          t match {
            case t: in.InterfaceT => Some(t)
            case t: in.DefinedT =>
              definedT.get(t.name, t.addressability) match {
                case Some(ut) => underlyingItf(ut)
                case None => None
              }
            case _ => None
          }
        }

        underlyingItf(key).getOrElse(key)
      }

      key -> SortedSet(decls.collect{
        case m: in.Method if m.receiver.typ == underlyingRecv => m.name
        case m: in.PureMethod if m.receiver.typ == underlyingRecv => m.name
        case m: in.MPredicate if m.receiver.typ == underlyingRecv => m.name
      }.toSeq: _*)
    }
    pairs.toMap[in.Type, SortedSet[in.MemberProxy]]
  }

  object NoGhost {
    def unapply(arg: PNode): Some[PNode] = arg match {
      case PGhostifier(x) => Some(x)
      case x => Some(x)
    }
  }

  private class Desugarer(pom: PositionManager, info: viper.gobra.frontend.info.TypeInfo) {

    // TODO: clean initialization

    type Meta = Source.Parser.Info

    import viper.gobra.util.Violation._

    val desugarWriter = new DesugarWriter
    import desugarWriter._
    type Writer[+R] = desugarWriter.Writer[R]

//    def complete[X <: in.Stmt](w: Agg[X]): in.Stmt = {val (xs, x) = w.run; in.Seqn(xs :+ x)(x.info)}


    private val nm = new NameManager

    type Identity = (Meta, TypeInfo)

    private def abstraction(id: PIdnNode, info: TypeInfo = info): Identity = {
      val entity = info.regular(id)
      (meta(entity.rep, entity.context.getTypeInfo), entity.context.getTypeInfo)
    }

    // TODO: make thread safe
    private var proxies: Map[Meta, in.Proxy] = Map.empty

    def getProxy(id: PIdnNode): Option[in.Proxy] =
      proxies.get(abstraction(id)._1)

    def addProxy(from: PIdnNode, to: in.Proxy): Unit =
      proxies += abstraction(from)._1 -> to

    def functionProxyD(decl: PFunctionDecl, context: TypeInfo): in.FunctionProxy = {
      val name = idName(decl.id, context)
      in.FunctionProxy(name)(meta(decl, context))
    }

    def functionProxy(id: PIdnUse, context: TypeInfo): in.FunctionProxy = {
      val name = idName(id, context)
      in.FunctionProxy(name)(meta(id, context))
    }

    def domainFunctionProxy(symb: st.DomainFunction): in.DomainFuncProxy = {
      val domainName = nm.domain(Type.DomainT(symb.domain, symb.context))
      val functionName = idName(symb.decl.id, symb.context.getTypeInfo)
      in.DomainFuncProxy(functionName, domainName)(meta(symb.decl.id, symb.context.getTypeInfo))
    }

    def methodProxyD(decl: PMethodDecl, context: TypeInfo): in.MethodProxy = {
      val name = idName(decl.id, context)
      in.MethodProxy(decl.id.name, name)(meta(decl, context))
    }

    def methodProxyD(decl: PMethodSig, context: TypeInfo): in.MethodProxy = {
      val name = idName(decl.id, context)
      in.MethodProxy(decl.id.name, name)(meta(decl, context))
    }

    def methodProxyFromSymb(symb: st.Method): in.MethodProxy = {
      symb match {
        case symb: st.MethodImpl => in.MethodProxy(symb.decl.id.name, idName(symb.decl.id, symb.context.getTypeInfo))(meta(symb.decl, symb.context.getTypeInfo))
        case symb: st.MethodSpec => in.MethodProxy(symb.spec.id.name, idName(symb.spec.id, symb.context.getTypeInfo))(meta(symb.spec, symb.context.getTypeInfo))
      }
    }

    def methodProxy(id: PIdnUse, context: TypeInfo): in.MethodProxy = {
      val name = idName(id, context)
      in.MethodProxy(id.name, name)(meta(id, context))
    }

    def fpredicateProxyD(decl: PFPredicateDecl, context: TypeInfo): in.FPredicateProxy = {
      val name = idName(decl.id, context)
      in.FPredicateProxy(name)(meta(decl, context))
    }

    def fpredicateProxy(id: PIdnUse, context: TypeInfo): in.FPredicateProxy = {
      val name = idName(id, context)
      in.FPredicateProxy(name)(meta(id, context))
    }

    def mpredicateProxyD(decl: PMPredicateDecl, context: TypeInfo): in.MPredicateProxy = {
      val name = idName(decl.id, context)
      in.MPredicateProxy(decl.id.name, name)(meta(decl, context))
    }

    def mpredicateProxyD(decl: PMPredicateSig, context: TypeInfo): in.MPredicateProxy = {
      val name = idName(decl.id, context)
      in.MPredicateProxy(decl.id.name, name)(meta(decl, context))
    }

    def mpredicateProxyD(id: PIdnUse, context: TypeInfo): in.MPredicateProxy = {
      val name = idName(id, context)
      in.MPredicateProxy(id.name, name)(meta(id, context))
    }

    def functionLitProxyD(lit: PFunctionLit, context: TypeInfo): in.FunctionLitProxy = {
      // If the literal is nameless, generate a unique name
      val name = if (lit.decl.id.isEmpty) nm.anonFuncLit(context.enclosingFunction(lit).get, context) else idName(lit.decl.id.get, context)
      val info = if (lit.decl.id.isEmpty) meta(lit, context) else meta(lit.decl.id.get, context)
      in.FunctionLitProxy(name)(info)
    }

    def functionLitProxyD(id: PIdnUse, context: TypeInfo): in.FunctionLitProxy = {
      val name = idName(id, context)
      in.FunctionLitProxy(name)(meta(id, context))
    }

    def closureSpecD(ctx: FunctionContext, info: TypeInfo = info)(s: PClosureSpecInstance): in.ClosureSpec = {
      val (funcTypeInfo, fArgs, proxy) = info.resolve(s.func) match {
        case Some(ap.Function(id, symb)) => (symb.context.getTypeInfo, symb.decl.args, functionProxy(id, info))
        case Some(ap.Closure(id, symb)) => (symb.context.getTypeInfo, symb.lit.decl.decl.args, functionLitProxyD(id, info))
        case _ => violation("expected function or function literal")
      }
      val paramsWithIdx = if (s.params.forall(_.key.isEmpty)) s.params.zipWithIndex.map {
        case (p, idx) => idx+1 -> exprD(ctx, info)(p.exp).res
      } else {
        val argsToIdx = fArgs.zipWithIndex.collect {
          case (PNamedParameter(a, _), idx) => a.name -> (idx+1)
          case (PExplicitGhostParameter(PNamedParameter(a, _)), idx) => a.name -> (idx+1)
        }.toMap
        s.params.map { p => argsToIdx(p.key.get.name) -> exprD(ctx, info)(p.exp).res }
      }
      val params = paramsWithIdx.map {
        case (i, exp) => i -> implicitConversion(exp.typ, typeD(funcTypeInfo.typ(fArgs(i-1)), Addressability.inParameter)(exp.info), exp)
      }.toMap
      in.ClosureSpec(proxy, params)(meta(s))
    }

    // proxies to built-in members
    def methodProxy(tag: BuiltInMethodTag, recv: in.Type, args: Vector[in.Type])(src: Meta): in.MethodProxy = {
      def create(tag: BuiltInMethodTag, inRecvWithArgs: Vector[in.Type]): in.BuiltInMethod = {
        violation(inRecvWithArgs.nonEmpty, "receiver has to be among args")
        val inRecv = inRecvWithArgs.head
        val inArgs = inRecvWithArgs.tail
        val proxy = in.MethodProxy(tag.identifier, nm.builtInMember(tag, Vector(inRecv)))(src)
        in.BuiltInMethod(inRecv, tag, proxy, inArgs)(src)
      }

      val inRecv = recv.withAddressability(Addressability.inParameter)
      val inArgs = args.map(_.withAddressability(Addressability.inParameter))
      memberProxy(tag, inRecv +: inArgs, create).name
    }

    def functionProxy(tag: BuiltInFunctionTag, args: Vector[in.Type])(src: Meta): in.FunctionProxy = {
      def create(tag: BuiltInFunctionTag, inArgs: Vector[in.Type]): in.BuiltInFunction = {
        val proxy = in.FunctionProxy(nm.builtInMember(tag, inArgs))(src)
        in.BuiltInFunction(tag, proxy, inArgs)(src)
      }

      val inArgs = args.map(_.withAddressability(Addressability.inParameter))
      memberProxy(tag, inArgs, create).name
    }

    def fpredicateProxy(tag: BuiltInFPredicateTag, args: Vector[in.Type])(src: Meta): in.FPredicateProxy = {
      def create(tag: BuiltInFPredicateTag, inArgs: Vector[in.Type]): in.BuiltInFPredicate = {
        val proxy = in.FPredicateProxy(nm.builtInMember(tag, inArgs))(src)
        in.BuiltInFPredicate(tag, proxy, inArgs)(src)
      }

      val inArgs = args.map(_.withAddressability(Addressability.inParameter))
      memberProxy(tag, inArgs, create).name
    }

    def mpredicateProxy(tag: BuiltInMPredicateTag, recv: in.Type, args: Vector[in.Type])(src: Meta): in.MPredicateProxy = {
      def create(tag: BuiltInMPredicateTag, inRecvWithArgs: Vector[in.Type]): in.BuiltInMPredicate = {
        violation(inRecvWithArgs.nonEmpty, "receiver has to be among args")
        val inRecv = inRecvWithArgs.head
        val inArgs = inRecvWithArgs.tail
        val proxy = in.MPredicateProxy(tag.identifier, nm.builtInMember(tag, Vector(inRecv)))(src)
        in.BuiltInMPredicate(inRecv, tag, proxy, inArgs)(src)
      }

      val inRecv = recv.withAddressability(Addressability.inParameter)
      val inArgs = args.map(_.withAddressability(Addressability.inParameter))
      memberProxy(tag, inRecv +: inArgs, create).name
    }


    var builtInMembers: Map[(BuiltInMemberTag, Vector[in.Type]), in.BuiltInMember] = Map.empty
    /** createMember function is only allowed to depend on its arguments, otherwise caching of members and subsequently generating members are unsound */
    def memberProxy[T <: BuiltInMemberTag, M <: in.BuiltInMember](tag: T, args: Vector[in.Type], createMember: (T, Vector[in.Type]) => M): M = {
      def genAndStore(): M = {
        val member = createMember(tag, args)
        builtInMembers += (tag, args) -> member
        member
      }

      val filteredMembers: Map[(T, Vector[in.Type]), M] = builtInMembers.collect {
        case ((t: T@unchecked, as), m: M@unchecked) => (t, as) -> m
      }
      filteredMembers.getOrElse((tag, args), genAndStore())
    }


    class FunctionContext(
                           val ret: Vector[in.Expr] => Meta => in.Stmt,
                           private var substitutions: Map[Identity, in.Expr] = Map.empty,
                           val expD: PExpression => Option[Writer[in.Expr]] = _ => None,
                         ) {
      def apply(id: PIdnNode, info: TypeInfo = info): Option[in.Expr] =
        substitutions.get(abstraction(id, info))


      def addSubst(from: PIdnNode, to: in.Expr, info: TypeInfo = info): Unit =
        substitutions += abstraction(from, info) -> to

      def copy: FunctionContext = new FunctionContext(ret, substitutions, expD)

      def copyWith(ret: Vector[in.Expr] => Meta => in.Stmt): FunctionContext = new FunctionContext(ret, substitutions)

      def copyWithExpD(expD: PExpression => Option[Writer[in.Expr]]) = new FunctionContext(ret, substitutions, expD)
//
//      private var proxies: Map[Identity, in.Proxy] = Map.empty
//
//      def getProxy(id: PIdnNode): Option[in.Proxy] =
//        proxies.get(abstraction(id))
//
//      def addProxy(from: PIdnNode, to: in.Proxy): Unit =
//        proxies += abstraction(from) -> to
    }

    /**
      * Desugars a package with an optional `shouldDesugar` function indicating whether a particular member should be
      * desugared or skipped
      */
    def packageD(p: PPackage, shouldDesugar: PMember => Boolean = _ => true): in.Program = {
      val consideredDecls = p.declarations.collect { case m@NoGhost(x: PMember) if shouldDesugar(x) => m }
      val dMembers = consideredDecls.flatMap{
        case NoGhost(x: PVarDecl) => varDeclGD(x)
        case NoGhost(x: PConstDecl) => constDeclD(x)
        case NoGhost(x: PMethodDecl) => Vector(registerMethod(x))
        case NoGhost(x: PFunctionDecl) => Vector(registerFunction(x))
        case x: PMPredicateDecl => Vector(registerMPredicate(x))
        case x: PFPredicateDecl => Vector(registerFPredicate(x))
        case x: PImplementationProof => registerImplementationProof(x); Vector.empty
        case _ => Vector.empty
      }

      consideredDecls.foreach {
        case NoGhost(x: PTypeDef) => desugarAllTypeDefVariants(x)
        case _ =>
      }

      val additionalMembers = AdditionalMembers.finalizedMembers ++ missingImplProofs

      // built-in members are not (yet) added to the program's members or the lookup table
      // instead, they remain only accessible via this desugarer's getter function.
      // The `combine` function will treat all built-in members across packages (i.e. desugarers) and update the
      // program's members and lookup table accordingly
      val table = new in.LookupTable(
        definedTypes,
        definedMethods,
        definedFunctions,
        definedMPredicates,
        definedFPredicates,
        definedFuncLiterals,
        computeMemberProxies(dMembers ++ additionalMembers, interfaceImplementations, definedTypes),
        interfaceImplementations,
        implementationProofPredicateAliases
      )

      in.Program(types.toVector, dMembers ++ additionalMembers, table)(meta(p))
    }

    def varDeclGD(decl: PVarDecl): Vector[in.GlobalVarDecl] = {
      val leftAreWildcards = decl.left.forall(_.isInstanceOf[PWildcard])
      val typIsInterface = decl.typ.exists { p =>
        val typ = info.symbType(p)
        underlyingType(typ).isInstanceOf[Type.InterfaceT]
      }
      val rightArePureExpr = decl.right.forall(info.isPureExpression)
      if (leftAreWildcards && typIsInterface && rightArePureExpr) {
        // When the lhs is a wildcard of an interface type and the rhs are pure expressions,
        // the variable declaration can be safely ignored. In some codebases, this idiom is
        // used to check that types implement interfaces.
        Vector()
      } else ???
    }

    def constDeclD(block: PConstDecl): Vector[in.GlobalConstDecl] = block.specs.flatMap(constSpecD)

    def constSpecD(decl: PConstSpec): Vector[in.GlobalConstDecl] = decl.left.flatMap(l => info.regular(l) match {
      case sc@st.SingleConstant(_, id, _, _, _, _) =>
        val src = meta(id)
        val gVar = globalConstD(sc)(src)
        val lit: in.Lit = gVar.typ match {
          case in.BoolT(Addressability.Exclusive) =>
            val constValue = sc.context.boolConstantEvaluation(sc.exp)
            in.BoolLit(constValue.get)(src)
          case in.StringT(Addressability.Exclusive) =>
            val constValue = sc.context.stringConstantEvaluation(sc.exp)
            in.StringLit(constValue.get)(src)
          case x if underlyingType(x).isInstanceOf[in.IntT] && x.addressability == Addressability.Exclusive =>
            val constValue = sc.context.intConstantEvaluation(sc.exp)
            in.IntLit(constValue.get)(src)
          case in.PermissionT(Addressability.Exclusive) =>
            val constValue = sc.context.permConstantEvaluation(sc.exp)
            in.PermLit(constValue.get._1, constValue.get._2)(src)
          case _ => ???
        }
        Vector(in.GlobalConstDecl(gVar, lit)(src))
      case st.Wildcard(_, _) =>
        // Constants defined with the blank identifier can be safely ignored as they
        // must be computable statically (and thus do not have side effects) and
        // they can never be read
        Vector()
      case _ => ???
    })

    // Note: Alternatively, we could return the set of type definitions directly.
    //       However, currently, this would require to have versions of [[typeD]].
    /** desugars a defined type for each addressability modifier to register them with [[definedTypes]] */
    def desugarAllTypeDefVariants(decl: PTypeDef): Unit = {
      typeD(DeclaredT(decl, info), Addressability.Shared)(meta(decl))
      typeD(DeclaredT(decl, info), Addressability.Exclusive)(meta(decl))
    }

    def functionD(decl: PFunctionDecl): in.FunctionMember =
      if (decl.spec.isPure) pureFunctionD(decl) else {

      val name = functionProxyD(decl, info)
      val fsrc = meta(decl)
      val functionInfo = functionMemberOrLitD(decl, fsrc)

      in.Function(name, functionInfo.args, functionInfo.results, functionInfo.pres, functionInfo.posts,
        functionInfo.terminationMeasures, functionInfo.body)(fsrc)
    }

    private case class FunctionInfo(args: Vector[in.Parameter.In],
                                    captured: Vector[(in.Expr, in.Parameter.In)],
                                    results: Vector[in.Parameter.Out],
                                    pres: Vector[in.Assertion],
                                    posts: Vector[in.Assertion],
                                    terminationMeasures: Vector[in.TerminationMeasure],
                                    body: Option[in.MethodBody])

    private def functionMemberOrLitD(decl: PFunctionOrClosureDecl, fsrc: Meta, outerCtx: FunctionContext = null): FunctionInfo = {
      val argsWithSubs = decl.args.zipWithIndex map { case (p,i) => inParameterD(p,i) }
      val (args, argSubs) = argsWithSubs.unzip

      val captured = decl match {
        case d: PClosureDecl => info.capturedVariables(d)
        case _ => Vector.empty
      }
      val capturedWithSubs = captured map capturedVarD
      val (capturedPar, capturedSubs) = capturedWithSubs.unzip

      val returnsWithSubs = decl.result.outs.zipWithIndex map { case (p,i) => outParameterD(p,i) }
      val returnsMergedWithSubs = returnsWithSubs.map{ case (p,s) => s.getOrElse(p) }
      val (returns, returnSubs) = returnsWithSubs.unzip

      def assignReturns(rets: Vector[in.Expr])(src: Meta): in.Stmt = {
        if (rets.isEmpty) {
          in.Return()(src)
        } else if (rets.size == returns.size) {
          in.Seqn(
            returnsMergedWithSubs.zip(rets).map{
              case (p, v) => singleAss(in.Assignee.Var(p), v)(src)
            } :+ in.Return()(src)
          )(src)
        } else if (rets.size == 1) { // multi assignment
          in.Seqn(Vector(
            multiassD(returnsMergedWithSubs.map(v => in.Assignee.Var(v)), rets.head, decl)(src),
            in.Return()(src)
          ))(src)
        } else {
          violation(s"found ${rets.size} returns but expected 0, 1, or ${returns.size}")
        }
      }

      // create context for spec translation
      val specCtx = if(outerCtx == null) { new FunctionContext(assignReturns) } else { outerCtx.copyWith(assignReturns) }

      // extent context
      (decl.args zip argsWithSubs).foreach {
        // substitution has to be added since otherwise the parameter is translated as a addressable variable
        // TODO: another, maybe more consistent, option is to always add a context entry
        case (NoGhost(PNamedParameter(id, _)), (p, _)) => specCtx.addSubst(id, p)
        case _ =>
      }

      // replace captured variables in function literals
      (captured zip capturedWithSubs).foreach {
        // we use a newly-generated pointer parameter p to replace captured variable v (v -> *p)
        // p is treated as a normal argument, information about the original variable is kept in the function literal object
        case (v, (p, _)) => val src = meta(v)
          specCtx.addSubst(v, in.Deref(p, typeD(info.typ(v), Addressability.sharedVariable)(src))(src))
      }

      (decl.result.outs zip returnsWithSubs).foreach {
        case (NoGhost(PNamedParameter(id, _)), (p, _)) => specCtx.addSubst(id, p)
        case _ =>
      }

      // translate pre- and postconditions and termination measures
      val pres = (decl.spec.pres ++ decl.spec.preserves) map preconditionD(specCtx)
      val posts = (decl.spec.preserves ++ decl.spec.posts) map postconditionD(specCtx)
      val terminationMeasures = sequence(decl.spec.terminationMeasures map terminationMeasureD(specCtx)).res

      // p1' := p1; ... ; pn' := pn
      val argInits = argsWithSubs.flatMap{
        case (p, Some(q)) => Some(singleAss(in.Assignee.Var(q), p)(p.info))
        case _ => None
      }

      // c1' := c1; ...; cn' := cn
      val capturedInits = capturedWithSubs.map{
        case (p, q) => singleAss(in.Assignee.Var(q), p)(p.info)
      }

      // r1 := r1'; .... rn := rn'
      val resultAssignments =
        returnsWithSubs.flatMap{
          case (p, Some(v)) => Some(singleAss(in.Assignee.Var(p), v)(fsrc))
          case _ => None
        } // :+ in.Return()(fsrc)

      // create context for body translation
      val ctx =  if(outerCtx == null) { new FunctionContext(assignReturns) } else { outerCtx.copyWith(assignReturns) }

      // extent context
      (decl.args zip argsWithSubs).foreach{
        case (NoGhost(PNamedParameter(id, _)), (_, Some(q))) => ctx.addSubst(id, q)
        case _ =>
      }

      (captured zip capturedSubs).foreach {
        case (v, p) => val src = meta(v)
          ctx.addSubst(v, in.Deref(p, typeD(info.typ(v), Addressability.sharedVariable)(src))(src))
      }

      (decl.result.outs zip returnsWithSubs).foreach{
        case (NoGhost(PNamedParameter(id, _)), (_, Some(q))) => ctx.addSubst(id, q)
        case (NoGhost(_: PUnnamedParameter), (_, Some(_))) => violation("cannot have an alias for an unnamed parameter")
        case _ =>
      }

      val capturedWithAliases = (captured.map { v => in.Ref(localVarD(outerCtx)(v))(meta(v)) } zip capturedPar)

      val bodyOpt = decl.body.map{ case (_, s) =>
        val vars = argSubs.flatten ++ capturedSubs ++ returnSubs.flatten
        val varsInit = vars map (v => in.Initialization(v)(v.info))
        val body = varsInit ++ argInits ++ capturedInits ++ Vector(blockD(ctx)(s))
        in.MethodBody(vars, in.MethodBodySeqn(body)(fsrc), resultAssignments)(fsrc)
      }

      FunctionInfo(args, capturedWithAliases, returns, pres, posts, terminationMeasures, bodyOpt)
    }

    def pureFunctionD(decl: PFunctionDecl): in.PureFunction = {
      val name = functionProxyD(decl, info)
      val fsrc = meta(decl)
      val funcInfo = pureFunctionMemberOrLitD(decl, fsrc)

      in.PureFunction(name, funcInfo.args, funcInfo.results, funcInfo.pres, funcInfo.posts, funcInfo.terminationMeasures, funcInfo.body)(fsrc)
    }

    private case class PureFunctionInfo(args: Vector[in.Parameter.In],
                                        captured: Vector[(in.Expr, in.Parameter.In)],
                                        results: Vector[in.Parameter.Out],
                                        pres: Vector[in.Assertion],
                                        posts: Vector[in.Assertion],
                                        terminationMeasures: Vector[in.TerminationMeasure],
                                        body: Option[in.Expr])


    private def pureFunctionMemberOrLitD(decl: PFunctionOrClosureDecl, fsrc: Meta, outerCtx: FunctionContext = null, info: TypeInfo = info): PureFunctionInfo = {
      require(decl.spec.isPure)

      val argsWithSubs = decl.args.zipWithIndex map { case (p,i) => inParameterD(p,i) }
      val (args, _) = argsWithSubs.unzip

      val captured = decl match {
        case d: PClosureDecl => info.capturedVariables(d)
        case _ => Vector.empty
      }
      val capturedWithSubs = captured map capturedVarD
      val (capturedPar, _) = capturedWithSubs.unzip

      val returnsWithSubs = decl.result.outs.zipWithIndex map { case (p,i) => outParameterD(p,i) }
      val (returns, _) = returnsWithSubs.unzip

      // create context for body translation
      val dummyRet: Vector[in.Expr] => Meta => in.Stmt = _ => _ => in.Seqn(Vector.empty)(fsrc)
      val ctx = if(outerCtx == null) { new FunctionContext(dummyRet) } else { outerCtx.copyWith(dummyRet) }

      // extent context
      (decl.args zip argsWithSubs).foreach {
        // substitution has to be added since otherwise the parameter is translated as a addressable variable
        // TODO: another, maybe more consistent, option is to always add a context entry
        case (NoGhost(PNamedParameter(id, _)), (p, _)) => ctx.addSubst(id, p, info)
        case _ =>
      }

      (captured zip capturedWithSubs).foreach {
        case (v, (p, _)) => val src = meta(v)
          ctx.addSubst(v, in.Deref(p, typeD(info.typ(v), Addressability.sharedVariable)(src))(src), info)
      }

      (decl.result.outs zip returnsWithSubs).foreach {
        case (NoGhost(PNamedParameter(id, _)), (p, _)) => ctx.addSubst(id, p, info)
        case _ =>
      }

      // translate pre- and postconditions and termination measures
      val pres = decl.spec.pres map preconditionD(ctx, info)
      val posts = decl.spec.posts map postconditionD(ctx, info)
      val terminationMeasure = sequence(decl.spec.terminationMeasures map terminationMeasureD(ctx, info)).res

      val capturedWithAliases = (captured.map { v => in.Ref(localVarD(outerCtx, info)(v))(meta(v)) } zip capturedPar)

      val bodyOpt = decl.body.map {
        case (_, b: PBlock) =>
          val res = b.nonEmptyStmts match {
            case Vector(PReturn(Vector(ret))) => pureExprD(ctx, info)(ret)
            case b => Violation.violation(s"unexpected pure function body: $b")
          }
          implicitConversion(res.typ, returns.head.typ, res)
      }

      PureFunctionInfo(args, capturedWithAliases, returns, pres, posts, terminationMeasure, bodyOpt)
    }


    def methodD(decl: PMethodDecl): in.MethodMember =
      if (decl.spec.isPure) pureMethodD(decl) else {

      val name = methodProxyD(decl, info)
      val fsrc = meta(decl)

      val recvWithSubs = receiverD(decl.receiver)
      val (recv, recvSub) = recvWithSubs

      val argsWithSubs = decl.args.zipWithIndex map { case (p,i) => inParameterD(p,i) }
      val (args, argSubs) = argsWithSubs.unzip

      val returnsWithSubs = decl.result.outs.zipWithIndex map { case (p,i) => outParameterD(p,i) }
      val returnsMergedWithSubs = returnsWithSubs.map{ case (p,s) => s.getOrElse(p) }
      val (returns, returnSubs) = returnsWithSubs.unzip

      def assignReturns(rets: Vector[in.Expr])(src: Meta): in.Stmt = {
        if (rets.isEmpty) {
          in.Return()(src)
        } else if (rets.size == returns.size) {
          in.Seqn(
            returnsMergedWithSubs.zip(rets).map{
              case (p, v) => singleAss(in.Assignee.Var(p), v)(src)
            } :+ in.Return()(src)
          )(src)
        } else if (rets.size == 1) { // multi assignment
          in.Seqn(Vector(
            multiassD(returnsMergedWithSubs.map(v => in.Assignee.Var(v)), rets.head, decl)(src),
            in.Return()(src)
          ))(src)
        } else {
          violation(s"found ${rets.size} returns but expected 0, 1, or ${returns.size}")
        }
      }

      // create context for spec translation
      val specCtx = new FunctionContext(assignReturns)


      // extent context
      (decl.args zip argsWithSubs).foreach{
        // substitution has to be added since otherwise the parameter is translated as an addressable variable
        // TODO: another, maybe more consistent, option is to always add a context entry
        case (NoGhost(PNamedParameter(id, _)), (p, _)) => specCtx.addSubst(id, p)
        case _ =>
      }

      (decl.receiver, recvWithSubs) match {
        case (NoGhost(PNamedReceiver(id, _, _)), (p, _)) => specCtx.addSubst(id, p)
        case _ =>
      }

      (decl.result.outs zip returnsWithSubs).foreach {
        case (NoGhost(PNamedParameter(id, _)), (p, _)) => specCtx.addSubst(id, p)
        case _ =>
      }

      // translate pre- and postconditions and termination measures
      val pres = (decl.spec.pres ++ decl.spec.preserves) map preconditionD(specCtx)
      val posts = (decl.spec.preserves ++ decl.spec.posts) map postconditionD(specCtx)
      val terminationMeasure = sequence(decl.spec.terminationMeasures map terminationMeasureD(specCtx)).res

      // s' := s
      val recvInits = (recvWithSubs match {
        case (p, Some(q)) => Some(singleAss(in.Assignee.Var(q), p)(p.info))
        case _ => None
      }).toVector

      // p1' := p1; ... ; pn' := pn
      val argInits = argsWithSubs.flatMap{
        case (p, Some(q)) => Some(singleAss(in.Assignee.Var(q), p)(p.info))
        case _ => None
      }

      // r1 := r1'; .... rn := rn'
      val resultAssignments =
        returnsWithSubs.flatMap{
          case (p, Some(v)) => Some(singleAss(in.Assignee.Var(p), v)(fsrc))
          case _ => None
        } // :+ in.Return()(fsrc)

      // create context for body translation
      val ctx = new FunctionContext(assignReturns)

      // extent context
      (decl.receiver, recvWithSubs) match {
        case (PNamedReceiver(id, _, _), (_, Some(q))) => ctx.addSubst(id, q)
        case _ =>
      }

      (decl.args zip argsWithSubs).foreach{
        case (NoGhost(PNamedParameter(id, _)), (_, Some(q))) => ctx.addSubst(id, q)
        case _ =>
      }

      (decl.result.outs zip returnsWithSubs).foreach{
        case (NoGhost(PNamedParameter(id, _)), (_, Some(q))) => ctx.addSubst(id, q)
        case (NoGhost(_: PUnnamedParameter), (_, Some(_))) => violation("cannot have an alias for an unnamed parameter")
        case _ =>
      }


      val bodyOpt = decl.body.map{ case (_, s) =>
        val vars = recvSub.toVector ++ argSubs.flatten ++ returnSubs.flatten
        val varsInit = vars map (v => in.Initialization(v)(v.info))
        val body = varsInit ++ recvInits ++ argInits ++ Vector(blockD(ctx)(s))
        in.MethodBody(vars, in.MethodBodySeqn(body)(fsrc), resultAssignments)(fsrc)
      }

      in.Method(recv, name, args, returns, pres, posts, terminationMeasure, bodyOpt)(fsrc)
    }

    def pureMethodD(decl: PMethodDecl): in.PureMethod = {
      require(decl.spec.isPure)

      val name = methodProxyD(decl, info)
      val fsrc = meta(decl)

      val recvWithSubs = receiverD(decl.receiver)
      val (recv, _) = recvWithSubs

      val argsWithSubs = decl.args.zipWithIndex map { case (p,i) => inParameterD(p,i) }
      val (args, _) = argsWithSubs.unzip

      val returnsWithSubs = decl.result.outs.zipWithIndex map { case (p,i) => outParameterD(p,i) }
      val (returns, _) = returnsWithSubs.unzip

      // create context for body translation
      val ctx = new FunctionContext(_ => _ => in.Seqn(Vector.empty)(fsrc)) // dummy assign

      // extent context
      (decl.args zip argsWithSubs).foreach{
        // substitution has to be added since otherwise the parameter is translated as an addressable variable
        // TODO: another, maybe more consistent, option is to always add a context entry
        case (NoGhost(PNamedParameter(id, _)), (p, _)) => ctx.addSubst(id, p)
        case _ =>
      }

      (decl.receiver, recvWithSubs) match {
        case (NoGhost(PNamedReceiver(id, _, _)), (p, _)) => ctx.addSubst(id, p)
        case _ =>
      }

      (decl.result.outs zip returnsWithSubs).foreach {
        case (NoGhost(PNamedParameter(id, _)), (p, _)) => ctx.addSubst(id, p)
        case _ =>
      }

      // translate pre- and postconditions
      val pres = (decl.spec.pres ++ decl.spec.preserves) map preconditionD(ctx)
      val posts = (decl.spec.preserves ++ decl.spec.posts) map postconditionD(ctx)
      val terminationMeasure = sequence(decl.spec.terminationMeasures map terminationMeasureD(ctx)).res

      val bodyOpt = decl.body.map {
        case (_, b: PBlock) =>
          val res = b.nonEmptyStmts match {
            case Vector(PReturn(Vector(ret))) => pureExprD(ctx)(ret)
            case s => Violation.violation(s"unexpected pure function body: $s")
          }
          implicitConversion(res.typ, returns.head.typ, res)
      }

      in.PureMethod(recv, name, args, returns, pres, posts, terminationMeasure, bodyOpt)(fsrc)
    }

    def fpredicateD(decl: PFPredicateDecl): in.FPredicate = {
      val name = fpredicateProxyD(decl, info)
      val fsrc = meta(decl)

      val argsWithSubs = decl.args.zipWithIndex map { case (p,i) => inParameterD(p,i) }
      val (args, _) = argsWithSubs.unzip

      // create context for body translation
      val ctx = new FunctionContext(_ => _ => in.Seqn(Vector.empty)(fsrc)) // dummy assign

      val bodyOpt = decl.body.map{ s =>
        specificationD(ctx)(s)
      }

      in.FPredicate(name, args, bodyOpt)(fsrc)
    }

    def mpredicateD(decl: PMPredicateDecl): in.MPredicate = {
      val name = mpredicateProxyD(decl, info)
      val fsrc = meta(decl)

      val recvWithSubs = receiverD(decl.receiver)
      val (recv, _) = recvWithSubs

      val argsWithSubs = decl.args.zipWithIndex map { case (p,i) => inParameterD(p,i) }
      val (args, _) = argsWithSubs.unzip

      // create context for body translation
      val ctx = new FunctionContext(_ => _ => in.Seqn(Vector.empty)(fsrc)) // dummy assign

      val bodyOpt = decl.body.map{ s =>
        specificationD(ctx)(s)
      }

      in.MPredicate(recv, name, args, bodyOpt)(fsrc)
    }



    // Statements

    def maybeStmtD(ctx: FunctionContext)(stmt: Option[PStatement])(src: Source.Parser.Info): Writer[in.Stmt] =
      stmt.map(stmtD(ctx)).getOrElse(unit(in.Seqn(Vector.empty)(src)))

    def blockD(ctx: FunctionContext, info: TypeInfo = info)(block: PBlock): in.Stmt = {
      val dStatements = sequence(block.nonEmptyStmts map (s => seqn(stmtD(ctx, info)(s))))
      blockV(dStatements)(meta(block))
    }

    def stmtD(ctx: FunctionContext, info: TypeInfo = info)(stmt: PStatement): Writer[in.Stmt] = {

      def goS(s: PStatement): Writer[in.Stmt] = stmtD(ctx)(s)
      def goE(e: PExpression): Writer[in.Expr] = exprD(ctx)(e)
      def goL(a: PAssignee): Writer[in.Assignee] = assigneeD(ctx)(a)

      val src: Meta = meta(stmt)

      /**
        * Desugars the left side of an assignment, short variable declaration, and normal variable declaration.
        * If the left side is an identifier definition, a variable declaration and initialization is written, as well.
        */
      def leftOfAssignmentD(idn: PIdnNode, info: TypeInfo = info)(t: in.Type): Writer[in.Assignee] = {
        val isDef = idn match {
          case _: PIdnDef => true
          case unk: PIdnUnk if info.isDef(unk) => true
          case _ => false
        }

        idn match {
          case _: PWildcard => freshDeclaredExclusiveVar(t.withAddressability(Addressability.Exclusive), idn, info)(src).map(in.Assignee.Var)

          case _ =>
            val x = assignableVarD(ctx)(idn)
            if (isDef) {
              val v = x.asInstanceOf[in.LocalVar]
              for {
                _ <- declare(v)
                _ <- write(in.Initialization(v)(src))
              } yield in.Assignee(v)
            } else unit(in.Assignee(x))
        }
      }

      stmt match {
        case NoGhost(noGhost) => noGhost match {
          case _: PEmptyStmt => unit(in.Seqn(Vector.empty)(src))

          case s: PSeq => for {ss <- sequence(s.nonEmptyStmts map goS)} yield in.Seqn(ss)(src)

          case b: PBlock => unit(blockD(ctx)(b))

          case l: PLabeledStmt => {
            val proxy = labelProxy(l.label)
            for {
              _ <- declare(proxy)
              _ <- write(in.Label(proxy)(src))
              s <- goS(l.stmt)
            } yield s
          }

          case PIfStmt(ifs, els) =>
            val elsStmt = maybeStmtD(ctx)(els)(src)
            unit(block( // is a block because 'pre' might define new variables
              ifs.foldRight(elsStmt){
                case (PIfClause(pre, cond, body), c) =>
                  for {
                    dPre <- maybeStmtD(ctx)(pre)(src)
                    dCond <- exprD(ctx)(cond)
                    dBody = blockD(ctx)(body)
                    els <- seqn(c)
                  } yield in.Seqn(Vector(dPre, in.If(dCond, dBody, els)(src)))(src)
              }
            ))

          case n@PForStmt(pre, cond, post, spec, body) =>
            unit(block( // is a block because 'pre' might define new variables
              for {
                dPre <- maybeStmtD(ctx)(pre)(src)
                (dCondPre, dCond) <- prelude(exprD(ctx)(cond))
                (dInvPre, dInv) <- prelude(sequence(spec.invariants map assertionD(ctx)))
                (dTerPre, dTer) <- prelude(option(spec.terminationMeasure map terminationMeasureD(ctx)))

                continueLabelName = nm.continueLabel(n, info)
                continueLoopLabelProxy = in.LabelProxy(continueLabelName)(src)
                continueLoopLabel = in.Label(continueLoopLabelProxy)(src)

                breakLabelName = nm.breakLabel(n, info)
                breakLoopLabelProxy = in.LabelProxy(breakLabelName)(src)
                _ <- declare(breakLoopLabelProxy)
                breakLoopLabel = in.Label(breakLoopLabelProxy)(src)

                dBody = blockD(ctx)(body)
                dPost <- maybeStmtD(ctx)(post)(src)

                wh = in.Seqn(
                  Vector(dPre) ++ dCondPre ++ dInvPre ++ dTerPre ++ Vector(
                    in.While(dCond, dInv, dTer, in.Block(Vector(continueLoopLabelProxy),
                      Vector(dBody, continueLoopLabel, dPost) ++ dCondPre ++ dInvPre ++ dTerPre
                    )(src))(src), breakLoopLabel
                  )
                )(src)
              } yield wh
            ))

          case PExpressionStmt(e) =>
            val w = goE(e)
            create(stmts = w.stmts, decls = w.decls, res = in.Seqn(Vector.empty)(src))

          case PAssignment(right, left) =>
            if (left.size == right.size) {
              if (left.size == 1) {
                for{le <- goL(left.head); re <- goE(right.head)} yield singleAss(le, re)(src)
              } else {
                // copy results to temporary variables and then to assigned variables
                val temps = left map (l => freshExclusiveVar(typeD(info.typ(l), Addressability.exclusiveVariable)(src), stmt, info)(src))
                val resToTemps = (temps zip right).map{ case (l, r) =>
                  for{re <- goE(r)} yield singleAss(in.Assignee.Var(l), re)(src)
                }
                val tempsToVars = (left zip temps).map{ case (l, r) =>
                  for{le <- goL(l)} yield singleAss(le, r)(src)
                }
                declare(temps: _*) flatMap (_ =>
                  sequence(resToTemps ++ tempsToVars).map(in.Seqn(_)(src))
                  )
              }
            } else if (right.size == 1) {
              for{les <- sequence(left map goL); re  <- goE(right.head)}
                yield multiassD(les, re, stmt)(src)
            } else { violation("invalid assignment") }

          case PAssignmentWithOp(right, op, left) =>
              for {
                l <- goL(left)
                r <- goE(right)

                rWithOp = op match {
                  case PAddOp() => in.Add(l.op, r)(src)
                  case PSubOp() => in.Sub(l.op, r)(src)
                  case PMulOp() => in.Mul(l.op, r)(src)
                  case PDivOp() => in.Div(l.op, r)(src)
                  case PModOp() => in.Mod(l.op, r)(src)
                  case PBitAndOp() => in.BitAnd(l.op, r)(src)
                  case PBitOrOp() => in.BitOr(l.op, r)(src)
                  case PBitXorOp() => in.BitXor(l.op, r)(src)
                  case PBitClearOp() => in.BitClear(l.op, r)(src)
                  case PShiftLeftOp() => in.ShiftLeft(l.op, r)(src)
                  case PShiftRightOp() => in.ShiftRight(l.op, r)(src)
                }
              } yield singleAss(l, rWithOp)(src)

          case PShortVarDecl(right, left, _) =>
            if (left.size == right.size) {
              seqn(sequence((left zip right).map{ case (l, r) =>
                for {
                  re <- goE(r)
                  dL <- leftOfAssignmentD(l)(re.typ)
                  le = dL
                } yield singleAss(le, re)(src)
              }).map(in.Seqn(_)(src)))
            } else if (right.size == 1) {
              seqn(for {
                re  <- goE(right.head)
                les <- sequence(left.map{ l =>
                  for {
                    dL <- leftOfAssignmentD(l)(typeD(info.typ(l), Addressability.exclusiveVariable)(src))
                  } yield dL
                })
              } yield multiassD(les, re, stmt)(src))
            } else { violation("invalid assignment") }

          case PVarDecl(typOpt, right, left, _) =>

            if (left.size == right.size) {
              seqn(sequence((left zip right).map{ case (l, r) =>
                for {
                  re <- goE(r)
                  typ = typOpt.map(x => typeD(info.symbType(x), Addressability.exclusiveVariable)(src)).getOrElse(re.typ)
                  dL <- leftOfAssignmentD(l)(typ)
                  le <- unit(dL)
                } yield singleAss(le, re)(src)
              }).map(in.Seqn(_)(src)))
            } else if (right.size == 1) {
              seqn(for {
                re  <- goE(right.head)
                les <- sequence(left.map{l =>
                  for {
                    dL <- leftOfAssignmentD(l)(re.typ)
                  } yield dL
                })
              } yield multiassD(les, re, stmt)(src))
            } else if (right.isEmpty && typOpt.nonEmpty) {
              val typ = typeD(info.symbType(typOpt.get), Addressability.exclusiveVariable)(src)
              val lelems = sequence(left.map{ l =>
                for {
                  dL <- leftOfAssignmentD(l)(typ)
                } yield dL
              })
              val relems = left.map{ l => in.DfltVal(typeD(info.symbType(typOpt.get), Addressability.defaultValue)(meta(l)))(meta(l)) }
              seqn(lelems.map{ lelemsV =>
                in.Seqn((lelemsV zip relems).map{
                  case (l, r) => singleAss(l, r)(src)
                })(src)
              })
            } else { violation("invalid declaration") }

          case PReturn(exps) =>
            for{es <- sequence(exps map goE)} yield ctx.ret(es)(src)

          case g: PGhostStatement => ghostStmtD(ctx)(g)

          case PExprSwitchStmt(pre, exp, cases, dflt) =>
            for {
              dPre <- maybeStmtD(ctx)(pre)(src)
              dExp <- exprD(ctx)(exp)
              exprVar <- freshDeclaredExclusiveVar(dExp.typ.withAddressability(Addressability.exclusiveVariable), stmt, info)(dExp.info)
              exprAss = singleAss(in.Assignee.Var(exprVar), dExp)(dExp.info)
              _ <- write(exprAss)
              clauses <- sequence(cases.map(c => switchCaseD(c, exprVar)(ctx)))

              dfltStmt <- if (dflt.size > 1) {
                violation("switch statement has more than one default clause")
              } else if (dflt.size == 1) {
                stmtD(ctx)(dflt(0))
              } else {
                unit(in.Seqn(Vector.empty)(src))
              }

              clauseBody = clauses.foldRight(dfltStmt){
                (clauseD, tail) =>
                  clauseD match {
                    case (exprCond, body) => in.If(exprCond, body, tail)(body.info)
                  }
              }
            } yield in.Seqn(Vector(dPre, exprAss, clauseBody))(src)

          case PGoStmt(exp) =>
            def unexpectedExprError(exp: PExpression) = violation(s"unexpected expression $exp in go statement")

            exp match {
              case inv: PInvoke =>
                info.resolve(inv) match {
                  case Some(p: ap.FunctionCall) =>
                    functionCallDAux(ctx)(p, inv)(src) map {
                      case Left((_, call: in.FunctionCall)) =>
                        in.GoFunctionCall(call.func, call.args)(src)
                      case Left((_, call: in.MethodCall)) =>
                        in.GoMethodCall(call.recv, call.meth, call.args)(src)
                      case Right(call: in.PureFunctionCall) =>
                        in.GoFunctionCall(call.func, call.args)(src)
                      case Right(call: in.PureMethodCall) =>
                        in.GoMethodCall(call.recv, call.meth, call.args)(src)
                      case _ => unexpectedExprError(exp)
                    }
                  case _ => unexpectedExprError(exp)
                }
              case _ => unexpectedExprError(exp)
            }

          case PDeferStmt(exp) =>
            def unexpectedExprError(exp: PNode) = violation(s"unexpected expression $exp in defer statement")

            exp match {
              case inv: PInvoke =>
                info.resolve(inv) match {
                  case Some(p: ap.FunctionCall) =>
                    functionCallDAux(ctx)(p, inv)(src) map {
                      case Left((_, call: in.Deferrable)) => in.Defer(call)(src)
                      case _ => unexpectedExprError(exp)
                    }
                  case _ => unexpectedExprError(exp)
                }

              case exp: PStatement =>
                stmtD(ctx)(exp) map {
                  case d: in.Deferrable => in.Defer(d)(src)
                  case _ => unexpectedExprError(exp)
                }

              case _ => unexpectedExprError(exp)
            }

          case PSendStmt(channel, msg) =>
            for {
              dchannel <- goE(channel)
              dmsg <- goE(msg)
              sendChannelProxy = mpredicateProxy(BuiltInMemberTag.SendChannelMPredTag, dchannel.typ, Vector())(src)
              sendGivenPermProxy = methodProxy(BuiltInMemberTag.SendGivenPermMethodTag, dchannel.typ, Vector())(src)
              sendGotPermProxy = methodProxy(BuiltInMemberTag.SendGotPermMethodTag, dchannel.typ, Vector())(src)
            } yield in.Send(dchannel, dmsg, sendChannelProxy, sendGivenPermProxy, sendGotPermProxy)(src)

          case PTypeSwitchStmt(pre, exp, binder, cases, dflt) =>
            for {
              dPre <- maybeStmtD(ctx)(pre)(src)
              dExp <- exprD(ctx)(exp)
              exprVar <- freshDeclaredExclusiveVar(dExp.typ.withAddressability(Addressability.exclusiveVariable), stmt, info)(dExp.info)
              exprAss = singleAss(in.Assignee.Var(exprVar), dExp)(dExp.info)
              _ <- write(exprAss)
              clauses <- sequence(cases.map(c => typeSwitchCaseD(c, exprVar, binder)(ctx)))

              dfltStmt <- if (dflt.size > 1) {
                violation("switch statement has more than one default clause")
              } else if (dflt.size == 1) {
                stmtD(ctx)(dflt(0))
              } else {
                unit(in.Seqn(Vector.empty)(src))
              }

              clauseBody = clauses.foldRight(dfltStmt){
                (clauseD, tail) =>
                  clauseD match {
                    case (exprCond, body) => in.If(exprCond, body, tail)(body.info)
                  }
              }
            } yield in.Seqn(Vector(dPre, exprAss, clauseBody))(src)

          case n: POutline =>
            val name = s"${rootName(n, info)}$$${nm.relativeId(n, info)}"
            val pres = (n.spec.pres ++ n.spec.preserves) map preconditionD(ctx)
            val posts = (n.spec.preserves ++ n.spec.posts) map postconditionD(ctx)
            val terminationMeasures = sequence(n.spec.terminationMeasures map terminationMeasureD(ctx)).res

            if (!n.spec.isTrusted) {
              for {
                body <- seqn(stmtD(ctx)(n.body))
              } yield in.Outline(name, pres, posts, terminationMeasures, body, trusted = false)(src)
            } else {
              val declared = info.freeDeclared(n).map(localVarContextFreeD(_, info))
              // The dummy body preserves the reads and writes of the real body that target free variables.
              // This is done to avoid desugaring the actual body which may fail for trusted code.
              //
              // var arguments' := arguments
              // modified := dflt
              //  where
              //    arguments is the set of free variables in the body
              //    modified  is the set of free variables in the body that are modified
              val dummyBody = {
                val arguments = info.freeVariables(n).map(localVarContextFreeD(_, info))
                val modified = info.freeModified(n).map(localVarContextFreeD(_, info)).filter(_.typ.addressability.isExclusive)
                val argumentsCopy = arguments map (v => v.copy(id = s"${v.id}$$copy")(src))
                in.Block(
                  argumentsCopy,
                  (argumentsCopy zip arguments).map { case (l, r) => in.SingleAss(in.Assignee.Var(l), r)(src) } ++
                    modified.map(l => in.SingleAss(in.Assignee.Var(l), in.DfltVal(l.typ)(src))(src))
                )(src)
              }

              for {
                // since the body of an outline is not a separate scope, we have to preserve variable declarations.
                _ <- declare(declared:_*)
              } yield in.Outline(name, pres, posts, terminationMeasures, dummyBody, trusted = true)(src)
            }


          case n@PContinue(label) => unit(in.Continue(label.map(x => x.name), nm.fetchContinueLabel(n, info))(src))

          case n@PBreak(label) => unit(in.Break(label.map(x => x.name), nm.fetchBreakLabel(n, info))(src))

          case _ => ???
        }
      }
    }

    def switchCaseD(switchCase: PExprSwitchCase, scrutinee: in.AssignableVar)(ctx: FunctionContext): Writer[(in.Expr, in.Stmt)] = {
      val left = switchCase.left
      val body = switchCase.body
      for {
        acceptExprs <- sequence(left.map(clause => exprD(ctx)(clause)))
        acceptCond = acceptExprs.foldRight(in.BoolLit(b = false)(meta(switchCase)): in.Expr){
          (expr, tail) => in.Or(in.EqCmp(scrutinee, expr)(expr.info), tail)(expr.info)
        }
        stmt <- stmtD(ctx)(body)
      } yield (acceptCond, stmt)
    }

    def typeSwitchCaseD(switchCase: PTypeSwitchCase, scrutinee: in.AssignableVar, bind: Option[PIdnDef])(ctx: FunctionContext): Writer[(in.Expr, in.Stmt)] = {
      val left = switchCase.left
      val body = switchCase.body
      val metaCase = meta(switchCase)
      for {
        acceptExprs <- sequence(left.map {
          case t: PType => underlyingType(info.symbType(t)) match {
            case _: Type.InterfaceT => violation(s"Interface Types are not supported in case clauses yet, but got $t")
            case _ => for { e <- exprAndTypeAsExpr(ctx)(t) } yield in.EqCmp(in.TypeOf(scrutinee)(meta(t)), e)(metaCase)
          }
          case n: PNilLit => for { e <- exprAndTypeAsExpr(ctx)(n) } yield in.EqCmp(scrutinee, e)(metaCase)
          case n => violation(s"Expected either a type or nil, but got $n instead")
        })
        acceptCond = acceptExprs.foldRight(in.BoolLit(b = false)(metaCase): in.Expr) {
          (expr, tail) => in.Or(expr, tail)(expr.info)
        }
        // In clauses with a case listing exactly one type, the variable has that type;
        // otherwise, the variable has the type of the expression in the TypeSwitchGuard
        assign = for {
          bId <- bind
          typ = left match {
            case Vector(t: PType) => typeD(info.symbType(t), Addressability.rValue)(Source.Parser.Internal)
            case Vector(_: PNilLit) => scrutinee.typ
            case l if l.length > 1 => scrutinee.typ
            case c => violation(s"This case should be unreachable, but got $c")
          }
          name = idName(bId)
        } yield in.LocalVar(name, typ)(Source.Parser.Internal)

        context = (bind, assign) match {
          case (Some(id), Some(v)) =>
            val newCtx = ctx.copy
            newCtx.addSubst(id, v)
            newCtx
          case (None, None) => ctx
          case c => violation(s"This case should be unreachable, but got $c")
        }

        init = assign.map(v => in.SingleAss(in.Assignee.Var(v), in.TypeAssertion(scrutinee, v.typ)(v.info))(v.info)).toVector

        stmt = blockD(context)(body) match {
          case in.Block(decls, stmts) => in.Block(assign.toVector ++ decls, init ++ stmts)(meta(body))
          case c => violation(s"Expected Block as result from blockD, but got $c")
        }
      } yield (acceptCond, stmt)
    }

    def multiassD(lefts: Vector[in.Assignee], right: in.Expr, astCtx: PNode)(src: Source.Parser.Info): in.Stmt = {

      right match {
        case in.Tuple(args) if args.size == lefts.size =>
          in.Seqn(lefts.zip(args) map { case (l, r) => singleAss(l, r)(src)})(src)

        case n: in.TypeAssertion if lefts.size == 2 =>
          val resTarget = freshExclusiveVar(lefts(0).op.typ.withAddressability(Addressability.exclusiveVariable), astCtx, info)(src)
          val successTarget = freshExclusiveVar(lefts(1).op.typ.withAddressability(Addressability.exclusiveVariable), astCtx, info)(src)
          in.Block(
            Vector(resTarget, successTarget),
            Vector( // declare for the fresh variables is not necessary because they are put into a block
              in.SafeTypeAssertion(resTarget, successTarget, n.exp, n.arg)(n.info),
              singleAss(lefts(0), resTarget)(src),
              singleAss(lefts(1), successTarget)(src)
            )
          )(src)

        case n: in.Receive if lefts.size == 2 =>
          val resTarget = freshExclusiveVar(lefts(0).op.typ.withAddressability(Addressability.exclusiveVariable), astCtx, info)(src)
          val successTarget = freshExclusiveVar(in.BoolT(Addressability.exclusiveVariable), astCtx, info)(src)
          val recvChannelProxy = n.recvChannel
          val recvGivenPermProxy = n.recvGivenPerm
          val recvGotPermProxy = n.recvGotPerm
          val closedProxy = mpredicateProxy(BuiltInMemberTag.ClosedMPredTag, n.channel.typ, Vector())(src)
          in.Block(
            Vector(resTarget, successTarget),
            Vector( // declare for the fresh variables is not necessary because they are put into a block
              in.SafeReceive(resTarget, successTarget, n.channel, recvChannelProxy, recvGivenPermProxy, recvGotPermProxy, closedProxy)(n.info),
              singleAss(lefts(0), resTarget)(src),
              singleAss(lefts(1), successTarget)(src)
            )
          )(src)

        case l@ in.IndexedExp(base, _, _) if base.typ.isInstanceOf[in.MapT] && lefts.size == 2 =>
          val resTarget = freshExclusiveVar(lefts(0).op.typ.withAddressability(Addressability.exclusiveVariable), astCtx, info)(src)
          val successTarget = freshExclusiveVar(in.BoolT(Addressability.exclusiveVariable), astCtx, info)(src)
          in.Block(
            Vector(resTarget, successTarget),
            Vector(
              in.SafeMapLookup(resTarget, successTarget, l)(l.info),
              singleAss(lefts(0), resTarget)(src),
              singleAss(lefts(1), successTarget)(src)
            )
          )(src)

        case _ => Violation.violation(s"Multi assignment of $right to $lefts is not supported")
      }
    }


    // Expressions

    def derefD(ctx: FunctionContext, info: TypeInfo = info)(p: ap.Deref)(src: Meta): Writer[in.Deref] = {
      exprD(ctx, info)(p.base) map (in.Deref(_)(src))
    }

    def fieldSelectionD(ctx: FunctionContext, info: TypeInfo = info)(p: ap.FieldSelection)(src: Meta): Writer[in.FieldRef] = {
      for {
        r <- exprD(ctx, info)(p.base)
        base = applyMemberPathD(r, p.path)(src)
        f = structMemberD(p.symb, Addressability.fieldLookup(base.typ.addressability))(src)
      } yield in.FieldRef(base, f)(src)
    }

    def callWithSpecD(ctx: FunctionContext, info: TypeInfo = info)(c: PCallWithSpec): Writer[in.Expr] = {
      val src = meta(c)
      val (func, isPure, fParams, fRes) = info.resolve(c.spec.func) match {
        case Some(ap.Function(_, f)) => (f, f.isPure, f.args, f.result)
        case Some(ap.Closure(_, c)) => (c, c.isPure, c.args, c.result)
        case _ => violation("expected function or function literal")
      }

      val spec = closureSpecD(ctx, info)(c.spec)
      val params = fParams.zipWithIndex.collect { case (p, idx) if !spec.params.contains(idx + 1) => func.context.typ(p) }

      if (isPure) for {
        dArgs <- functionCallArgsD(c.args, params)(ctx, info, src)
        args = arguments(dArgs zip params)
        closure <- exprD(ctx, info)(c.base)
        resT = typeD(func.context.typ(fRes), Addressability.callResult)(src)
      } yield in.PureCallWithSpec(closure, arguments(args zip params), spec, resT)(src)
      else for {
        dArgs <- functionCallArgsD(c.args, params)(ctx, info, src)
        args = arguments(dArgs zip params)
        closure <- exprD(ctx, info)(c.base)
        targets = fRes.outs map (o => freshExclusiveVar(typeD(func.context.symbType(o.typ), Addressability.exclusiveVariable)(src), c, info)(src))
        _ <- declare(targets: _*)
        _ <- write(in.CallWithSpec(targets, closure, arguments(args zip params), spec)(src))
      } yield if (targets.size == 1) targets.head else in.Tuple(targets)(src)
    }

    def functionCallD(ctx: FunctionContext, info: TypeInfo = info)(p: ap.FunctionCall, expr: PInvoke)(src: Meta): Writer[in.Expr] = {
      functionCallDAux(ctx, info)(p, expr)(src) flatMap {
        case Right(exp) => unit(exp)
        case Left((targets, callStmt)) =>
          val res = if (targets.size == 1) targets.head else in.Tuple(targets)(src) // put returns into a tuple if necessary
          for {
            _ <- declare(targets: _*)
            _ <- write(callStmt)
          } yield res
      }
    }

    /** Returns either a tuple with targets and call statement or, if the call is pure, the call expression directly. */
    def functionCallDAux(ctx: FunctionContext, info: TypeInfo = info)(p: ap.FunctionCall, expr: PInvoke)(src: Meta): Writer[Either[(Vector[in.LocalVar], in.Stmt), in.Expr]] = {
      def getBuiltInFuncType(f: ap.BuiltInFunctionKind): FunctionT = {
        val abstractType = info.typ(f.symb.tag)
        val argsForTyping = f match {
          case _: ap.BuiltInFunction =>
            p.args.map(info.typ)
          case base: ap.BuiltInReceivedMethod =>
            Vector(info.typ(base.recv))
          case base: ap.BuiltInMethodExpr =>
            Vector(info.symbType(base.typ))
        }
        Violation.violation(abstractType.typing.isDefinedAt(argsForTyping), s"cannot type built-in member ${f.symb.tag} as it is not defined for arguments $argsForTyping")
        abstractType.typing(argsForTyping)
      }

      def getFunctionProxy(f: ap.FunctionKind, args: Vector[in.Expr]): in.FunctionProxy = f match {
        case ap.Function(id, _) => functionProxy(id, info)
        case ap.BuiltInFunction(_, symb) => functionProxy(symb.tag, args.map(_.typ))(src)
        case c => Violation.violation(s"This case should be unreachable, but got $c")
      }

      def getMethodProxy(f: ap.FunctionKind, recv: in.Expr, args: Vector[in.Expr]): in.MethodProxy = f match {
        case ap.ReceivedMethod(_, id, _, _) => methodProxy(id, info)
        case ap.MethodExpr(_, id, _, _) => methodProxy(id, info)
        case bm: ap.BuiltInMethodKind => methodProxy(bm.symb.tag, recv.typ, args.map(_.typ))(src)
        case c => Violation.violation(s"This case should be unreachable, but got $c")
      }

      def convertArgs(args: Vector[in.Expr]): Vector[in.Expr] = {
        // implicitly convert arguments:
        p.callee match {
          // `BuiltInFunctionKind` has to be checked first since it implements `Symbolic` as well
          case f: ap.BuiltInFunctionKind => arguments(getBuiltInFuncType(f), args)
          case base: ap.Symbolic => base.symb match {
            case fsym: st.WithArguments => arguments(fsym, args)
            case c => Violation.violation(s"This case should be unreachable, but got $c")
          }
        }
      }

      // encode arguments
      val dArgs = {
        val params: Vector[Type] = p.callee match {
          // `BuiltInFunctionKind` has to be checked first since it implements `Symbolic` as well
          case f: ap.BuiltInFunctionKind => getBuiltInFuncType(f).args
          case base: ap.Symbolic => base.symb match {
            case fsym: st.WithArguments => fsym.args.map(fsym.context.typ(_))
            case c => Violation.violation(s"This case should be unreachable, but got $c")
          }
        }

        functionCallArgsD(p.args, params)(ctx, info, src)
      }

      // encode results
      val (resT, targets) = p.callee match {
        // `BuiltInFunctionKind` has to be checked first since it implements `Symbolic` as well
        case f: ap.BuiltInFunctionKind =>
          val ft = getBuiltInFuncType(f)
          val resT = typeD(ft.result, Addressability.callResult)(src)
          val targets = resT match {
            case in.VoidT => Vector()
            case _ => Vector(freshExclusiveVar(resT, expr, info)(src))
          }
          (resT, targets)
        case base: ap.Symbolic => base.symb match {
          case fsym: st.WithResult =>
            val resT = typeD(fsym.context.typ(fsym.result), Addressability.callResult)(src)
            val targets = fsym.result.outs map (o => freshExclusiveVar(typeD(fsym.context.symbType(o.typ), Addressability.exclusiveVariable)(src), expr, info)(src))
            (resT, targets)
          case c => Violation.violation(s"This case should be unreachable, but got $c")
        }
      }

      val isPure = p.callee match {
        case base: ap.Symbolic => base.symb match {
          case f: st.Function => f.isPure
          case c: st.Closure => c.isPure
          case m: st.Method => m.isPure
          case _: st.DomainFunction => true
          case f: st.BuiltInFunction => f.isPure
          case m: st.BuiltInMethod => m.isPure
          case c => Violation.violation(s"This case should be unreachable, but got $c")
        }
      }

      p.callee match {
        case base: ap.FunctionKind => base match {
          case _: ap.Function | _: ap.BuiltInFunction =>
            if (isPure) {
              for {
                args <- dArgs
                convertedArgs = convertArgs(args)
                fproxy = getFunctionProxy(base, convertedArgs)
              } yield Right(in.PureFunctionCall(fproxy, convertedArgs, resT)(src))
            } else {
              for {
                args <- dArgs
                convertedArgs = convertArgs(args)
                fproxy = getFunctionProxy(base, convertedArgs)
              } yield Left((targets, in.FunctionCall(targets, fproxy, convertedArgs)(src)))
            }

          case iim: ap.ImplicitlyReceivedInterfaceMethod =>
            violation(info == iim.symb.context.getTypeInfo,
              "invariance in desugarer violated: interface methods can only be implicitly call in the interface itself")
            if (isPure) {
              for {
                args <- dArgs
                convertedArgs = convertArgs(args)
                proxy = methodProxy(iim.id, iim.symb.context.getTypeInfo)
                recvType = typeD(iim.symb.itfType, Addressability.receiver)(src)
              } yield Right(in.PureMethodCall(implicitThisD(recvType)(src), proxy, convertedArgs, resT)(src))
            } else {
              for {
                args <- dArgs
                convertedArgs = convertArgs(args)
                proxy = methodProxy(iim.id, iim.symb.context.getTypeInfo)
                recvType = typeD(iim.symb.itfType, Addressability.receiver)(src)
              } yield Left((targets, in.MethodCall(targets, implicitThisD(recvType)(src), proxy, convertedArgs)(src)))
            }

          case df: ap.DomainFunction =>
            for {
              args <- dArgs
              convertedArgs = convertArgs(args)
              proxy = domainFunctionProxy(df.symb)
            } yield Right(in.DomainFunctionCall(proxy, convertedArgs, resT)(src))

          case _: ap.ReceivedMethod | _: ap.MethodExpr | _: ap.BuiltInReceivedMethod | _: ap.BuiltInMethodExpr => {
            val dRecvWithArgs = base match {
              case base: ap.ReceivedMethod =>
                for {
                  r <- exprD(ctx)(base.recv)
                  args <- dArgs
                } yield (applyMemberPathD(r, base.path)(src), args)
              case base: ap.MethodExpr =>
                // first argument is the receiver, the remaining arguments are the rest
                dArgs map (args => (applyMemberPathD(args.head, base.path)(src), args.tail))
              case base: ap.BuiltInReceivedMethod =>
                for {
                  r <- exprD(ctx)(base.recv)
                  args <- dArgs
                } yield (applyMemberPathD(r, base.path)(src), args)
              case base: ap.BuiltInMethodExpr =>
                // first argument is the receiver, the remaining arguments are the rest
                dArgs map (args => (applyMemberPathD(args.head, base.path)(src), args.tail))
              case c => Violation.violation(s"This case should be unreachable, but got $c")
            }

            if (isPure) {
              for {
                (recv, args) <- dRecvWithArgs
                convertedArgs = convertArgs(args)
                mproxy = getMethodProxy(base, recv, convertedArgs)
              } yield Right(in.PureMethodCall(recv, mproxy, convertedArgs, resT)(src))
            } else {
              for {
                (recv, args) <- dRecvWithArgs
                convertedArgs = convertArgs(args)
                mproxy = getMethodProxy(base, recv, convertedArgs)
              } yield Left((targets, in.MethodCall(targets, recv, mproxy, convertedArgs)(src)))
            }
          }
          case sym => Violation.violation(s"expected symbol with arguments and result or a built-in entity, but got $sym")
        }
      }
    }


    /** Desugars the arguments to a function call or a call with spec.
      * @param args The expressions passed as arguments
      * @param params The types of the arguments of the callee (or the spec) */
    private def functionCallArgsD(args: Vector[PExpression], params: Vector[Type])(ctx: FunctionContext, info: TypeInfo, src: Meta): Writer[Vector[in.Expr]] = {
      val parameterCount: Int = params.length

      // is of the form Some(x) if the type of the last param is variadic and the type of its elements is x
      val variadicTypeOption: Option[Type] = params.lastOption match {
        case Some(VariadicT(elem)) => Some(elem)
        case _ => None
      }

      val wRes: Writer[Vector[in.Expr]] = sequence(args map exprD(ctx, info)).map {
        // go function chaining feature
        case Vector(in.Tuple(targs)) if parameterCount > 1 => targs
        case dargs => dargs
      }

      lazy val getArgsMap = (args: Vector[in.Expr], typ: in.Type) =>
        args.zipWithIndex.map {
          case (arg, index) => BigInt(index) -> implicitConversion(arg.typ, typ, arg)
        }.toMap

      variadicTypeOption match {
        case Some(variadicTyp) => for {
          res <- wRes
          variadicInTyp = typeD(variadicTyp, Addressability.sliceElement)(src)
          len = res.length
          argList = res.lastOption.map(_.typ) match {
            case Some(t) if underlyingType(t).isInstanceOf[in.SliceT] &&
              len == parameterCount && underlyingType(t).asInstanceOf[in.SliceT].elems == variadicInTyp =>
              // corresponds to the case where an unpacked slice is already passed as an argument
              res
            case Some(in.TupleT(_, _)) if len == 1 && parameterCount == 1 =>
              // supports chaining function calls with variadic functions of one argument
              val argsMap = getArgsMap(res.last.asInstanceOf[in.Tuple].args, variadicInTyp)
              Vector(in.SliceLit(variadicInTyp, argsMap)(src))
            case _ if len >= parameterCount =>
              val argsMap = getArgsMap(res.drop(parameterCount - 1), variadicInTyp)
              res.take(parameterCount - 1) :+ in.SliceLit(variadicInTyp, argsMap)(src)
            case _ if len == parameterCount - 1 =>
              // variadic argument not passed
              res :+ in.NilLit(in.SliceT(variadicInTyp, Addressability.nil))(src)
            case t => violation(s"this case should be unreachable, but got $t")
          }
        } yield argList

        case None => wRes
      }
    }

    def implicitConversion(from: in.Type, to: in.Type, exp: in.Expr): in.Expr = {

      val fromUt = underlyingType(from)
      val toUt = underlyingType(to)

      if (toUt.isInstanceOf[in.InterfaceT] && !fromUt.isInstanceOf[in.InterfaceT]) {
        in.ToInterface(exp, toUt)(exp.info)
      } else {
        exp
      }
    }

    def singleAss(left: in.Assignee, right: in.Expr)(info: Source.Parser.Info): in.SingleAss = {
      in.SingleAss(left, implicitConversion(right.typ, left.op.typ, right))(info)
    }

    def arguments(symb: st.WithArguments, args: Vector[in.Expr]): Vector[in.Expr] = {
      val c = args zip symb.args.map(param => symb.context.symbType(param.typ))
      arguments(c)
    }

    def arguments(ft: FunctionT, args: Vector[in.Expr]): Vector[in.Expr] = {
      Violation.violation(args.length == ft.args.length, s"expected same number of arguments and types")
      arguments(args zip ft.args)
    }

    def arguments(pt: PredT, args: Vector[in.Expr]): Vector[in.Expr] = {
      Violation.violation(args.length == pt.args.length, s"expected same number of arguments and types")
      arguments(args zip pt.args)
    }

    def arguments(args: Vector[(in.Expr, Type)]): Vector[in.Expr] = {
      val assignments = args.map{ case (from, pTo) => (from, typeD(pTo, Addressability.inParameter)(from.info)) }
      assignments.map{ case (from, to) => implicitConversion(from.typ, to, from) }
    }

    def assigneeD(ctx: FunctionContext)(expr: PExpression): Writer[in.Assignee] = {
      val src: Meta = meta(expr)

      info.resolve(expr) match {
        case Some(p: ap.LocalVariable) =>
          unit(in.Assignee(assignableVarD(ctx, info)(p.id)))
        case Some(p: ap.Deref) =>
          derefD(ctx)(p)(src) map in.Assignee.Pointer
        case Some(p: ap.FieldSelection) =>
          fieldSelectionD(ctx)(p)(src) map in.Assignee.Field
        case Some(p : ap.IndexedExp) =>
          indexedExprD(p.base, p.index)(ctx, info)(src) map in.Assignee.Index
        case Some(ap.BlankIdentifier(decl)) =>
          for {
            dExpr <- exprD(ctx)(decl)
            v <- freshDeclaredExclusiveVar(dExpr.typ, expr, info)(src)
          } yield in.Assignee.Var(v)
        case p => Violation.violation(s"unexpected ast pattern $p")
      }
    }

    def addressableD(ctx: FunctionContext, info: TypeInfo = info)(expr: PExpression): Writer[in.Addressable] = {
      val src: Meta = meta(expr, info)

      info.resolve(expr) match {
        case Some(p: ap.LocalVariable) =>
          varD(ctx, info)(p.id) match {
            case r: in.LocalVar => unit(in.Addressable.Var(r))
            case r: in.Deref => unit(in.Addressable.Pointer(r))
            case r => Violation.violation(s"expected variable reference but got $r")
          }
        case Some(p: ap.Deref) =>
          derefD(ctx, info)(p)(src) map in.Addressable.Pointer
        case Some(p: ap.FieldSelection) =>
          fieldSelectionD(ctx, info)(p)(src) map in.Addressable.Field
        case Some(p: ap.IndexedExp) =>
          indexedExprD(p)(ctx, info)(src) map in.Addressable.Index

        case p => Violation.violation(s"unexpected ast pattern $p ")
      }
    }


    private def indexedExprD(base : PExpression, index : PExpression)(ctx : FunctionContext, info : TypeInfo)(src : Meta) : Writer[in.IndexedExp] = {
      for {
        dbase <- exprD(ctx, info)(base)
        dindex <- exprD(ctx, info)(index)
        baseUnderlyingType = underlyingType(dbase.typ)
      } yield in.IndexedExp(dbase, dindex, baseUnderlyingType)(src)
    }

    def indexedExprD(expr : PIndexedExp)(ctx : FunctionContext, info : TypeInfo) : Writer[in.IndexedExp] =
      indexedExprD(expr.base, expr.index)(ctx, info)(meta(expr))
    def indexedExprD(expr : ap.IndexedExp)(ctx : FunctionContext, info : TypeInfo)(src : Meta) : Writer[in.IndexedExp] =
      indexedExprD(expr.base, expr.index)(ctx, info)(src)

    def exprD(ctx: FunctionContext, info: TypeInfo = info)(expr: PExpression): Writer[in.Expr] = {

      def go(e: PExpression): Writer[in.Expr] = exprD(ctx, info)(e)
      def goTExpr(e: PExpressionOrType): Writer[in.Expr] = exprAndTypeAsExpr(ctx, info)(e)

      val src: Meta = meta(expr, info)

      // if expr is a permission and its case is defined in maybePermissionD,
      // then desugaring expr should yield the value returned by that method
      if(info.typ(expr) == PermissionT) {
        val maybePerm = maybePermissionD(ctx, info)(expr)
        if (maybePerm.isDefined) {
          return maybePerm.head
        }
      }

      // if expD is defined by the context, use that to desugar the expression
      ctx.expD(expr) match {
        case Some(res) => return res
        case None =>
      }

      expr match {
        case NoGhost(noGhost) => noGhost match {
          case n: PNamedOperand => info.resolve(n) match {
            case Some(p: ap.Constant) => unit(globalConstD(p.symb)(src))
            case Some(_: ap.LocalVariable) => unit(varD(ctx, info)(n.id))
            case Some(_: ap.NamedType) =>
              val name = typeD(info.symbType(n), Addressability.Exclusive)(src).asInstanceOf[in.DefinedT].name
              unit(in.DefinedTExpr(name)(src))
            case Some(_: ap.BuiltInType) =>
              val name = typeD(info.symbType(n), Addressability.Exclusive)(src).asInstanceOf[in.DefinedT].name
              unit(in.DefinedTExpr(name)(src))
            case Some(f: ap.Function) =>
              val name = idName(f.id)
              unit(in.FunctionObject(in.FunctionProxy(name)(src), typeD(info.typ(f.id), Addressability.rValue)(src))(src))
            case Some(c: ap.Closure) =>
              val name = idName(c.id)
              unit(in.ClosureObject(in.FunctionLitProxy(name)(src), typeD(info.typ(c.id), Addressability.rValue)(src))(src))

            case p => Violation.violation(s"encountered unexpected pattern: $p")
          }

          case n: PDeref => info.resolve(n) match {
            case Some(p: ap.Deref) => derefD(ctx, info)(p)(src)
            case Some(p: ap.PointerType) => for { inElem <- goTExpr(p.base) } yield in.PointerTExpr(inElem)(src)
            case p => Violation.violation(s"encountered unexpected pattern: $p")
          }

          case PReference(exp) => exp match {
            // The reference of a literal is desugared to a new call
            case c: PCompositeLit =>
              for {
                c <- compositeLitD(ctx, info)(c)
                v <- freshDeclaredExclusiveVar(in.PointerT(c.typ.withAddressability(Addressability.Shared), Addressability.reference), expr, info)(src)
                _ <- write(in.New(v, c)(src))
              } yield v

            case _ => addressableD(ctx, info)(exp) map (a => in.Ref(a, in.PointerT(a.op.typ, Addressability.reference))(src))
          }

          case n: PDot => info.resolve(n) match {
            case Some(p: ap.FieldSelection) => fieldSelectionD(ctx, info)(p)(src)
            case Some(p: ap.Constant) => unit[in.Expr](globalConstD(p.symb)(src))
            case Some(_: ap.NamedType) =>
              val name = typeD(info.symbType(n), Addressability.Exclusive)(src).asInstanceOf[in.DefinedT].name
              unit(in.DefinedTExpr(name)(src))
            case Some(_: ap.BuiltInType) =>
              val name = typeD(info.symbType(n), Addressability.Exclusive)(src).asInstanceOf[in.DefinedT].name
              unit(in.DefinedTExpr(name)(src))
            case Some(f: ap.Function) =>
              val name = idName(f.id)
              unit(in.FunctionObject(in.FunctionProxy(name)(src), typeD(info.typ(f.id), Addressability.rValue)(src))(src))
            case Some(m: ap.ReceivedMethod) =>
              for {
                r <- exprD(ctx)(m.recv)
              } yield in.MethodObject(applyMemberPathD(r, m.path)(src), methodProxy(m.id, info), typeD(info.typ(n), Addressability.rValue)(src))(src)
            case Some(p) => Violation.violation(s"only field selections, global constants, types and methods can be desugared to an expression, but got $p")
            case _ => Violation.violation(s"could not resolve $n")
          }

          case n: PInvoke => invokeD(ctx, info)(n)

          case n: PCallWithSpec => callWithSpecD(ctx, info)(n)

          case n: PTypeAssertion =>
            for {
              inExpr <- go(n.base)
              inArg = typeD(info.symbType(n.typ), Addressability.typeAssertionResult)(src)
            } yield in.TypeAssertion(inExpr, inArg)(src)

          case PNegation(op) => for {o <- go(op)} yield in.Negation(o)(src)

          case PEquals(left, right) =>
            if (info.typOfExprOrType(left) == PermissionT || info.typOfExprOrType(right) == PermissionT) {
              for {
                l <- permissionD(ctx, info)(left.asInstanceOf[PExpression])
                r <- permissionD(ctx, info)(right.asInstanceOf[PExpression])
              } yield in.EqCmp(l, r)(src)
            } else {
              for {
                l <- exprAndTypeAsExpr(ctx, info)(left)
                r <- exprAndTypeAsExpr(ctx, info)(right)
              } yield in.EqCmp(l, r)(src)
            }

          case PUnequals(left, right) =>
            if (info.typOfExprOrType(left) == PermissionT || info.typOfExprOrType(right) == PermissionT) {
              for {
                l <- permissionD(ctx)(left.asInstanceOf[PExpression])
                r <- permissionD(ctx)(right.asInstanceOf[PExpression])
              } yield in.UneqCmp(l, r)(src)
            } else {
              for {
                l <- exprAndTypeAsExpr(ctx)(left)
                r <- exprAndTypeAsExpr(ctx)(right)
              } yield in.UneqCmp(l, r)(src)
            }

          case PLess(left, right) =>
            if (info.typ(left) == PermissionT || info.typ(right) == PermissionT) {
              for {l <- permissionD(ctx)(left); r <- permissionD(ctx)(right)} yield in.PermLtCmp(l, r)(src)
            } else {
              for {l <- go(left); r <- go(right)} yield in.LessCmp(l, r)(src)
            }

          case PAtMost(left, right) =>
            if (info.typ(left) == PermissionT || info.typ(right) == PermissionT) {
              for {l <- permissionD(ctx)(left); r <- permissionD(ctx)(right)} yield in.PermLeCmp(l, r)(src)
            } else {
              for {l <- go(left); r <- go(right)} yield in.AtMostCmp(l, r)(src)
            }

          case PGreater(left, right) =>
            if (info.typ(left) == PermissionT || info.typ(right) == PermissionT) {
              for {l <- permissionD(ctx)(left); r <- permissionD(ctx)(right)} yield in.PermGtCmp(l, r)(src)
            } else {
              for {l <- go(left); r <- go(right)} yield in.GreaterCmp(l, r)(src)
            }

          case PAtLeast(left, right) =>
            if (info.typ(left) == PermissionT || info.typ(right) == PermissionT) {
              for {l <- permissionD(ctx)(left); r <- permissionD(ctx)(right)} yield in.PermGeCmp(l, r)(src)
            } else {
              for {l <- go(left); r <- go(right)} yield in.AtLeastCmp(l, r)(src)
            }

          case PAnd(left, right) => for {l <- go(left); r <- go(right)} yield in.And(l, r)(src)
          case POr(left, right) => for {l <- go(left); r <- go(right)} yield in.Or(l, r)(src)

          case PAdd(left, right) => for {l <- go(left); r <- go(right)} yield in.Add(l, r)(src)
          case PSub(left, right) => for {l <- go(left); r <- go(right)} yield in.Sub(l, r)(src)
          case PMul(left, right) => for {l <- go(left); r <- go(right)} yield in.Mul(l, r)(src)
          case PMod(left, right) => for {l <- go(left); r <- go(right)} yield in.Mod(l, r)(src)
          case PDiv(left, right) => for {l <- go(left); r <- go(right)} yield in.Div(l, r)(src)

          case PBitAnd(left, right) => for {l <- go(left); r <- go(right)} yield in.BitAnd(l, r)(src)
          case PBitOr(left, right) => for {l <- go(left); r <- go(right)} yield in.BitOr(l, r)(src)
          case PBitXor(left, right) => for {l <- go(left); r <- go(right)} yield in.BitXor(l, r)(src)
          case PBitClear(left, right) => for {l <- go(left); r <- go(right)} yield in.BitClear(l, r)(src)
          case PShiftLeft(left, right) => for {l <- go(left); r <- go(right)} yield in.ShiftLeft(l, r)(src)
          case PShiftRight(left, right) => for {l <- go(left); r <- go(right)} yield in.ShiftRight(l, r)(src)
          case PBitNegation(exp) => for {e <- go(exp)} yield in.BitNeg(e)(src)

          case l: PLiteral => litD(ctx, info)(l)

          case PUnfolding(acc, op) =>
            val dAcc = specificationD(ctx, info)(acc).asInstanceOf[in.Access]
            val dOp = pureExprD(ctx, info)(op)
            unit(in.Unfolding(dAcc, dOp)(src))

          case n : PIndexedExp => indexedExprD(n)(ctx, info)

          case PSliceExp(base, low, high, cap) => for {
            dbase <- go(base)
            dlow <- option(low map go)
            dhigh <- option(high map go)
            dcap <- option(cap map go)
          } yield underlyingType(dbase.typ) match {
            case _: in.SequenceT => (dlow, dhigh) match {
              case (None, None) => dbase
              case (Some(lo), None) => in.SequenceDrop(dbase, lo)(src)
              case (None, Some(hi)) => in.SequenceTake(dbase, hi)(src)
              case (Some(lo), Some(hi)) =>
                val sub = in.Sub(hi, lo)(src)
                val drop = in.SequenceDrop(dbase, lo)(src)
                in.SequenceTake(drop, sub)(src)
            }
            case baseT @ (_: in.ArrayT | _: in.SliceT) => (dlow, dhigh) match {
              case (None, None) => in.Slice(dbase, in.IntLit(0)(src), in.Length(dbase)(src), dcap, baseT)(src)
              case (Some(lo), None) => in.Slice(dbase, lo, in.Length(dbase)(src), dcap, baseT)(src)
              case (None, Some(hi)) => in.Slice(dbase, in.IntLit(0)(src), hi, dcap, baseT)(src)
              case (Some(lo), Some(hi)) => in.Slice(dbase, lo, hi, dcap, baseT)(src)
            }
            case baseT: in.StringT =>
              Violation.violation(dcap.isEmpty, s"expected dcap to be None when slicing strings, but got $dcap instead")
              (dlow, dhigh) match {
                case (None, None) => in.Slice(dbase, in.IntLit(0)(src), in.Length(dbase)(src), None, baseT)(src)
                case (Some(lo), None) => in.Slice(dbase, lo, in.Length(dbase)(src), None, baseT)(src)
                case (None, Some(hi)) => in.Slice(dbase, in.IntLit(0)(src), hi, None, baseT)(src)
                case (Some(lo), Some(hi)) => in.Slice(dbase, lo, hi, None, baseT)(src)
              }
            case t => Violation.violation(s"desugaring of slice expressions of base type $t is currently not supported")
          }

          case PLength(op) => for {
            dop <- go(op)
          } yield dop match {
            case dop : in.ArrayLit => in.IntLit(dop.length)(src)
            case dop : in.SequenceLit => in.IntLit(dop.length)(src)
            case _ => in.Length(dop)(src)
          }

          case PCapacity(op) => for {
            dop <- go(op)
          } yield dop match {
            case dop : in.ArrayLit => in.IntLit(dop.length)(src)
            case _ => dop.typ match {
              case _: in.ArrayT => in.Length(dop)(src)
              case _: in.SliceT => in.Capacity(dop)(src)
              case t => violation(s"expected an array or slice type, but got $t")
            }
          }

          case g: PGhostExpression => ghostExprD(ctx, info)(g)

          case b: PBlankIdentifier =>
            val typ = typeD(info.typ(b), Addressability.exclusiveVariable)(src)
            freshDeclaredExclusiveVar(typ, expr, info)(src)

          case PReceive(op) =>
            for {
              dop <- go(op)
              recvChannel = mpredicateProxy(BuiltInMemberTag.RecvChannelMPredTag, dop.typ, Vector())(src)
              recvGivenPerm = methodProxy(BuiltInMemberTag.RecvGivenPermMethodTag, dop.typ, Vector())(src)
              recvGotPerm = methodProxy(BuiltInMemberTag.RecvGotPermMethodTag, dop.typ, Vector())(src)
            } yield in.Receive(dop, recvChannel, recvGivenPerm, recvGotPerm)(src)

          case PMake(t, args) =>
            def elemD(t: Type): in.Type = typeD(t, Addressability.make)(src)

            // the target arguments must be always exclusive, that is an invariant of the desugarer
            val resT = typeD(info.symbType(t), Addressability.Exclusive)(src)

            for {
              target <- freshDeclaredExclusiveVar(resT, expr, info)(src)
              argsD <- sequence(args map go)
              arg0 = argsD.lift(0)
              arg1 = argsD.lift(1)

              make: in.MakeStmt = underlyingType(info.symbType(t)) match {
                case s: SliceT => in.MakeSlice(target, elemD(s).asInstanceOf[in.SliceT], arg0.get, arg1)(src)
                case s: GhostSliceT => in.MakeSlice(target, elemD(s).asInstanceOf[in.SliceT], arg0.get, arg1)(src)
                case c@ChannelT(_, _) =>
                  val channelType = elemD(c).asInstanceOf[in.ChannelT]
                  val isChannelProxy = mpredicateProxy(BuiltInMemberTag.IsChannelMPredTag, channelType, Vector())(src)
                  val bufferSizeProxy = methodProxy(BuiltInMemberTag.BufferSizeMethodTag, channelType, Vector())(src)
                  in.MakeChannel(target, channelType, arg0, isChannelProxy, bufferSizeProxy)(src)
                case m@MapT(_, _) => in.MakeMap(target, elemD(m).asInstanceOf[in.MapT], arg0)(src)
                case c => Violation.violation(s"This case should be unreachable, but got $c")
              }
              _ <- write(make)
            } yield target

          case PNew(t) =>
            val allocatedType = typeD(info.symbType(t), Addressability.Exclusive)(src)
            val targetT = in.PointerT(allocatedType.withAddressability(Addressability.Shared), Addressability.reference)
            for {
              target <- freshDeclaredExclusiveVar(targetT, expr, info)(src)
              zero = in.DfltVal(allocatedType)(src)
              _ <- write(in.New(target, zero)(src))
            } yield target

          case PPredConstructor(base, args) =>
            def handleBase(base: PPredConstructorBase, w: (in.PredT, Vector[Option[in.Expr]]) => Writer[in.Expr]) = {
              for {
                dArgs <- sequence(args.map { x => option(x.map(exprD(ctx)(_))) })
                idT = info.typ(base) match {
                  case FunctionT(fnArgs, AssertionT) => in.PredT(fnArgs.map(typeD(_, Addressability.rValue)(src)), Addressability.rValue)
                  case _: AbstractType =>
                    violation(dArgs.length == dArgs.flatten.length, "non-applied arguments in abstract type")
                    // The result can have arguments, namely the arguments that are provided.
                    // The receiver type is not necessary, since this should already be partially applied by the typing of base
                    in.PredT(dArgs.flatten.map(_.typ), Addressability.rValue)
                  case c => Violation.violation(s"This case should be unreachable, but got $c")
                }
                dImplicitlyConvertedArgs = (dArgs zip idT.args).map { case (optFrom, to) => optFrom.map(from => implicitConversion(from.typ, to, from)) }
                res <- w(idT, dImplicitlyConvertedArgs)
              } yield res
            }

            def getFPredProxy(args: Vector[Option[in.Expr]]) = info.regular(base.id) match {
              case _: st.FPredicate => fpredicateProxy(base.id, info)
              case st.BuiltInFPredicate(tag, _, _) =>
                // the type checker ensures that all arguments are applied
                val appliedArgs = args.flatten
                violation(appliedArgs.length == args.length, s"unsupported predicate construction of a built-in predicate with partially applied arguments")
                fpredicateProxy(tag, appliedArgs.map(_.typ))(src)
              case c => Violation.violation(s"This case should be unreachable, but got $c")
            }

            def getMPredProxy(recvT: in.Type, argsT: Vector[in.Type]) = info.regular(base.id) match {
              case _: st.MPredicate => mpredicateProxyD(base.id, info)
              case st.BuiltInMPredicate(tag, _, _) => mpredicateProxy(tag, recvT, argsT)(src)
              case c => Violation.violation(s"This case should be unreachable, but got $c")
            }

            base match {
              case b: PFPredBase =>
                handleBase(b, { case (baseT: in.PredT, dArgs: Vector[Option[in.Expr]]) =>
                  unit( in.PredicateConstructor(getFPredProxy(dArgs), baseT, dArgs)(src) )
                })

              case b@PDottedBase(recvWithId) => info.resolve(recvWithId) match {
                case Some(_: ap.ReceivedPredicate) =>
                  handleBase(b, { case (baseT: in.PredT, dArgs: Vector[Option[in.Expr]]) =>
                    for {
                      dRecv <- exprAndTypeAsExpr(ctx, info)(b.recv)
                      proxy = getMPredProxy(dRecv.typ, baseT.args)
                      idT = in.PredT(dRecv.typ +: baseT.args, Addressability.rValue)
                    } yield in.PredicateConstructor(proxy, idT, Some(dRecv) +: dArgs)(src)
                  })

                case Some(_: ap.Predicate) =>
                  handleBase(b, { case (baseT: in.PredT, dArgs: Vector[Option[in.Expr]]) =>
                    unit( in.PredicateConstructor(getFPredProxy(dArgs), baseT, dArgs)(src) )
                  })

                case Some(_: ap.PredicateExpr) =>
                  handleBase(b, { case (baseT: in.PredT, dArgs: Vector[Option[in.Expr]]) =>
                    for {
                      dRecv <- exprAndTypeAsExpr(ctx)(b.recv)
                      proxy = getMPredProxy(dRecv.typ, baseT.args.tail) // args must include at least the receiver
                      idT = in.PredT(baseT.args, Addressability.rValue)
                    } yield in.PredicateConstructor(proxy, idT, dArgs)(src)
                  })
                case c => Violation.violation(s"This case should be unreachable, but got $c")
              }
          }

          case PUnpackSlice(slice) => exprD(ctx)(slice)
          case e => Violation.violation(s"desugarer: $e is not supported")
        }
      }
    }

    def invokeD(ctx: FunctionContext, info: TypeInfo = info)(expr: PInvoke): Writer[in.Expr] = {
      val src: Meta = meta(expr)
      info.resolve(expr) match {
        case Some(p: ap.FunctionCall) => functionCallD(ctx, info)(p, expr)(src)
        case Some(ap.Conversion(typ, arg)) =>
          val typType = info.symbType(typ)
          val argType = info.typ(arg)

          (underlyingType(typType), underlyingType(argType)) match {
            case (SliceT(IntT(TypeBounds.Byte)), StringT) =>
              val resT = typeD(SliceT(IntT(TypeBounds.Byte)), Addressability.Exclusive)(src)
              for {
                target <- freshDeclaredExclusiveVar(resT, expr, info)(src)
                dArg <- exprD(ctx, info)(arg)
                conv: in.EffectfulConversion = in.EffectfulConversion(target, resT, dArg)(src)
                _ <- write(conv)
              } yield target
            case _ =>
              val desugaredTyp = typeD(typType, info.addressability(expr))(src)
              for { expr <- exprD(ctx, info)(arg) } yield in.Conversion(desugaredTyp, expr)(src)
          }

        case Some(_: ap.PredicateCall) => Violation.violation(s"cannot desugar a predicate call ($expr) to an expression")
        case p => Violation.violation(s"expected function call, predicate call, or conversion, but got $p")
      }
    }

    def applyMemberPathD(base: in.Expr, path: Vector[MemberPath])(pinfo: Source.Parser.Info): in.Expr = {
      path.foldLeft(base){ case (e, p) => p match {
        case MemberPath.Underlying => e
        case MemberPath.Deref => in.Deref(e)(pinfo)
        case MemberPath.Ref => in.Ref(e)(pinfo)
        case MemberPath.Next(g) =>
          in.FieldRef(e, embeddedDeclD(g.decl, Addressability.fieldLookup(e.typ.addressability), g.context)(pinfo))(pinfo)
      }}
    }

    def exprAndTypeAsExpr(ctx: FunctionContext, info: TypeInfo = info)(expr: PExpressionOrType): Writer[in.Expr] = {

      def go(x: PExpressionOrType): Writer[in.Expr] = exprAndTypeAsExpr(ctx, info)(x)

      val src: Meta = meta(expr, info)

      expr match {

        case PTypeExpr(t) => go(t)

        case e: PExpression => exprD(ctx, info)(e)

        case PBoolType() => unit(in.BoolTExpr()(src))

        case PStringType() => unit(in.StringTExpr()(src))

        case t: PIntegerType =>
          val st = info.symbType(t).asInstanceOf[Type.IntT]
          unit(in.IntTExpr(st.kind)(src))

        case PArrayType(len, elem) =>
          for {
            inLen <- exprD(ctx, info)(len)
            inElem <- go(elem)
          } yield in.ArrayTExpr(inLen, inElem)(src)

        case PSliceType(elem) =>
          for {
            inElem <- go(elem)
          } yield in.SliceTExpr(inElem)(src)

        case PSequenceType(elem) => for { inElem <- go(elem) } yield in.SequenceTExpr(inElem)(src)
        case PSetType(elem) => for { inElem <- go(elem) } yield in.SetTExpr(inElem)(src)
        case PMultisetType(elem) => for { inElem <- go(elem) } yield in.MultisetTExpr(inElem)(src)
        case POptionType(elem) => for { inElem <- go(elem) } yield in.OptionTExpr(inElem)(src)

          // TODO: struct and interface types will be added later.
        case t => Violation.violation(s"encountered unsupported type expression: $t")
      }
    }


    def litD(ctx: FunctionContext, info: TypeInfo = info)(lit: PLiteral): Writer[in.Expr] = {

      val src: Meta = meta(lit, info)
      def single[E <: in.Expr](gen: Meta => E): Writer[in.Expr] = unit[in.Expr](gen(src))

      lit match {
        case PIntLit(v, base)  => single(in.IntLit(v, base = base))
        case PBoolLit(b) => single(in.BoolLit(b))
        case PStringLit(s) => single(in.StringLit(s))
        case nil: PNilLit => single(in.NilLit(typeD(info.nilType(nil).getOrElse(Type.PointerT(Type.BooleanT)), Addressability.literal)(src))) // if no type is found, then use *bool
        case f: PFunctionLit => registerFunctionLit(ctx, info)(f)
        case c: PCompositeLit => compositeLitD(ctx, info)(c)
        case _ => ???
      }
    }

    def functionLitD(ctx: FunctionContext)(lit: PFunctionLit): in.FunctionLit = {
      val funcInfo = functionMemberOrLitD(lit.decl.decl, meta(lit), ctx)
      val src = meta(lit)
      val name = functionLitProxyD(lit, info)
      in.FunctionLit(name, funcInfo.args, funcInfo.captured, funcInfo.results, funcInfo.pres, funcInfo.posts, funcInfo.terminationMeasures, funcInfo.body)(src)
    }

    def pureFunctionLitD(ctx: FunctionContext, info: TypeInfo = info)(lit: PFunctionLit): in.PureFunctionLit = {
      val funcInfo = pureFunctionMemberOrLitD(lit.decl.decl, meta(lit), ctx, info)
      val name = functionLitProxyD(lit, info)
      in.PureFunctionLit(name, funcInfo.args, funcInfo.captured, funcInfo.results, funcInfo.pres, funcInfo.posts, funcInfo.terminationMeasures, funcInfo.body)(meta(lit))
    }

    def capturedVarD(v: PIdnNode): (in.Parameter.In, in.LocalVar) = {
      // Given a captured variable v, generate an in-parameter and a local variable for the function literal
      // Both will have type Pointer(typeOf(v))
      val src: Meta = meta(v)
      val refAlias = nm.refAlias(idName(v), info.scope(v), info)
      val param = in.Parameter.In(refAlias, typeD(PointerT(info.typ(v)), Addressability.inParameter)(src))(src)
      val localVar = in.LocalVar(nm.alias(refAlias, info.scope(v), info), param.typ)(src)
      (param, localVar)
    }

    def compositeLitD(ctx: FunctionContext, info: TypeInfo = info)(lit: PCompositeLit): Writer[in.CompositeLit] = lit.typ match {

      case t: PImplicitSizeArrayType =>
        val arrayLen : BigInt = lit.lit.elems.length
        val arrayTyp = typeD(info.symbType(t.elem), Addressability.arrayElement(Addressability.literal))(meta(lit))
        literalValD(ctx, info)(lit.lit, in.ArrayT(arrayLen, arrayTyp, Addressability.literal))

      case t: PType =>
        val it = typeD(info.symbType(t), Addressability.literal)(meta(lit))
        literalValD(ctx, info)(lit.lit, it)

      case _ => ???
    }

    def underlyingType(t: Type.Type): Type.Type = t match {
      case Type.DeclaredT(d, context) => underlyingType(context.symbType(d.right))
      case _ => t
    }

    sealed trait CompositeKind

    object CompositeKind {
      case class Array(t : in.ArrayT) extends CompositeKind
      case class Slice(t : in.SliceT) extends CompositeKind
      case class Multiset(t : in.MultisetT) extends CompositeKind
      case class Sequence(t : in.SequenceT) extends CompositeKind
      case class Set(t : in.SetT) extends CompositeKind
      case class Map(t : in.MapT) extends CompositeKind
      case class MathematicalMap(t : in.MathMapT) extends CompositeKind
      case class Struct(t: in.Type, st: in.StructT) extends CompositeKind
    }

    def compositeTypeD(t : in.Type) : CompositeKind = underlyingType(t) match {
      case _ if isStructType(t) => CompositeKind.Struct(t, structType(t).get)
      case t: in.ArrayT => CompositeKind.Array(t)
      case t: in.SliceT => CompositeKind.Slice(t)
      case t: in.SequenceT => CompositeKind.Sequence(t)
      case t: in.SetT => CompositeKind.Set(t)
      case t: in.MultisetT => CompositeKind.Multiset(t)
      case t: in.MapT => CompositeKind.Map(t)
      case t: in.MathMapT => CompositeKind.MathematicalMap(t)
      case _ => Violation.violation(s"expected composite type but got $t")
    }

    def underlyingType(typ: in.Type): in.Type = {
      typ match {
        case t: in.DefinedT => underlyingType(definedTypes(t.name, t.addressability)) // it is contained in the map, since 'typ' was translated
        case _ => typ
      }
    }

    def isStructType(typ: in.Type): Boolean = structType(typ).isDefined

    def structType(typ: in.Type): Option[in.StructT] = underlyingType(typ) match {
      case st: in.StructT => Some(st)
      case _ => None
    }

    def interfaceType(typ: in.Type): Option[in.InterfaceT] = underlyingType(typ) match {
      case st: in.InterfaceT => Some(st)
      case _ => None
    }

<<<<<<< HEAD
    def compositeValD(ctx : FunctionContext, info: TypeInfo = info)(expr : PCompositeVal, typ : in.Type) : Writer[in.Expr] = {
=======
    def compositeValD(ctx : FunctionContext)(expr : PCompositeVal, typ : in.Type) : Writer[in.Expr] = {
      violation(typ.addressability.isExclusive, s"Literals always have exclusive types, but got $typ")

>>>>>>> 7064e9fa
      val e = expr match {
        case PExpCompositeVal(e) => exprD(ctx, info)(e)
        case PLitCompositeVal(lit) => literalValD(ctx, info)(lit, typ)
      }
      e map { exp => implicitConversion(exp.typ, typ, exp) }
    }

<<<<<<< HEAD
    def literalValD(ctx: FunctionContext, info: TypeInfo = info)(lit: PLiteralValue, t: in.Type): Writer[in.CompositeLit] = {
=======
    def literalValD(ctx: FunctionContext)(lit: PLiteralValue, t: in.Type): Writer[in.CompositeLit] = {
      violation(t.addressability.isExclusive, s"Literals always have exclusive types, but got $t")

>>>>>>> 7064e9fa
      val src = meta(lit)

      compositeTypeD(t) match {

        case CompositeKind.Struct(it, ist) => {
          val fields = ist.fields

          if (lit.elems.exists(_.key.isEmpty)) {
            // all elements are not keyed
            val wArgs = fields.zip(lit.elems).map { case (f, PKeyedElement(_, exp)) => exp match {
              case PExpCompositeVal(ev) => exprD(ctx, info)(ev)
              case PLitCompositeVal(lv) => literalValD(ctx, info)(lv, f.typ)
            }}

            for {
              args <- sequence(wArgs)
            } yield in.StructLit(it, args)(src)

          } else { // all elements are keyed
            // maps field names to fields
            val fMap = fields.map(f => nm.inverse(f.name) -> f).toMap
            // maps fields to given value (if one is given)
            val vMap = lit.elems.map {
              case PKeyedElement(Some(PIdentifierKey(key)), exp) =>
                val f = fMap(key.name)
                exp match {
                  case PExpCompositeVal(ev) => f -> exprD(ctx, info)(ev)
                  case PLitCompositeVal(lv) => f -> literalValD(ctx, info)(lv, f.typ)
                }

              case _ => Violation.violation("expected identifier as a key")
            }.toMap
            // list of value per field
            val wArgs = fields.map {
              case f if vMap.isDefinedAt(f) => vMap(f)
              case f => unit(in.DfltVal(f.typ)(src))
            }

            for {
              args <- sequence(wArgs)
            } yield in.StructLit(it, args)(src)
          }
        }

        case CompositeKind.Array(in.ArrayT(len, typ, addressability)) =>
          Violation.violation(addressability == Addressability.literal, "Literals have to be exclusive")
          for { elemsD <- sequence(lit.elems.map(e => compositeValD(ctx, info)(e.exp, typ))) }
            yield in.ArrayLit(len, typ, info.keyElementIndices(lit.elems).zip(elemsD).toMap)(src)

        case CompositeKind.Slice(in.SliceT(typ, addressability)) =>
          Violation.violation(addressability == Addressability.literal, "Literals have to be exclusive")
<<<<<<< HEAD
          for { elemsD <- sequence(lit.elems.map(e => compositeValD(ctx, info)(e.exp, typ))) }
=======
          for { elemsD <- sequence(lit.elems.map(e => compositeValD(ctx)(e.exp, typ.withAddressability(Addressability.Exclusive)))) }
>>>>>>> 7064e9fa
            yield in.SliceLit(typ, info.keyElementIndices(lit.elems).zip(elemsD).toMap)(src)

        case CompositeKind.Sequence(in.SequenceT(typ, _)) => for {
          elemsD <- sequence(lit.elems.map(e => compositeValD(ctx, info)(e.exp, typ)))
          elemsMap = info.keyElementIndices(lit.elems).zip(elemsD).toMap
          lengthD = if (elemsMap.isEmpty) BigInt(0) else elemsMap.maxBy(_._1)._1 + 1
        } yield in.SequenceLit(lengthD, typ, elemsMap)(src)

        case CompositeKind.Set(in.SetT(typ, _)) => for {
          elemsD <- sequence(lit.elems.map(e => compositeValD(ctx, info)(e.exp, typ)))
        } yield in.SetLit(typ, elemsD)(src)

        case CompositeKind.Multiset(in.MultisetT(typ, _)) => for {
          elemsD <- sequence(lit.elems.map(e => compositeValD(ctx, info)(e.exp, typ)))
        } yield in.MultisetLit(typ, elemsD)(src)

        case CompositeKind.Map(in.MapT(keys, values, _)) => for {
          entriesD <- handleMapEntries(ctx, info)(lit, keys, values)
        } yield in.MapLit(keys, values, entriesD)(src)

        case CompositeKind.MathematicalMap(in.MathMapT(keys, values, _)) => for {
          entriesD <- handleMapEntries(ctx, info)(lit, keys, values)
        } yield in.MathMapLit(keys, values, entriesD)(src)
      }
    }

<<<<<<< HEAD
    private def handleMapEntries(ctx: FunctionContext, info: TypeInfo)(lit: PLiteralValue, keys: in.Type, values: in.Type): Writer[Seq[(in.Expr, in.Expr)]] = {
=======
    private def handleMapEntries(ctx: FunctionContext)(lit: PLiteralValue, keys: in.Type, values: in.Type): Writer[Seq[(in.Expr, in.Expr)]] = {
      violation(keys.addressability.isExclusive, s"Map literal keys always have exclusive types, but got $keys")
      violation(values.addressability.isExclusive, s"Map literal values always have exclusive types, but got $values")

>>>>>>> 7064e9fa
      sequence(
        lit.elems map {
          case PKeyedElement(Some(key), value) => for {
            entryKey <- key match {
              case v: PCompositeVal => compositeValD(ctx)(v, keys)
              case k: PIdentifierKey => info.regular(k.id) match {
                case _: st.Variable => unit(varD(ctx)(k.id))
                case c: st.Constant => unit(globalConstD(c)(meta(k)))
                case _ => violation(s"unexpected key $key")
              }
            }
            entryVal <- compositeValD(ctx)(value, values)
          } yield (entryKey, entryVal)

          case _ => violation("unexpected pattern, missing key in map literal")
        })
    }

    // Type

    var types: Set[in.TopType] = Set.empty


    def registerType[T <: in.TopType](t: T): T = {
      types += t
      t
    }

    var definedTypes: Map[(String, Addressability), in.Type] = Map.empty
    var definedTypesSet: Set[(String, Addressability)] = Set.empty
    var definedFunctions : Map[in.FunctionProxy, in.FunctionMember] = Map.empty
    var definedMethods: Map[in.MethodProxy, in.MethodMember] = Map.empty
    var definedMPredicates: Map[in.MPredicateProxy, in.MPredicate] = Map.empty
    var definedFPredicates: Map[in.FPredicateProxy, in.FPredicate] = Map.empty
    var definedFuncLiterals: Map[in.FunctionLitProxy, in.FunctionLikeLit] = Map.empty

    def registerDefinedType(t: Type.DeclaredT, addrMod: Addressability)(src: Meta): in.DefinedT = {
      // this type was declared in the current package
      val name = nm.typ(t.decl.left.name, t.context)

      def register(addrMod: Addressability): Unit = {
        if (!definedTypesSet.contains(name, addrMod)) {
          definedTypesSet += ((name, addrMod))
          val newEntry = typeD(t.context.symbType(t.decl.right), Addressability.underlying(addrMod))(src)
          definedTypes += (name, addrMod) -> newEntry
        }
      }

      val invAddrMod = addrMod match {
        case Addressability.Exclusive => Addressability.Shared
        case Addressability.Shared => Addressability.Exclusive
      }

      register(addrMod)

      // [[underlyingType(in.Type)]] assumes that the RHS of a type declaration is in `definedTypes`
      // if the corresponding type declaration was translated. This is necessary to avoid cycles in the translation.
      register(invAddrMod)

      in.DefinedT(name, addrMod)
    }

    def registerInterface(t: Type.InterfaceT, dT: in.InterfaceT): Unit = {
      Violation.violation(t.decl.embedded.isEmpty, "embeddings in interfaces are currently not supported")

      if (!registeredInterfaces.contains(dT.name) && info == t.context.getTypeInfo) {
        registeredInterfaces += dT.name

        val itfT = dT.withAddressability(Addressability.Exclusive)
        val xInfo = t.context.getTypeInfo

        t.decl.predSpec foreach { p =>
          val src = meta(p, xInfo)
          val proxy = mpredicateProxyD(p, xInfo)
          val recv = implicitThisD(itfT)(src)
          val argsWithSubs = p.args.zipWithIndex map { case (p,i) => inParameterD(p,i,xInfo) }
          val (args, _) = argsWithSubs.unzip

          val mem = in.MPredicate(recv, proxy, args, None)(src)

          definedMPredicates += (proxy -> mem)
          AdditionalMembers.addMember(mem)
        }

        t.decl.methSpecs foreach { m =>
          val src = meta(m, xInfo)
          val proxy = methodProxyD(m, xInfo)
          val recv = implicitThisD(itfT)(src)
          val argsWithSubs = m.args.zipWithIndex map { case (p,i) => inParameterD(p,i,xInfo) }
          val (args, _) = argsWithSubs.unzip
          val returnsWithSubs = m.result.outs.zipWithIndex map { case (p,i) => outParameterD(p,i,xInfo) }
          val (returns, _) = returnsWithSubs.unzip
          val specCtx = new FunctionContext(_ => _ => in.Seqn(Vector.empty)(src)) // dummy assign
          val pres = (m.spec.pres ++ m.spec.preserves) map preconditionD(specCtx)
          val posts = (m.spec.preserves ++ m.spec.posts) map postconditionD(specCtx)
          val terminationMeasures = sequence(m.spec.terminationMeasures map terminationMeasureD(specCtx)).res

          val mem = if (m.spec.isPure) {
            in.PureMethod(recv, proxy, args, returns, pres, posts, terminationMeasures, None)(src)
          } else {
            in.Method(recv, proxy, args, returns, pres, posts, terminationMeasures, None)(src)
          }
          definedMethods += (proxy -> mem)
          AdditionalMembers.addMember(mem)
        }
      }
    }
    var registeredInterfaces: Set[String] = Set.empty



    object AdditionalMembers {

      private var additionalMembers: List[in.Member] = List.empty
      private var finalized: Boolean = false
      private var computationsBeforeFinalize: List[() => Unit] = List.empty

      def addMember(m: in.Member): Unit = additionalMembers ::= m
      def addFinalizingComputation(f: () => Unit): Unit = computationsBeforeFinalize ::= f
      def finalizedMembers: List[in.Member] = {
        require(!finalized)

        if (!finalized) {
          computationsBeforeFinalize.foreach(_())
          finalized = true
        }

        additionalMembers
      }
    }


    def registerDomain(t: Type.DomainT, dT: in.DomainT): Unit = {
      if (!registeredDomains.contains(dT.name) && info == t.context.getTypeInfo) {
        registeredDomains += dT.name

        AdditionalMembers.addFinalizingComputation{ () =>

          val xInfo = t.context.getTypeInfo

          val funcs = t.decl.funcs.map{ f =>
            val src = meta(f, xInfo)
            val proxy = domainFunctionProxy(st.DomainFunction(f, t.decl, t.context))
            val argsWithSubs = f.args.zipWithIndex map { case (p,i) => inParameterD(p,i,xInfo) }
            val (args, _) = argsWithSubs.unzip
            val returnsWithSubs = f.result.outs.zipWithIndex map { case (p,i) => outParameterD(p,i,xInfo) }
            val (returns, _) = returnsWithSubs.unzip
            in.DomainFunc(proxy, args, returns.head)(src)
          }

          val axioms = t.decl.axioms.map{ ax =>
            val src = meta(ax, xInfo)
            val specCtx = new FunctionContext(_ => _ => in.Seqn(Vector.empty)(src)) // dummy assign
            in.DomainAxiom(pureExprD(specCtx)(ax.exp))(src)
          }

          AdditionalMembers.addMember(
            in.DomainDefinition(dT.name, funcs, axioms)(meta(t.decl, xInfo))
          )
        }
      }
    }
    var registeredDomains: Set[String] = Set.empty

    def registerImplementationProof(decl: PImplementationProof): Unit = {

      val src = meta(decl)
      val subT = info.symbType(decl.subT)
      val dSubT = typeD(subT, Addressability.Exclusive)(src)
      val superT = info.symbType(decl.superT)
      val dSuperT = interfaceType(typeD(superT, Addressability.Exclusive)(src)).get

      decl.alias foreach { al =>
        info.resolve(al.right) match {
          case Some(p: ap.Predicate) =>
            implementationProofPredicateAliases += ((dSubT, dSuperT, al.left.name) -> fpredicateProxyD(p.symb.decl, p.symb.context.getTypeInfo))
          case _ => violation("Right-hand side of an predicate assignment in an implementation proof must be a predicate")
        }
      }

      decl.memberProofs foreach { mp =>

        val subSymb = info.getMember(subT, mp.id.name).get._1.asInstanceOf[st.MethodImpl]
        val subProxy = methodProxyFromSymb(subSymb)
        val superSymb = info.getMember(superT, mp.id.name).get._1.asInstanceOf[st.MethodSpec]
        val superProxy = methodProxyFromSymb(superSymb)

        val src = meta(mp)
        val recvWithSubs = inParameterD(mp.receiver, 0)
        val (recv, _) = recvWithSubs
        val argsWithSubs = mp.args.zipWithIndex map { case (p, i) => inParameterD(p, i) }
        val (args, _) = argsWithSubs.unzip
        val returnsWithSubs = mp.result.outs.zipWithIndex map { case (p, i) => outParameterD(p, i) }
        val (returns, _) = returnsWithSubs.unzip

        val ctx = new FunctionContext(_ => _ => in.Seqn(Vector.empty)(src)) // dummy assign
        val res = if (mp.isPure) {
          val bodyOpt = mp.body.map {
            case (_, b: PBlock) =>
              b.nonEmptyStmts match {
                case Vector(PReturn(Vector(ret))) => pureExprD(ctx)(ret)
                case s => Violation.violation(s"unexpected pure function body: $s")
              }
          }
          in.PureMethodSubtypeProof(subProxy, dSuperT, superProxy, recv, args, returns, bodyOpt)(src)
        } else {
          val bodyOpt = mp.body.map { case (_, s) => blockD(ctx)(s).asInstanceOf[in.Block] }
          in.MethodSubtypeProof(subProxy, dSuperT, superProxy, recv, args, returns, bodyOpt)(src)
        }

        AdditionalMembers.addMember(res)
      }
    }

    lazy val interfaceImplementations: Map[in.InterfaceT, SortedSet[in.Type]] = {
      info.interfaceImplementations.map{ case (itfT, implTs) =>
        (
          interfaceType(typeD(itfT, Addressability.Exclusive)(Source.Parser.Unsourced)).get,
          SortedSet(implTs.map(implT => typeD(implT, Addressability.Exclusive)(Source.Parser.Unsourced)).toSeq: _*)
        )
      }
    }
    def missingImplProofs: Vector[in.Member] = {

      info.missingImplProofs.map{ case (implT, itfT, implSymb, itfSymb) =>
        val subProxy = methodProxyFromSymb(implSymb)
        val superT = interfaceType(typeD(itfT, Addressability.Exclusive)(Source.Parser.Unsourced)).get
        val superProxy = methodProxyFromSymb(itfSymb)
        val receiver = receiverD(implSymb.decl.receiver, implSymb.context.getTypeInfo)._1
        val args = implSymb.args.zipWithIndex.map{ case (arg, idx) => inParameterD(arg, idx, implSymb.context.getTypeInfo)._1 }
        val results = implSymb.result.outs.zipWithIndex.map{ case (res, idx) => outParameterD(res, idx, implSymb.context.getTypeInfo)._1 }

        val src = meta(implSymb.decl, implSymb.context.getTypeInfo).createAnnotatedInfo(AutoImplProofAnnotation(implT.toString, itfT.toString))
        if (itfSymb.isPure) in.PureMethodSubtypeProof(subProxy, superT, superProxy, receiver, args, results, None)(src)
        else in.MethodSubtypeProof(subProxy, superT, superProxy, receiver, args, results, None)(src)
      }
    }
    var implementationProofPredicateAliases: Map[(in.Type, in.InterfaceT, String), in.FPredicateProxy] = Map.empty


    def registerMethod(decl: PMethodDecl): in.MethodMember = {
      val method = methodD(decl)
      val methodProxy = methodProxyD(decl, info)
      definedMethods += methodProxy -> method
      method
    }

    def registerFunction(decl: PFunctionDecl): in.FunctionMember = {
      val function = functionD(decl)
      val functionProxy = functionProxyD(decl, info)
      definedFunctions += functionProxy -> function
      function
    }

    def registerMPredicate(decl: PMPredicateDecl): in.MPredicate = {
      val mPredProxy = mpredicateProxyD(decl, info)
      val mPred = mpredicateD(decl)
      definedMPredicates += mPredProxy -> mPred
      mPred
    }

    def registerFPredicate(decl: PFPredicateDecl): in.FPredicate = {
      val fPredProxy = fpredicateProxyD(decl, info)
      val fPred = fpredicateD(decl)
      definedFPredicates += fPredProxy -> fPred
      fPred
    }

    /** Desugar the function literal and add it to the map. */
    private def registerFunctionLit(ctx: FunctionContext, info: TypeInfo)(lit: PFunctionLit): Writer[in.Expr] = {
      val fLit = if (lit.decl.decl.spec.isPure) pureFunctionLitD(ctx, info)(lit) else functionLitD(ctx)(lit)
      definedFuncLiterals += fLit.name -> fLit
      unit(fLit)
    }

    def embeddedTypeD(t: PEmbeddedType, addrMod: Addressability)(src: Meta): in.Type = t match {
      case PEmbeddedName(typ) => typeD(info.symbType(typ), addrMod)(src)
      case PEmbeddedPointer(typ) =>
        registerType(in.PointerT(typeD(info.symbType(typ), Addressability.pointerBase)(src), addrMod))
    }

    def typeD(t: Type, addrMod: Addressability)(src: Source.Parser.Info): in.Type = t match {
      case Type.VoidType => in.VoidT
      case t: DeclaredT => registerType(registerDefinedType(t, addrMod)(src))
      case Type.BooleanT => in.BoolT(addrMod)
      case Type.StringT => in.StringT(addrMod)
      case Type.IntT(x) => in.IntT(addrMod, x)
      case Type.Float32T => in.Float32T(addrMod)
      case Type.Float64T => in.Float64T(addrMod)
      case Type.ArrayT(length, elem) => in.ArrayT(length, typeD(elem, Addressability.arrayElement(addrMod))(src), addrMod)
      case Type.SliceT(elem) => in.SliceT(typeD(elem, Addressability.sliceElement)(src), addrMod)
      case Type.MapT(keys, values) =>
        val keysD = typeD(keys, Addressability.mapKey)(src)
        val valuesD = typeD(values, Addressability.mapValue)(src)
        in.MapT(keysD, valuesD, addrMod)
      case Type.GhostSliceT(elem) => in.SliceT(typeD(elem, Addressability.sliceElement)(src), addrMod)
      case Type.OptionT(elem) => in.OptionT(typeD(elem, Addressability.mathDataStructureElement)(src), addrMod)
      case PointerT(elem) => registerType(in.PointerT(typeD(elem, Addressability.pointerBase)(src), addrMod))
      case Type.ChannelT(elem, _) => in.ChannelT(typeD(elem, Addressability.channelElement)(src), addrMod)
      case Type.SequenceT(elem) => in.SequenceT(typeD(elem, Addressability.mathDataStructureElement)(src), addrMod)
      case Type.SetT(elem) => in.SetT(typeD(elem, Addressability.mathDataStructureElement)(src), addrMod)
      case Type.MultisetT(elem) => in.MultisetT(typeD(elem, Addressability.mathDataStructureElement)(src), addrMod)
      case Type.MathMapT(keys, values) =>
        val keysD = typeD(keys, Addressability.mathDataStructureElement)(src)
        val valuesD = typeD(values, Addressability.mathDataStructureElement)(src)
        in.MathMapT(keysD, valuesD, addrMod)

      case t: Type.StructT =>
        val inFields: Vector[in.Field] = structD(t, addrMod)(src)
        registerType(in.StructT(inFields, addrMod))

      case Type.PredT(args) => in.PredT(args.map(typeD(_, Addressability.rValue)(src)), Addressability.rValue)

      case Type.FunctionT(args, result) =>
        val res = result match {
          case InternalTupleT(r) => r
          case r: Type => Vector(r)
        }
        in.FunctionT(args.map(typeD(_, Addressability.rValue)(src)), res.map(typeD(_, Addressability.rValue)(src)), addrMod)

      case t: Type.InterfaceT =>
        val interfaceName = nm.interface(t)
        val res = registerType(in.InterfaceT(interfaceName, addrMod))
        registerInterface(t, res)
        res

      case t: Type.DomainT =>
        val domainT = in.DomainT(nm.domain(t), addrMod)
        registerType(domainT)
        registerDomain(t, domainT)
        domainT

      case Type.InternalTupleT(ts) => in.TupleT(ts.map(t => typeD(t, Addressability.mathDataStructureElement)(src)), addrMod)

      case Type.SortT => in.SortT

      case Type.VariadicT(elem) =>
        val elemD = typeD(elem, Addressability.sliceElement)(src)
        in.SliceT(elemD, addrMod)

      case Type.PermissionT => in.PermissionT(addrMod)

      case _ => Violation.violation(s"got unexpected type $t")
    }


    // Identifier

    def idName(id: PIdnNode, context: TypeInfo = info): String = context.regular(id) match {
      case f: st.Function => nm.function(id.name, f.context)
      case m: st.MethodImpl => nm.method(id.name, m.decl.receiver.typ, m.context)
      case m: st.MethodSpec => nm.spec(id.name, m.itfType, m.context)
      case f: st.FPredicate => nm.function(id.name, f.context)
      case m: st.MPredicateImpl => nm.method(id.name, m.decl.receiver.typ, m.context)
      case m: st.MPredicateSpec => nm.spec(id.name, m.itfType, m.context)
      case f: st.DomainFunction => nm.function(id.name, f.context)
      case v: st.Variable => nm.variable(id.name, context.scope(id), v.context)
      case c: st.Closure => nm.funcLit(id.name, context.enclosingFunction(id).get, c.context)
      case sc: st.SingleConstant => nm.global(id.name, sc.context)
      case st.Embbed(_, _, _) | st.Field(_, _, _) => violation(s"expected that fields and embedded field are desugared by using embeddedDeclD resp. fieldDeclD but idName was called with $id")
      case n: st.NamedType => nm.typ(id.name, n.context)
      case _ => ???
    }

    /** Returns a name for the code root that `n` is contained in. */
    def rootName(n: PNode, context: TypeInfo): String = {
      info.codeRoot(n) match {
        case decl: PMethodDecl     => idName(decl.id, context)
        case decl: PFunctionDecl   => idName(decl.id, context)
        case decl: PMPredicateDecl => idName(decl.id, context)
        case decl: PFPredicateDecl => idName(decl.id, context)
        case decl: PMethodSig      => idName(decl.id, context)
        case decl: PMPredicateSig  => idName(decl.id, context)
        case decl: PDomainFunction => idName(decl.id, context)
        case _ => ??? // axiom and method-implementation-proof
      }
    }

    def globalConstD(c: st.Constant)(src: Meta): in.GlobalConst = {
      c match {
        case sc: st.SingleConstant =>
          val typ = typeD(c.context.typ(sc.idDef), Addressability.constant)(src)
          in.GlobalConst.Val(idName(sc.idDef, c.context.getTypeInfo), typ)(src)
        case _ => ???
      }
    }

    def varD(ctx: FunctionContext, info: TypeInfo = info)(id: PIdnNode): in.Expr = {
      require(info.regular(id).isInstanceOf[st.Variable])
      ctx(id, info) match {
        case Some(v : in.Var) => v
        case Some(d@in.Deref(v, _)) if v.isInstanceOf[in.Var] => d
        case Some(_) => violation("expected a variable or the dereference of a pointer")
        case None => localVarContextFreeD(id)
      }
    }

    def assignableVarD(ctx: FunctionContext, info: TypeInfo = info)(id: PIdnNode) : in.Expr = {
      require(info.regular(id).isInstanceOf[st.Variable])

      ctx(id, info) match {
        case Some(v: in.AssignableVar) => v
        case Some(d@in.Deref(v, _)) if v.isInstanceOf[in.Var] => d
        case Some(_) => violation("expected an assignable variable or the dereference of a variable")
        case None => localVarContextFreeD(id, info)
      }
    }

    def freshExclusiveVar(typ: in.Type, scope: PNode, ctx: ExternalTypeInfo)(info: Source.Parser.Info): in.LocalVar = {
      require(typ.addressability == Addressability.exclusiveVariable)
      in.LocalVar(nm.fresh(scope, ctx), typ)(info)
    }

    def freshDeclaredExclusiveVar(typ: in.Type, scope: PNode, ctx: ExternalTypeInfo)(info: Source.Parser.Info): Writer[in.LocalVar] = {
      require(typ.addressability == Addressability.exclusiveVariable)
      val res = in.LocalVar(nm.fresh(scope, ctx), typ)(info)
      declaredExclusiveVar(res)
    }

    def declaredExclusiveVar(v: in.LocalVar): Writer[in.LocalVar] = {
      declare(v).map(_ => v)
    }

    def localVarD(ctx: FunctionContext, info: TypeInfo = info)(id: PIdnNode): in.Expr = {
      require(info.regular(id).isInstanceOf[st.Variable]) // TODO: add local check

      ctx(id, info) match {
        case Some(v: in.LocalVar) => v
        case Some(d@in.Deref(v, _)) if v.isInstanceOf[in.LocalVar] => d
        case None => localVarContextFreeD(id)
        case _ => violation("expected local variable")
      }
    }

    def localVarContextFreeD(id: PIdnNode, context: TypeInfo = info): in.LocalVar = {
      require(context.regular(id).isInstanceOf[st.Variable]) // TODO: add local check

      val src: Meta = meta(id, context)

      val typ = typeD(context.typ(id), context.addressableVar(id))(meta(id, context))
      in.LocalVar(idName(id, context), typ)(src)
    }

    def parameterAsLocalValVar(p: in.Parameter): in.LocalVar = {
      in.LocalVar(p.id, p.typ)(p.info)
    }

    def labelProxy(l: PLabelNode): in.LabelProxy = {
      val src = meta(l)
      in.LabelProxy(nm.label(l.name))(src)
    }

    // Miscellaneous

    /** desugars parameter.
      * The second return argument contains an addressable copy, if necessary */
    def inParameterD(p: PParameter, idx: Int, context: TypeInfo = info): (in.Parameter.In, Option[in.LocalVar]) = {
      val src: Meta = meta(p, context)
      p match {
        case NoGhost(noGhost: PActualParameter) =>
          noGhost match {
            case PNamedParameter(id, typ) =>
              val param = in.Parameter.In(idName(id, context), typeD(context.symbType(typ), Addressability.inParameter)(src))(src)
              val local = Some(localAlias(localVarContextFreeD(id, context), id, context))
              (param, local)

            case PUnnamedParameter(typ) =>
              val param = in.Parameter.In(nm.inParam(idx, context.codeRoot(p), context), typeD(context.symbType(typ), Addressability.inParameter)(src))(src)
              val local = None
              (param, local)
          }
        case c => Violation.violation(s"This case should be unreachable, but got $c")
      }
    }

    /** desugars parameter.
      * The second return argument contains an addressable copy, if necessary */
    def outParameterD(p: PParameter, idx: Int, context: TypeInfo = info): (in.Parameter.Out, Option[in.LocalVar]) = {
      val src: Meta = meta(p, context)
      p match {
        case NoGhost(noGhost: PActualParameter) =>
          noGhost match {
            case PNamedParameter(id, typ) =>
              val param = in.Parameter.Out(idName(id, context), typeD(context.symbType(typ), Addressability.outParameter)(src))(src)
              val local = Some(localAlias(localVarContextFreeD(id, context), id, context))
              (param, local)

            case PUnnamedParameter(typ) =>
              val param = in.Parameter.Out(nm.outParam(idx, context.codeRoot(p), context), typeD(context.symbType(typ), Addressability.outParameter)(src))(src)
              val local = None
              (param, local)
          }
        case c => Violation.violation(s"This case should be unreachable, but got $c")
      }
    }

    def receiverD(p: PReceiver, context: TypeInfo = info): (in.Parameter.In, Option[in.LocalVar]) = {
      val src: Meta = meta(p, context)
      p match {
        case PNamedReceiver(id, typ, _) =>
          val param = in.Parameter.In(idName(id, context), typeD(context.symbType(typ), Addressability.receiver)(src))(src)
          val local = Some(localAlias(localVarContextFreeD(id, context), id, context))
          (param, local)

        case PUnnamedReceiver(typ) =>
          val param = in.Parameter.In(nm.receiver(context.codeRoot(p), context), typeD(context.symbType(typ), Addressability.receiver)(src))(src)
          val local = None
          (param, local)
      }
    }

    def localAlias(internal: in.LocalVar, scope: PNode, ctx: ExternalTypeInfo): in.LocalVar = internal match {
      case in.LocalVar(id, typ) => in.LocalVar(nm.alias(id, scope, ctx), typ)(internal.info)
    }

    def structD(struct: StructT, addrMod: Addressability)(src: Meta): Vector[in.Field] =
      struct.clauses.map {
        case (name, (true, typ)) => fieldDeclD((name, typ), Addressability.field(addrMod), struct)(src)
        case (name, (false, typ)) => embeddedDeclD((name, typ), Addressability.field(addrMod), struct)(src)
      }.toVector

    def structMemberD(m: st.StructMember, addrMod: Addressability)(src: Meta): in.Field = m match {
      case st.Field(decl, _, context) => fieldDeclD(decl, addrMod, context)(src)
      case st.Embbed(decl, _, context) => embeddedDeclD(decl, addrMod, context)(src)
    }

    def embeddedDeclD(embedded: (String, Type), fieldAddrMod: Addressability, struct: StructT)(src: Source.Parser.Info): in.Field = {
      val idname = nm.field(embedded._1, struct)
      val td = typeD(embedded._2, fieldAddrMod)(src)
      in.Field(idname, td, ghost = false)(src) // TODO: fix ghost attribute
    }

    def embeddedDeclD(decl: PEmbeddedDecl, addrMod: Addressability, context: ExternalTypeInfo)(src: Meta): in.Field = {
      val struct = context.struct(decl)
      val embedded: (String, Type) = (decl.id.name, context.typ(decl.typ))
      embeddedDeclD(embedded, addrMod, struct.get)(src)
    }

    def fieldDeclD(field: (String, Type), fieldAddrMod: Addressability, struct: StructT)(src: Source.Parser.Info): in.Field = {
      val idname = nm.field(field._1, struct)
      val td = typeD(field._2, fieldAddrMod)(src)
      in.Field(idname, td, ghost = false)(src) // TODO: fix ghost attribute
    }

    def fieldDeclD(decl: PFieldDecl, addrMod: Addressability, context: ExternalTypeInfo)(src: Meta): in.Field = {
      val struct = context.struct(decl)
      val field: (String, Type) = (decl.id.name, context.symbType(decl.typ))
      fieldDeclD(field, addrMod, struct.get)(src)
    }


    // Ghost Statement

    def ghostStmtD(ctx: FunctionContext)(stmt: PGhostStatement): Writer[in.Stmt] = {

      def goA(ass: PExpression): Writer[in.Assertion] = assertionD(ctx)(ass)

      val src: Meta = meta(stmt)

      stmt match {
        case PAssert(exp) => for {e <- goA(exp)} yield in.Assert(e)(src)
        case PAssume(exp) => for {e <- goA(exp)} yield in.Assume(e)(src)
        case PInhale(exp) => for {e <- goA(exp)} yield in.Inhale(e)(src)
        case PExhale(exp) => for {e <- goA(exp)} yield in.Exhale(e)(src)
        case PFold(exp)   =>
          info.resolve(exp.pred) match {
            case Some(b: ap.PredExprInstance) => for {
              // the well-definedness checks guarantees that a pred expr instance in a Fold is in format predName{p1,...,pn}(a1, ...., am)
              e <- goA(exp)
              access = e.asInstanceOf[in.Access]
              predExpInstance = access.e.op.asInstanceOf[in.PredExprInstance]
              args = arguments(b.typ, predExpInstance.args)
            } yield in.PredExprFold(predExpInstance.base.asInstanceOf[in.PredicateConstructor], args, access.p)(src)

            case _ => for {e <- goA(exp)} yield in.Fold(e.asInstanceOf[in.Access])(src)
          }
        case PUnfold(exp) =>
          info.resolve(exp.pred) match {
            case Some(b: ap.PredExprInstance) => for {
              // the well-definedness checks guarantees that a pred expr instance in an Unfold is in format predName{p1,...,pn}(a1, ...., am)
              e <- goA(exp)
              access = e.asInstanceOf[in.Access]
              predExpInstance = access.e.op.asInstanceOf[in.PredExprInstance]
              args = arguments(b.typ, predExpInstance.args)
            } yield in.PredExprUnfold(predExpInstance.base.asInstanceOf[in.PredicateConstructor], args, access.p)(src)
            case _ => for {e <- goA(exp)} yield in.Unfold(e.asInstanceOf[in.Access])(src)
          }
        case PPackageWand(wand, blockOpt) =>
          for {
            w <- goA(wand)
            b <- option(blockOpt map stmtD(ctx))
          } yield w match {
            case w: in.MagicWand => in.PackageWand(w, b)(src)
            case e => Violation.violation(s"Expected a magic wand, but got $e")
          }
        case PApplyWand(wand) =>
          for {
            w <- goA(wand)
          } yield w match {
            case w: in.MagicWand => in.ApplyWand(w)(src)
            case e => Violation.violation(s"Expected a magic wand, but got $e")
          }
        case p: PClosureImplProof => closureImplProofD(ctx)(p)
        case PExplicitGhostStatement(actual) => stmtD(ctx)(actual)
        case _ => ???
      }
    }

    private def closureImplProofD(ctx: FunctionContext)(proof: PClosureImplProof): Writer[in.Stmt] = {
      val (func, funcTypeInfo) = info.resolve(proof.impl.spec.func) match {
        case Some(ap.Function(_, f)) => (f, f.context.getTypeInfo)
        case Some(ap.Closure(_, c)) => (c, c.context.getTypeInfo)
        case _ => violation("expected function member or literal")
      }

      def localVarFromParam(p: PParameter): in.LocalVar = {
        val src = meta(p, funcTypeInfo)
        val typ = typeD(funcTypeInfo.typ(p), Addressability.inParameter)(src)
        in.LocalVar(nm.fresh(proof, info), typ)(src)
      }

      val argSubs = func.args map localVarFromParam
      val retSubs = func.result.outs map localVarFromParam

      def assignReturns(rets: Vector[in.Expr])(src: Meta): in.Stmt =
        if (rets.isEmpty) in.Seqn(Vector.empty)(src)
        else if (rets.size == retSubs.size) in.Seqn(retSubs.zip(rets).map{ case (p, v) => singleAss(in.Assignee.Var(p), v)(src) })(src)
        else if (rets.size == 1) rets.head match {
          case in.Tuple(args) => assignReturns(args)(src)
          case _ => multiassD(retSubs.map(v => in.Assignee.Var(v)), rets.head, proof.block)(src)
        }
        else violation(s"found ${rets.size} returns but expected 0, 1, or ${retSubs.size}")

      val recvOrClosure: Option[PExpression] = info.resolve(proof.impl.closure) match {
        case Some(ap.ReceivedMethod(recv, _, _, _)) => Some(recv)
        case Some(ap.BuiltInReceivedMethod(recv, _, _, _)) => Some(recv)
        case Some(_: ap.Function) => None
        case _ if !proof.impl.closure.isInstanceOf[PNamedOperand] => None
        case _ => Some(proof.impl.closure)
      }

      val recvOrClosureAlias = recvOrClosure map { exp =>
        val src = meta(exp)
        val typ = typeD(info.typ(exp), Addressability.inParameter)(src)
        in.LocalVar(nm.fresh(proof, info), typ)(src)
      }

      def replaceRecvOrClosure(exp: PExpression): Option[Writer[in.Expr]] =
        if (recvOrClosure.contains(exp)) recvOrClosureAlias.map(unit)
        else None

      val newCtx = ctx.copyWith(assignReturns).copyWithExpD(replaceRecvOrClosure)
      ((argSubs zip func.args) ++ (retSubs zip func.result.outs)) foreach {
        case (s, PNamedParameter(id, _)) => newCtx.addSubst(id, s, funcTypeInfo)
        case (s, PExplicitGhostParameter(PNamedParameter(id, _))) => newCtx.addSubst(id, s, funcTypeInfo)
        case _ =>
      }

      val src = meta(proof)

      val spec = closureSpecD(newCtx)(proof.impl.spec)

      val ndBool = in.LocalVar(nm.fresh(proof, info), in.BoolT(Addressability.exclusiveVariable))(src)
      val declarations = Vector(ndBool) ++ argSubs ++ retSubs ++ recvOrClosureAlias.toVector
      val assignments =
        recvOrClosure.map(exp => singleAss(in.Assignee(recvOrClosureAlias.get), exprD(ctx, info)(exp).res)(meta(exp))).toVector ++
          argSubs.zipWithIndex.collect {
            case (v, idx) if spec.params.contains(idx+1) =>
              val exp = spec.params(idx+1)
              singleAss(in.Assignee(v), exp)(src)
          }

      val fSpec = func match {
        case f: st.Function => f.decl.spec
        case c: st.Closure => c.lit.decl.decl.spec
        case _ => violation("function or closure expected")
      }

      val pres = (fSpec.pres ++ fSpec.preserves) map preconditionD(newCtx, funcTypeInfo)

      // For the postcondition, we need to replace all old() expressions with labeled old expressions,
      // and add a label at the beginning of the proof body
      var postsCtx = newCtx.copy
      val oldLabelProxy = in.LabelProxy(nm.label(nm.fresh(proof, info)))(src)
      val oldLabel = in.Label(oldLabelProxy)(src)
      def replaceOldLabel(old: POld): Writer[in.Expr] = for {
        operand <- exprD(postsCtx, funcTypeInfo)(old.operand)
      } yield in.LabeledOld(oldLabelProxy, operand)(src)
      postsCtx = postsCtx.copyWithExpD({
        case old: POld =>
          Some(replaceOldLabel(old))
        case exp =>
          replaceRecvOrClosure(exp)
      })
      val posts = (fSpec.preserves ++ fSpec.posts) map postconditionD(postsCtx, funcTypeInfo)

      for {
        proof <- for {
          closure <- exprD(newCtx)(proof.impl.closure)
          spec = closureSpecD(newCtx)(proof.impl.spec)
          body <- stmtD(newCtx)(proof.block)
          block = in.Block(Vector.empty, Vector(oldLabel, body))(meta(proof.block))
        } yield in.SpecImplementationProof(closure, spec, ndBool, block, pres, posts)(src)
      } yield in.Block(declarations, assignments ++ Vector(proof))(src)
    }

    // Ghost Expression

    def ghostExprD(ctx: FunctionContext, info: TypeInfo = info)(expr: PGhostExpression): Writer[in.Expr] = {

      def go(e: PExpression): Writer[in.Expr] = exprD(ctx, info)(e)

      val src: Meta = meta(expr)

      val typ = typeD(info.typ(expr), info.addressability(expr))(src)

      expr match {
        case POld(op) => for {o <- go(op)} yield in.Old(o, typ)(src)
        case PLabeledOld(l, op) => for {o <- go(op)} yield in.LabeledOld(labelProxy(l), o)(src)
        case PBefore(op) => for {o <- go(op)} yield in.LabeledOld(in.LabelProxy("before")(src), o)(src)
        case PConditional(cond, thn, els) =>  for {
          wcond <- go(cond)
          wthn <- go(thn)
          wels <- go(els)
        } yield in.Conditional(wcond, wthn, wels, typ)(src)

        case PForall(vars, triggers, body) =>
          for { (newVars, newTriggers, newBody) <- quantifierD(ctx, info)(vars, triggers, body)(ctx => exprD(ctx, info)) }
            yield in.PureForall(newVars, newTriggers, newBody)(src)

        case PExists(vars, triggers, body) =>
          for { (newVars, newTriggers, newBody) <- quantifierD(ctx, info)(vars, triggers, body)(ctx => exprD(ctx, info)) }
            yield in.Exists(newVars, newTriggers, newBody)(src)

        case PImplication(left, right) => for {
          wcond <- go(left)
          wthn <- go(right)
          wels = in.BoolLit(b = true)(src)
        } yield in.Conditional(wcond, wthn, wels, typ)(src)

        case PTypeOf(exp) => for { wExp <- go(exp) } yield in.TypeOf(wExp)(src)
        case PIsComparable(exp) => underlyingType(info.typOfExprOrType(exp)) match {
          case _: Type.InterfaceT => for { wExp <- exprAndTypeAsExpr(ctx, info)(exp) } yield in.IsComparableInterface(wExp)(src)
          case Type.SortT => for { wExp <- exprAndTypeAsExpr(ctx, info)(exp) } yield in.IsComparableType(wExp)(src)
          case t => Violation.violation(s"Expected interface or sort type, but got $t")
        }

        case PIn(left, right) => for {
          dleft <- go(left)
          dright <- go(right)
        } yield underlyingType(dright.typ) match {
          case _: in.SequenceT | _: in.SetT => in.Contains(dleft, dright)(src)
          case _: in.MultisetT => in.LessCmp(in.IntLit(0)(src), in.Contains(dleft, dright)(src))(src)
          case t => violation(s"expected a sequence or (multi)set type, but got $t")
        }

        case PMultiplicity(left, right) => for {
          dleft <- go(left)
          dright <- go(right)
        } yield in.Multiplicity(dleft, dright)(src)

        case PRangeSequence(low, high) => for {
          dlow <- go(low)
          dhigh <- go(high)
        } yield in.RangeSequence(dlow, dhigh)(src)

        case PSequenceAppend(left, right) => for {
          dleft <- go(left)
          dright <- go(right)
        } yield in.SequenceAppend(dleft, dright)(src)

        case PGhostCollectionUpdate(col, clauses) => clauses.foldLeft(go(col)) {
          case (dcol, clause) => for {
            dcolExp <- dcol
            baseUnderlyingType = underlyingType(dcolExp.typ)
            dleft <- go(clause.left)
            dright <- go(clause.right)
          } yield in.GhostCollectionUpdate(dcol.res, dleft, dright, baseUnderlyingType)(src)
        }

        case PSequenceConversion(op) => for {
          dop <- go(op)
        } yield dop.typ match {
          case _: in.SequenceT => dop
          case _: in.ArrayT => in.SequenceConversion(dop)(src)
          case _: in.OptionT => in.SequenceConversion(dop)(src)
          case t => violation(s"expected a sequence, array or option type, but got $t")
        }

        case PSetConversion(op) => for {
          dop <- go(op)
        } yield dop.typ match {
          case _: in.SetT => dop
          case _: in.SequenceT => in.SetConversion(dop)(src)
          case _: in.OptionT => in.SetConversion(in.SequenceConversion(dop)(src))(src)
          case t => violation(s"expected a sequence, set or option type, but found $t")
        }

        case PUnion(left, right) => for {
          dleft <- go(left)
          dright <- go(right)
        } yield in.Union(dleft, dright)(src)

        case PIntersection(left, right) => for {
          dleft <- go(left)
          dright <- go(right)
        } yield in.Intersection(dleft, dright)(src)

        case PSetMinus(left, right) => for {
          dleft <- go(left)
          dright <- go(right)
        } yield in.SetMinus(dleft, dright)(src)

        case PSubset(left, right) => for {
          dleft <- go(left)
          dright <- go(right)
        } yield in.Subset(dleft, dright)(src)

        case PMultisetConversion(op) => for {
          dop <- go(op)
        } yield dop.typ match {
          case _: in.MultisetT => dop
          case _: in.SequenceT => in.MultisetConversion(dop)(src)
          case _: in.OptionT => in.MultisetConversion(in.SequenceConversion(dop)(src))(src)
          case t => violation(s"expected a sequence, multiset or option type, but found $t")
        }

        case POptionNone(t) => {
          val dt = typeD(info.symbType(t), Addressability.rValue)(src)
          unit(in.OptionNone(dt)(src))
        }

        case POptionSome(op) => for {
          dop <- go(op)
        } yield in.OptionSome(dop)(src)

        case POptionGet(op) => for {
          dop <- go(op)
        } yield in.OptionGet(dop)(src)

        case PMapKeys(exp) => for {
          e <- go(exp)
          t = underlyingType(e.typ)
        } yield in.MapKeys(e, t)(src)

        case PMapValues(exp) => for {
          e <- go(exp)
          t = underlyingType(e.typ)
        } yield in.MapValues(e, t)(src)

        case _ => Violation.violation(s"cannot desugar expression to an internal expression, $expr")
      }
    }

    /**
      * Desugars a quantifier-like structure: a sequence `vars` of variable declarations,
      * together with a sequence `triggers` of triggers and a quantifier `body`.
      * @param ctx A function context consisting of variable substitutions.
      * @param info External type info, useful if the expression being desugared is from an imported package.
      * @param vars The sequence of variable (declarations) bound by the quantifier.
      * @param triggers The sequence of triggers for the quantifier.
      * @param body The quantifier body.
      * @param go The desugarer for `body`, for example `exprD` or `assertionD`.
      * @tparam T The type of the desugared quantifier body (e.g., expression, or assertion).
      * @return The desugared versions of `vars`, `triggers` and `body`.
      */
    def quantifierD[T](ctx: FunctionContext, info: TypeInfo = info)
                      (vars: Vector[PBoundVariable], triggers: Vector[PTrigger], body: PExpression)
                      (go : FunctionContext => PExpression => Writer[T])
        : Writer[(Vector[in.BoundVar], Vector[in.Trigger], T)] = {
      val newVars = vars map boundVariableD

      // substitution has to be added since otherwise all bound variables are translated to addressable variables
      val bodyCtx = ctx.copy
      (vars zip newVars).foreach { case (a, b) => bodyCtx.addSubst(a.id, b, info) }

      for {
        newTriggers <- sequence(triggers map triggerD(bodyCtx, info))
        newBody <- go(bodyCtx)(body)
      } yield (newVars, newTriggers, newBody)
    }

    def boundVariableD(x: PBoundVariable) : in.BoundVar =
      in.BoundVar(idName(x.id), typeD(info.symbType(x.typ), Addressability.boundVariable)(meta(x)))(meta(x))

    def pureExprD(ctx: FunctionContext, info: TypeInfo = info)(expr: PExpression): in.Expr = {
      val dExp = exprD(ctx, info)(expr)
      Violation.violation(dExp.stmts.isEmpty && dExp.decls.isEmpty, s"expected pure expression, but got $expr")
      dExp.res
    }


    // Assertion

    def specificationD(ctx: FunctionContext, info: TypeInfo = info)(ass: PExpression): in.Assertion = {
      val condition = assertionD(ctx, info)(ass)
      Violation.violation(condition.stmts.isEmpty && condition.decls.isEmpty, s"$ass is not an assertion")
      condition.res
    }

    def preconditionD(ctx: FunctionContext, info: TypeInfo = info)(ass: PExpression): in.Assertion = {
      specificationD(ctx, info)(ass)
    }

    def postconditionD(ctx: FunctionContext, info: TypeInfo = info)(ass: PExpression): in.Assertion = {
      specificationD(ctx, info)(ass)
    }

    def terminationMeasureD(ctx: FunctionContext, info: TypeInfo = info)(measure: PTerminationMeasure): Writer[in.TerminationMeasure] = {
      val src: Meta = meta(measure)

      def goE(expr: PExpression): Writer[in.Node] = expr match {
        case p: PInvoke => info.resolve(p) match {
          case Some(x: ap.PredicateCall) => predicateCallAccD(ctx, info)(x)(src)
          case Some(_: ap.FunctionCall) => exprD(ctx, info)(p)
          case _ => violation(s"Unexpected expression $expr")
        }
        case _ => exprD(ctx, info)(expr)
      }

      measure match {
        case PWildcardMeasure(cond) =>
          for { c <- option(cond map exprD(ctx, info)) } yield in.WildcardMeasure(c)(src)
        case PTupleTerminationMeasure(tuple, cond) =>
          for {
            t <- sequence(tuple map goE)
            c <- option(cond map exprD(ctx, info))
          } yield in.TupleTerminationMeasure(t, c)(src)
      }
    }

    def assertionD(ctx: FunctionContext, info: TypeInfo = info)(n: PExpression): Writer[in.Assertion] = {

      def goE(e: PExpression): Writer[in.Expr] = exprD(ctx, info)(e)
      def goA(a: PExpression): Writer[in.Assertion] = assertionD(ctx, info)(a)

      val src: Meta = meta(n, info)

      n match {
        case n: PImplication => for {l <- goE(n.left); r <- goA(n.right)} yield in.Implication(l, r)(src)
        case n: PConditional => // TODO: create Conditional Expression in internal ast
          for {
            cnd <- goE(n.cond)
            thn <- goA(n.thn)
            els <- goA(n.els)
          } yield in.SepAnd(in.Implication(cnd, thn)(src), in.Implication(in.Negation(cnd)(src), els)(src))(src)

        case PMagicWand(left, right) =>
          for {l <- goA(left); r <- goA(right)} yield in.MagicWand(l, r)(src)

        case PClosureImplements(closure, spec) =>
          for {c <- exprD(ctx, info)(closure)} yield in.ClosureImplements(c, closureSpecD(ctx, info)(spec))(src)

        case n: PAnd => for {l <- goA(n.left); r <- goA(n.right)} yield in.SepAnd(l, r)(src)

        case n: PAccess => for {e <- accessibleD(ctx, info)(n.exp); p <- permissionD(ctx, info)(n.perm)} yield in.Access(e, p)(src)
        case n: PPredicateAccess => predicateCallD(ctx, info)(n.pred, n.perm)

        case n: PInvoke =>
          // a predicate invocation corresponds to a predicate access with full permissions
          // register the full permission AST node in the position manager such that its meta information
          // is retrievable in predicateCallD
          val perm = PFullPerm()
          pom.positions.dupPos(n, perm)
          predicateCallD(ctx, info)(n, perm)

        case PForall(vars, triggers, body) =>
          for { (newVars, newTriggers, newBody) <- quantifierD(ctx, info)(vars, triggers, body)(ctx => assertionD(ctx, info)) }
            yield newBody match {
              case in.ExprAssertion(exprBody) =>
                in.ExprAssertion(in.PureForall(newVars, newTriggers, exprBody)(src))(src)
              case _ => in.SepForall(newVars, newTriggers, newBody)(src)
            }

        case _ => exprD(ctx, info)(n) map (in.ExprAssertion(_)(src)) // a boolean expression
      }
    }

    def predicateCallD(ctx: FunctionContext, info: TypeInfo)(n: PInvoke, perm: PExpression): Writer[in.Assertion] = {

      val src: Meta = meta(n)

      info.resolve(n) match {
        case Some(p: ap.PredicateCall) =>
          for {
            predAcc <- predicateCallAccD(ctx, info)(p)(src)
            p <- permissionD(ctx)(perm)
          } yield in.Access(in.Accessible.Predicate(predAcc), p)(src)

        case Some(b: ap.PredExprInstance) =>
          for {
            base <- exprD(ctx, info)(n.base.asInstanceOf[PExpression])
            args <- sequence(n.args.map(exprD(ctx, info)(_)))
            implicitlyConvertedArgs = arguments(b.typ, args)
            predExprInstance = in.PredExprInstance(base, implicitlyConvertedArgs)(src)
            p <- permissionD(ctx)(perm)
          } yield in.Access(in.Accessible.PredExpr(predExprInstance), p)(src)

        case _ => exprD(ctx, info)(n) map (in.ExprAssertion(_)(src)) // a boolean expression
      }
    }

    def predicateCallAccD(ctx: FunctionContext, info: TypeInfo = info)(p: ap.PredicateCall)(src: Meta): Writer[in.PredicateAccess] = {

      def getBuiltInPredType(pk: ap.BuiltInPredicateKind): FunctionT = {
        val abstractType = info.typ(pk.symb.tag)
        val argsForTyping = pk match {
          case _: ap.BuiltInPredicate =>
            p.args.map(info.typ)
          case base: ap.BuiltInReceivedPredicate =>
            Vector(info.typ(base.recv))
          case base: ap.BuiltInPredicateExpr =>
            Vector(info.symbType(base.typ))
        }
        Violation.violation(abstractType.typing.isDefinedAt(argsForTyping), s"cannot type built-in member ${pk.symb.tag} as it is not defined for arguments $argsForTyping")
        abstractType.typing(argsForTyping)
      }

      /** args must not include the receiver in the case of received predicates in order that the FunctionT corresponding
        * to the given predicate symbol has the same amount of parameters / parameter types */
      def convertArgs(args: Vector[in.Expr]): Vector[in.Expr] = {
        p.predicate match {
          case b: ap.BuiltInPredicateKind => arguments(getBuiltInPredType(b), args)
          case b: ap.Symbolic => b.symb match {
            case psym: st.Predicate => arguments(psym, args)
            case s => Violation.violation(s"expected a predicate symbol for a predicate call but got $s")
          }
          case p => Violation.violation(s"unexpected predicate kind, got $p")
        }
      }

      /** not-yet implicitly converted args */
      val dArgs = p.args map pureExprD(ctx, info)

      p.predicate match {
        case b: ap.Predicate =>
          val fproxy = fpredicateProxy(b.id, info)
          unit(in.FPredicateAccess(fproxy, convertArgs(dArgs))(src))

        case b: ap.ReceivedPredicate =>
          val dRecv = pureExprD(ctx, info)(b.recv)
          val dRecvWithPath = applyMemberPathD(dRecv, b.path)(src)
          val proxy = mpredicateProxyD(b.id, info)
          unit(in.MPredicateAccess(dRecvWithPath, proxy, convertArgs(dArgs))(src))

        case b: ap.PredicateExpr =>
          val dRecvWithPath = applyMemberPathD(dArgs.head, b.path)(src)
          val proxy = mpredicateProxyD(b.id, info)
          unit(in.MPredicateAccess(dRecvWithPath, proxy, convertArgs(dArgs.tail))(src))

        case _: ap.PredExprInstance => Violation.violation("this case should be handled somewhere else")

        case b: ap.ImplicitlyReceivedInterfacePredicate =>
          val proxy = mpredicateProxyD(b.id, info)
          val recvType = typeD(b.symb.itfType, Addressability.receiver)(src)
          unit(in.MPredicateAccess(implicitThisD(recvType)(src), proxy, convertArgs(dArgs))(src))

        case b: ap.BuiltInPredicate =>
          val fproxy = fpredicateProxy(b.id, info)
          unit(in.FPredicateAccess(fproxy, convertArgs(dArgs))(src))

        case b: ap.BuiltInReceivedPredicate =>
          val dRecv = pureExprD(ctx, info)(b.recv)
          val dRecvWithPath = applyMemberPathD(dRecv, b.path)(src)
          val convertedArgs = convertArgs(dArgs)
          val proxy = mpredicateProxy(b.symb.tag, dRecvWithPath.typ, convertedArgs.map(_.typ))(src)
          unit(in.MPredicateAccess(dRecvWithPath, proxy, convertedArgs)(src))

        case b: ap.BuiltInPredicateExpr =>
          val dRecvWithPath = applyMemberPathD(dArgs.head, b.path)(src)
          val convertedArgsWithoutRecv = convertArgs(dArgs.tail)
          /** consists of the receiver type and the type of the converted arguments */
          val argTypes = (dArgs.head +: convertedArgsWithoutRecv).map(_.typ)
          val proxy = mpredicateProxy(b.symb.tag, dRecvWithPath.typ, argTypes)(src)
          unit(in.MPredicateAccess(dRecvWithPath, proxy, convertedArgsWithoutRecv)(src))
      }
    }

    def implicitThisD(p: in.Type)(src: Source.Parser.Info): in.Parameter.In =
      in.Parameter.In(nm.implicitThis, p.withAddressability(Addressability.receiver))(src)

    def accessibleD(ctx: FunctionContext, info: TypeInfo = info)(acc: PExpression): Writer[in.Accessible] = {

      def goE(e: PExpression): Writer[in.Expr] = exprD(ctx, info)(e)

      val src: Meta = meta(acc)

      info.resolve(acc) match {
        case Some(p: ap.PredicateCall) =>
          predicateCallAccD(ctx, info)(p)(src) map (x => in.Accessible.Predicate(x))

        case Some(p: ap.PredExprInstance) =>
          for {
            base <- goE(p.base)
            predInstArgs <- sequence(p.args map goE)
            implicitlyConvertedArgs = arguments(p.typ, predInstArgs)
          } yield in.Accessible.PredExpr(in.PredExprInstance(base, implicitlyConvertedArgs)(src))

        case _ =>
          val argT = info.typ(acc)
          underlyingType(argT) match {
            case Single(ut: Type.PointerT) =>
              // [[in.Accessible.Address]] represents '&'.
              // If there is no outermost '&', then adds '&*'.
              acc match {
                case PReference(op) => addressableD(ctx, info)(op) map (x => in.Accessible.Address(x.op))
                case _ =>
                  goE(acc) map (x => in.Accessible.Address(in.Deref(x, typeD(ut.elem, Addressability.dereference)(src))(src)))
              }

            case Single(_: Type.SliceT) =>
              goE(acc) map (x => in.Accessible.ExprAccess(x))

            case Single(_: Type.MapT) =>
              goE(acc) map (x => in.Accessible.ExprAccess(x))

            case _ => Violation.violation(s"expected pointer type or a predicate, but got $argT")
          }
      }

    }

    def permissionD(ctx: FunctionContext, info: TypeInfo = info)(exp: PExpression): Writer[in.Expr] = {
      maybePermissionD(ctx, info)(exp) getOrElse exprD(ctx, info)(exp)
    }

    def maybePermissionD(ctx: FunctionContext, info: TypeInfo = info)(exp: PExpression): Option[Writer[in.Expr]] = {
      val src: Meta = meta(exp)
      def goE(e: PExpression): Writer[in.Expr] = exprD(ctx, info)(e)

      exp match {
        case n: PInvoke => info.resolve(n) match {
          case Some(_: ap.Conversion) =>
            Some(for {
              // the well-definedness checker ensures that there is exactly one argument
              arg <- permissionD(ctx, info)(n.args.head)
            } yield in.Conversion(in.PermissionT(Addressability.conversionResult), arg)(src))
          case _ => None
        }
        case PFullPerm() => Some(unit(in.FullPerm(src)))
        case PNoPerm() => Some(unit(in.NoPerm(src)))
        case PWildcardPerm() => Some(unit(in.WildcardPerm(src)))
        case PDiv(l, r) => (info.typ(l), info.typ(r)) match {
          case (PermissionT, IntT(_)) => Some(for { vl <- permissionD(ctx, info)(l); vr <- goE(r) } yield in.PermDiv(vl, vr)(src))
          case (IntT(_), IntT(_)) => Some(for { vl <- goE(l); vr <- goE(r) } yield in.FractionalPerm(vl, vr)(src))
          case err => violation(s"This case should be unreachable, but got $err")
        }
        case PNegation(exp) => Some(for {e <- permissionD(ctx, info)(exp)} yield in.PermMinus(e)(src))
        case PAdd(l, r) => Some(for { vl <- permissionD(ctx, info)(l); vr <- permissionD(ctx, info)(r) } yield in.PermAdd(vl, vr)(src))
        case PSub(l, r) => Some(for { vl <- permissionD(ctx, info)(l); vr <- permissionD(ctx, info)(r) } yield in.PermSub(vl, vr)(src))
        case PMul(l, r) => Some(for {vl <- goE(l); vr <- permissionD(ctx, info)(r)} yield in.PermMul(vl, vr)(src))
        case x if info.typ(x).isInstanceOf[IntT] => Some(for { e <- goE(x) } yield in.FractionalPerm(e, in.IntLit(BigInt(1))(src))(src))
        case _ => None
      }
    }

    def triggerD(ctx: FunctionContext, info: TypeInfo)(trigger: PTrigger) : Writer[in.Trigger] = {
      val src: Meta = meta(trigger)
      for { exprs <- sequence(trigger.exps map triggerExprD(ctx, info)) } yield in.Trigger(exprs)(src)
    }

    def triggerExprD(ctx: FunctionContext, info: TypeInfo = info)(triggerExp: PExpression): Writer[in.TriggerExpr] = info.resolve(triggerExp) match {
      case Some(p: ap.PredicateCall) => for { pa <- predicateCallAccD(ctx, info)(p)(meta(triggerExp)) } yield in.Accessible.Predicate(pa)
      case _ => exprD(ctx, info)(triggerExp)
    }

    private def meta(n: PNode, context: TypeInfo = info): Source.Parser.Single = {
      val pom = context.getTypeInfo.tree.originalRoot.positions
      val start = pom.positions.getStart(n).get
      val finish = pom.positions.getFinish(n).get
      val pos = pom.translate(start, finish)
      val tag = pom.positions.substring(start, finish).get
      Source.Parser.Single(n, Source.Origin(pos, tag))
    }
  }

  /**
    * The NameManager returns unique names for various entities.
    * It adheres to the following naming conventions:
    * - variables, receiver, in-, and output parameter include scope counter in their names
    * - the above mentioned entities and all others except structs include the package name in which they are declared
    * - structs are differently handled as the struct type does not consist of a name. Hence, we include the positional
    *   information of the struct in its name. This positional information consists of the file name, line nr and
    *   column of the start of the struct declaration.
    * As a result, the desugared name of all entities that can be accesses from outside of a package does not depend on
    * any counters and/or maps but can be computed based on the package name and/or positional information of the
    * entity's declaration.
    * This is key to desugar packages in isolation without knowing the desugarer instance and/or name manager of each
    * imported package.
    */
  private class NameManager {

    private val FRESH_PREFIX = "N"
    private val IN_PARAMETER_PREFIX = "PI"
    private val OUT_PARAMETER_PREFIX = "PO"
    private val RECEIVER_PREFIX = "RECV"
    private val VARIABLE_PREFIX = "V"
    private val FIELD_PREFIX = "A"
    private val COPY_PREFIX = "C"
    private val REFERENCE_PREFIX = "R"
    private val FUNCTION_PREFIX = "F"
    private val METHODSPEC_PREFIX = "S"
    private val METHOD_PREFIX = "M"
    private val TYPE_PREFIX = "T"
    private val INTERFACE_PREFIX = "Y"
    private val DOMAIN_PREFIX = "D"
    private val LABEL_PREFIX = "L"
    private val GLOBAL_PREFIX = "G"
    private val BUILTIN_PREFIX = "B"
    private val CONTINUE_LABEL_SUFFIX = "$Continue"
    private val BREAK_LABEL_SUFFIX = "$Break"

    /** the counter to generate fresh names depending on the current code root for which a fresh name should be generated */
    private var nonceCounter: Map[PCodeRoot, Int] = Map.empty

    /**
      * there is a separate counter per code root in order that scope, identifiers, etc. of an unchanged function
      * are consistently named across verification runs (i.e. independent of modifications to other function)
      */
    private var scopeCounter: Map[PCodeRoot, Int] = Map.empty

    /**
      * 'scopeMap' should return a unique identifier only within a package,
      * and thus may not be unique in the resulting Viper encoding.
      * This should be fine as long as the resulting name is only used in a non-global scope.
      * Currently, it is used for variables, in and out parameters, and receivers.
      */
    private var scopeMap: Map[PScope, Int] = Map.empty

    private def maybeRegister(s: PScope, ctx: ExternalTypeInfo): Unit = {
      if (!(scopeMap contains s)) {
        val codeRoot = ctx.codeRoot(s)
        val value = scopeCounter.getOrElse(codeRoot, 0)

        scopeMap += (s -> value)
        scopeCounter += (codeRoot -> (value + 1))
      }
    }

    val implicitThis: String = Names.implicitThis

    private def name(postfix: String)(n: String, s: PScope, context: ExternalTypeInfo): String = {
      maybeRegister(s, context)

      // n has occur first in order that function inverse properly works
      s"${n}_$postfix${scopeMap(s)}" // deterministic
    }

    private def nameWithEnclosingFunction(postfix: String)(n: String, enclosing: PFunctionDecl, context: ExternalTypeInfo): String = {
      maybeRegister(enclosing, context)
      s"${n}_${enclosing.id.name}_${context.pkgInfo.viperId}_$postfix${scopeMap(enclosing)}" // deterministic
    }

    private def topLevelName(postfix: String)(n: String, context: ExternalTypeInfo): String = {
      // n has occur first in order that function inverse properly works
      s"${n}_${context.pkgInfo.viperId}_$postfix" // deterministic
    }

    def variable(n: String, s: PScope, context: ExternalTypeInfo): String = name(VARIABLE_PREFIX)(n, s, context)
    def funcLit(n: String, enclosing: PFunctionDecl, context: ExternalTypeInfo): String = nameWithEnclosingFunction(FUNCTION_PREFIX)(n, enclosing, context)
    def anonFuncLit(enclosing: PFunctionDecl, context: ExternalTypeInfo): String = nameWithEnclosingFunction(FUNCTION_PREFIX)("func", enclosing, context) ++ s"_${fresh(enclosing, context)}"
    def global  (n: String, context: ExternalTypeInfo): String = topLevelName(GLOBAL_PREFIX)(n, context)
    def typ     (n: String, context: ExternalTypeInfo): String = topLevelName(TYPE_PREFIX)(n, context)
    def field   (n: String, @unused s: StructT): String = s"$n$FIELD_PREFIX" // Field names must preserve their equality from the Go level
    def function(n: String, context: ExternalTypeInfo): String = topLevelName(FUNCTION_PREFIX)(n, context)
    def spec    (n: String, t: Type.InterfaceT, context: ExternalTypeInfo): String =
      topLevelName(s"$METHODSPEC_PREFIX${interface(t)}")(n, context)
    def method  (n: String, t: PMethodRecvType, context: ExternalTypeInfo): String = t match {
      case PMethodReceiveName(typ)    => topLevelName(s"$METHOD_PREFIX${typ.name}")(n, context)
      case PMethodReceivePointer(typ) => topLevelName(s"P$METHOD_PREFIX${typ.name}")(n, context)
    }
    private def stringifyType(typ: in.Type): String = Names.serializeType(typ)
    def builtInMember(tag: BuiltInMemberTag, dependantTypes: Vector[in.Type]): String = {
      val typeString = dependantTypes.map(stringifyType).mkString("_")
      s"${tag.identifier}_$BUILTIN_PREFIX$FUNCTION_PREFIX$typeString"
    }

    def inverse(n: String): String = n.substring(0, n.length - FIELD_PREFIX.length)

    def alias(n: String, scope: PNode, ctx: ExternalTypeInfo): String = s"${n}_$COPY_PREFIX${fresh(scope, ctx)}"

    def refAlias(n: String, scope: PNode, ctx: ExternalTypeInfo): String = s"${n}_$REFERENCE_PREFIX${fresh(scope, ctx)}"

    /** returns a fresh string that is guaranteed to be unique in the root scope of `scope` (i.e. in the enclosing code root or domain in which `scope` occurs) */
    def fresh(scope: PNode, ctx: ExternalTypeInfo): String = {
      val codeRoot = ctx.codeRoot(scope)
      val value = nonceCounter.getOrElse(codeRoot, 0)

      val f = FRESH_PREFIX + value
      nonceCounter += (codeRoot -> (value + 1))
      f
    }

    /**
      * Returns an id for a node with respect to its code root.
      * The id is of the form 'L$<a>$<b>' where a is the difference of the lines
      * of the node with the code root and b is the difference of the columns
      * of the node with the code root.
      * If a differce is negative, the '-' character is replaced with '_'.
      *
      * @param node the node we are interested in
      * @param info type info to get position information
      * @return     string
      */
    def relativeId(node: PNode, info: TypeInfo) : String = {
      val pom = info.getTypeInfo.tree.originalRoot.positions
      val lpos = pom.positions.getStart(node).get
      val rpos = pom.positions.getStart(info.codeRoot(node)).get
      return ("L$" + (lpos.line - rpos.line) + "$" + (lpos.column - rpos.column)).replace("-", "_")
    }

    /** returns the relativeId with the CONTINUE_LABEL_SUFFIX appended */
    def continueLabel(loop: PForStmt, info: TypeInfo) : String = relativeId(loop, info) + CONTINUE_LABEL_SUFFIX

    /** returns the relativeId with the BREAK_LABEL_SUFFIX appended */
    def breakLabel(loop: PForStmt, info: TypeInfo) : String = relativeId(loop, info) + BREAK_LABEL_SUFFIX

    /**
      * Finds the enclosing loop which the continue statement refers to and fetches its
      * continue label.
      */
    def fetchContinueLabel(n: PContinue, info: TypeInfo) : String = {
      n.label match {
        case None =>
          val Some(loop) = info.enclosingLoopNode(n)
          continueLabel(loop, info)
        case Some(label) =>
          val Some(loop) = info.enclosingLabeledLoopNode(label, n)
          continueLabel(loop, info)
      }
    }

    /**
      * Finds the enclosing loop which the break statement refers to and fetches its
      * break label.
      */
    def fetchBreakLabel(n: PBreak, info: TypeInfo) : String = {
      n.label match {
        case None =>
          val Some(loop) = info.enclosingLoopNode(n)
          breakLabel(loop, info)
        case Some(label) =>
          val Some(loop) = info.enclosingLabeledLoopNode(label, n)
          breakLabel(loop, info)
      }
    }

    def inParam(idx: Int, s: PScope, context: ExternalTypeInfo): String = name(IN_PARAMETER_PREFIX)("P" + idx, s, context)
    def outParam(idx: Int, s: PScope, context: ExternalTypeInfo): String = name(OUT_PARAMETER_PREFIX)("P" + idx, s, context)
    def receiver(s: PScope, context: ExternalTypeInfo): String = name(RECEIVER_PREFIX)("R", s, context)

    def interface(s: InterfaceT): String = {
      if (s.isEmpty) {
        Names.emptyInterface
      } else {
        val pom = s.context.getTypeInfo.tree.originalRoot.positions
        val hash = srcTextName(pom, s.decl.embedded, s.decl.methSpecs, s.decl.predSpec)
        s"$INTERFACE_PREFIX$$${topLevelName("")(hash, s.context)}"
      }
    }

    def domain(s: DomainT): String = {
      val pom = s.context.getTypeInfo.tree.originalRoot.positions
      val hash = srcTextName(pom, s.decl.funcs, s.decl.axioms)
      s"$DOMAIN_PREFIX$$${topLevelName("")(hash, s.context)}"
    }

    def label(n: String): String = n match {
      case "#lhs" => "lhs"
      case _ => s"${n}_$LABEL_PREFIX"
    }

    /**
      * Maps nodes to a hash based on the source text of the nodes (not the source position!).
      * The source texts belonging to the same Vector[N] argument are sorted before they are hashed.
      * */
    private def srcTextName[N <: PNode](pom: PositionManager, nodes: Vector[N]*): String = {

      def trimmedSrcText(n: N): String = {
        val start = pom.positions.getStart(n).get
        val finish = pom.positions.getFinish(n).get
        val srcText = pom.positions.substring(start, finish).get
        srcText.filterNot(_.isWhitespace)
      }

      val sortedStrings = nodes.map(_.map(trimmedSrcText).sorted)
      Names.hash(sortedStrings.flatten.mkString("|"))
    }
  }
}
<|MERGE_RESOLUTION|>--- conflicted
+++ resolved
@@ -2244,13 +2244,9 @@
       case _ => None
     }
 
-<<<<<<< HEAD
     def compositeValD(ctx : FunctionContext, info: TypeInfo = info)(expr : PCompositeVal, typ : in.Type) : Writer[in.Expr] = {
-=======
-    def compositeValD(ctx : FunctionContext)(expr : PCompositeVal, typ : in.Type) : Writer[in.Expr] = {
       violation(typ.addressability.isExclusive, s"Literals always have exclusive types, but got $typ")
 
->>>>>>> 7064e9fa
       val e = expr match {
         case PExpCompositeVal(e) => exprD(ctx, info)(e)
         case PLitCompositeVal(lit) => literalValD(ctx, info)(lit, typ)
@@ -2258,14 +2254,10 @@
       e map { exp => implicitConversion(exp.typ, typ, exp) }
     }
 
-<<<<<<< HEAD
     def literalValD(ctx: FunctionContext, info: TypeInfo = info)(lit: PLiteralValue, t: in.Type): Writer[in.CompositeLit] = {
-=======
-    def literalValD(ctx: FunctionContext)(lit: PLiteralValue, t: in.Type): Writer[in.CompositeLit] = {
       violation(t.addressability.isExclusive, s"Literals always have exclusive types, but got $t")
 
->>>>>>> 7064e9fa
-      val src = meta(lit)
+      val src = meta(lit, info)
 
       compositeTypeD(t) match {
 
@@ -2316,11 +2308,7 @@
 
         case CompositeKind.Slice(in.SliceT(typ, addressability)) =>
           Violation.violation(addressability == Addressability.literal, "Literals have to be exclusive")
-<<<<<<< HEAD
-          for { elemsD <- sequence(lit.elems.map(e => compositeValD(ctx, info)(e.exp, typ))) }
-=======
-          for { elemsD <- sequence(lit.elems.map(e => compositeValD(ctx)(e.exp, typ.withAddressability(Addressability.Exclusive)))) }
->>>>>>> 7064e9fa
+          for { elemsD <- sequence(lit.elems.map(e => compositeValD(ctx, info)(e.exp, typ.withAddressability(Addressability.Exclusive)))) }
             yield in.SliceLit(typ, info.keyElementIndices(lit.elems).zip(elemsD).toMap)(src)
 
         case CompositeKind.Sequence(in.SequenceT(typ, _)) => for {
@@ -2347,14 +2335,10 @@
       }
     }
 
-<<<<<<< HEAD
     private def handleMapEntries(ctx: FunctionContext, info: TypeInfo)(lit: PLiteralValue, keys: in.Type, values: in.Type): Writer[Seq[(in.Expr, in.Expr)]] = {
-=======
-    private def handleMapEntries(ctx: FunctionContext)(lit: PLiteralValue, keys: in.Type, values: in.Type): Writer[Seq[(in.Expr, in.Expr)]] = {
       violation(keys.addressability.isExclusive, s"Map literal keys always have exclusive types, but got $keys")
       violation(values.addressability.isExclusive, s"Map literal values always have exclusive types, but got $values")
 
->>>>>>> 7064e9fa
       sequence(
         lit.elems map {
           case PKeyedElement(Some(key), value) => for {
@@ -2362,7 +2346,7 @@
               case v: PCompositeVal => compositeValD(ctx)(v, keys)
               case k: PIdentifierKey => info.regular(k.id) match {
                 case _: st.Variable => unit(varD(ctx)(k.id))
-                case c: st.Constant => unit(globalConstD(c)(meta(k)))
+                case c: st.Constant => unit(globalConstD(c)(meta(k, info)))
                 case _ => violation(s"unexpected key $key")
               }
             }
