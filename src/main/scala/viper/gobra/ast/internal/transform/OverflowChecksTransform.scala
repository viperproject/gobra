--- conflicted
+++ resolved
@@ -130,13 +130,9 @@
     // explicitly matches remaining statements to detect non-exhaustive pattern matching if a new statement is added
     case x@(_: Inhale | _: Exhale | _: Assert | _: Assume
             | _: Return | _: Fold | _: Unfold | _: PredExprFold | _: PredExprUnfold
-<<<<<<< HEAD
             | _: SafeTypeAssertion | _: SafeReceive | _: Label | _: Initialization | _: PatternMatchStmt) => x
-=======
-            | _: SafeTypeAssertion | _: SafeReceive | _: Label | _: Initialization ) => x
 
     case _ => violation("Unexpected case reached.")
->>>>>>> e6caeac2
   }
 
   private def genOverflowChecksExprs(exprs: Vector[Expr]): Vector[Assert] =
