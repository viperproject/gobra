<<<<<<< HEAD
// Generated from src/main/antlr4/GobraParser.g4 by ANTLR 4.13.0
=======
// Generated from src/main/antlr4/GobraParser.g4 by ANTLR 4.13.1
>>>>>>> 5295b8d4
package viper.gobra.frontend;
import org.antlr.v4.runtime.tree.ParseTreeVisitor;

/**
 * This interface defines a complete generic visitor for a parse tree produced
 * by {@link GobraParser}.
 *
 * @param <T> The return type of the visit operation. Use {@link Void} for
 * operations with no return type.
 */
public interface GobraParserVisitor<T> extends ParseTreeVisitor<T> {
	/**
	 * Visit a parse tree produced by {@link GobraParser#exprOnly}.
	 * @param ctx the parse tree
	 * @return the visitor result
	 */
	T visitExprOnly(GobraParser.ExprOnlyContext ctx);
	/**
	 * Visit a parse tree produced by {@link GobraParser#stmtOnly}.
	 * @param ctx the parse tree
	 * @return the visitor result
	 */
	T visitStmtOnly(GobraParser.StmtOnlyContext ctx);
	/**
	 * Visit a parse tree produced by {@link GobraParser#typeOnly}.
	 * @param ctx the parse tree
	 * @return the visitor result
	 */
	T visitTypeOnly(GobraParser.TypeOnlyContext ctx);
	/**
	 * Visit a parse tree produced by {@link GobraParser#maybeAddressableIdentifierList}.
	 * @param ctx the parse tree
	 * @return the visitor result
	 */
	T visitMaybeAddressableIdentifierList(GobraParser.MaybeAddressableIdentifierListContext ctx);
	/**
	 * Visit a parse tree produced by {@link GobraParser#maybeAddressableIdentifier}.
	 * @param ctx the parse tree
	 * @return the visitor result
	 */
	T visitMaybeAddressableIdentifier(GobraParser.MaybeAddressableIdentifierContext ctx);
	/**
	 * Visit a parse tree produced by {@link GobraParser#sourceFile}.
	 * @param ctx the parse tree
	 * @return the visitor result
	 */
	T visitSourceFile(GobraParser.SourceFileContext ctx);
	/**
	 * Visit a parse tree produced by {@link GobraParser#preamble}.
	 * @param ctx the parse tree
	 * @return the visitor result
	 */
	T visitPreamble(GobraParser.PreambleContext ctx);
	/**
	 * Visit a parse tree produced by {@link GobraParser#initPost}.
	 * @param ctx the parse tree
	 * @return the visitor result
	 */
	T visitInitPost(GobraParser.InitPostContext ctx);
	/**
	 * Visit a parse tree produced by {@link GobraParser#importPre}.
	 * @param ctx the parse tree
	 * @return the visitor result
	 */
	T visitImportPre(GobraParser.ImportPreContext ctx);
	/**
	 * Visit a parse tree produced by {@link GobraParser#importSpec}.
	 * @param ctx the parse tree
	 * @return the visitor result
	 */
	T visitImportSpec(GobraParser.ImportSpecContext ctx);
	/**
	 * Visit a parse tree produced by {@link GobraParser#importDecl}.
	 * @param ctx the parse tree
	 * @return the visitor result
	 */
	T visitImportDecl(GobraParser.ImportDeclContext ctx);
	/**
	 * Visit a parse tree produced by {@link GobraParser#ghostMember}.
	 * @param ctx the parse tree
	 * @return the visitor result
	 */
	T visitGhostMember(GobraParser.GhostMemberContext ctx);
	/**
	 * Visit a parse tree produced by the {@code explicitGhostStatement}
	 * labeled alternative in {@link GobraParser#ghostStatement}.
	 * @param ctx the parse tree
	 * @return the visitor result
	 */
	T visitExplicitGhostStatement(GobraParser.ExplicitGhostStatementContext ctx);
	/**
	 * Visit a parse tree produced by the {@code foldStatement}
	 * labeled alternative in {@link GobraParser#ghostStatement}.
	 * @param ctx the parse tree
	 * @return the visitor result
	 */
	T visitFoldStatement(GobraParser.FoldStatementContext ctx);
	/**
	 * Visit a parse tree produced by the {@code proofStatement}
	 * labeled alternative in {@link GobraParser#ghostStatement}.
	 * @param ctx the parse tree
	 * @return the visitor result
	 */
	T visitProofStatement(GobraParser.ProofStatementContext ctx);
	/**
	 * Visit a parse tree produced by the {@code matchStmt_}
	 * labeled alternative in {@link GobraParser#ghostStatement}.
	 * @param ctx the parse tree
	 * @return the visitor result
	 */
	T visitMatchStmt_(GobraParser.MatchStmt_Context ctx);
	/**
	 * Visit a parse tree produced by {@link GobraParser#auxiliaryStatement}.
	 * @param ctx the parse tree
	 * @return the visitor result
	 */
	T visitAuxiliaryStatement(GobraParser.AuxiliaryStatementContext ctx);
	/**
	 * Visit a parse tree produced by {@link GobraParser#statementWithSpec}.
	 * @param ctx the parse tree
	 * @return the visitor result
	 */
	T visitStatementWithSpec(GobraParser.StatementWithSpecContext ctx);
	/**
	 * Visit a parse tree produced by {@link GobraParser#outlineStatement}.
	 * @param ctx the parse tree
	 * @return the visitor result
	 */
	T visitOutlineStatement(GobraParser.OutlineStatementContext ctx);
	/**
	 * Visit a parse tree produced by {@link GobraParser#ghostPrimaryExpr}.
	 * @param ctx the parse tree
	 * @return the visitor result
	 */
	T visitGhostPrimaryExpr(GobraParser.GhostPrimaryExprContext ctx);
	/**
	 * Visit a parse tree produced by {@link GobraParser#permission}.
	 * @param ctx the parse tree
	 * @return the visitor result
	 */
	T visitPermission(GobraParser.PermissionContext ctx);
	/**
	 * Visit a parse tree produced by {@link GobraParser#typeExpr}.
	 * @param ctx the parse tree
	 * @return the visitor result
	 */
	T visitTypeExpr(GobraParser.TypeExprContext ctx);
	/**
	 * Visit a parse tree produced by {@link GobraParser#boundVariables}.
	 * @param ctx the parse tree
	 * @return the visitor result
	 */
	T visitBoundVariables(GobraParser.BoundVariablesContext ctx);
	/**
	 * Visit a parse tree produced by {@link GobraParser#boundVariableDecl}.
	 * @param ctx the parse tree
	 * @return the visitor result
	 */
	T visitBoundVariableDecl(GobraParser.BoundVariableDeclContext ctx);
	/**
	 * Visit a parse tree produced by {@link GobraParser#triggers}.
	 * @param ctx the parse tree
	 * @return the visitor result
	 */
	T visitTriggers(GobraParser.TriggersContext ctx);
	/**
	 * Visit a parse tree produced by {@link GobraParser#trigger}.
	 * @param ctx the parse tree
	 * @return the visitor result
	 */
	T visitTrigger(GobraParser.TriggerContext ctx);
	/**
	 * Visit a parse tree produced by {@link GobraParser#predicateAccess}.
	 * @param ctx the parse tree
	 * @return the visitor result
	 */
	T visitPredicateAccess(GobraParser.PredicateAccessContext ctx);
	/**
	 * Visit a parse tree produced by {@link GobraParser#optionSome}.
	 * @param ctx the parse tree
	 * @return the visitor result
	 */
	T visitOptionSome(GobraParser.OptionSomeContext ctx);
	/**
	 * Visit a parse tree produced by {@link GobraParser#optionNone}.
	 * @param ctx the parse tree
	 * @return the visitor result
	 */
	T visitOptionNone(GobraParser.OptionNoneContext ctx);
	/**
	 * Visit a parse tree produced by {@link GobraParser#optionGet}.
	 * @param ctx the parse tree
	 * @return the visitor result
	 */
	T visitOptionGet(GobraParser.OptionGetContext ctx);
	/**
	 * Visit a parse tree produced by {@link GobraParser#sConversion}.
	 * @param ctx the parse tree
	 * @return the visitor result
	 */
	T visitSConversion(GobraParser.SConversionContext ctx);
	/**
	 * Visit a parse tree produced by {@link GobraParser#old}.
	 * @param ctx the parse tree
	 * @return the visitor result
	 */
	T visitOld(GobraParser.OldContext ctx);
	/**
	 * Visit a parse tree produced by {@link GobraParser#oldLabelUse}.
	 * @param ctx the parse tree
	 * @return the visitor result
	 */
	T visitOldLabelUse(GobraParser.OldLabelUseContext ctx);
	/**
	 * Visit a parse tree produced by {@link GobraParser#labelUse}.
	 * @param ctx the parse tree
	 * @return the visitor result
	 */
	T visitLabelUse(GobraParser.LabelUseContext ctx);
	/**
	 * Visit a parse tree produced by {@link GobraParser#before}.
	 * @param ctx the parse tree
	 * @return the visitor result
	 */
	T visitBefore(GobraParser.BeforeContext ctx);
	/**
	 * Visit a parse tree produced by {@link GobraParser#isComparable}.
	 * @param ctx the parse tree
	 * @return the visitor result
	 */
	T visitIsComparable(GobraParser.IsComparableContext ctx);
	/**
	 * Visit a parse tree produced by {@link GobraParser#low}.
	 * @param ctx the parse tree
	 * @return the visitor result
	 */
	T visitLow(GobraParser.LowContext ctx);
	/**
	 * Visit a parse tree produced by {@link GobraParser#lowc}.
	 * @param ctx the parse tree
	 * @return the visitor result
	 */
	T visitLowc(GobraParser.LowcContext ctx);
	/**
	 * Visit a parse tree produced by {@link GobraParser#typeOf}.
	 * @param ctx the parse tree
	 * @return the visitor result
	 */
	T visitTypeOf(GobraParser.TypeOfContext ctx);
	/**
	 * Visit a parse tree produced by {@link GobraParser#access}.
	 * @param ctx the parse tree
	 * @return the visitor result
	 */
	T visitAccess(GobraParser.AccessContext ctx);
	/**
	 * Visit a parse tree produced by {@link GobraParser#range}.
	 * @param ctx the parse tree
	 * @return the visitor result
	 */
	T visitRange(GobraParser.RangeContext ctx);
	/**
	 * Visit a parse tree produced by {@link GobraParser#matchExpr}.
	 * @param ctx the parse tree
	 * @return the visitor result
	 */
	T visitMatchExpr(GobraParser.MatchExprContext ctx);
	/**
	 * Visit a parse tree produced by {@link GobraParser#matchExprClause}.
	 * @param ctx the parse tree
	 * @return the visitor result
	 */
	T visitMatchExprClause(GobraParser.MatchExprClauseContext ctx);
	/**
	 * Visit a parse tree produced by {@link GobraParser#seqUpdExp}.
	 * @param ctx the parse tree
	 * @return the visitor result
	 */
	T visitSeqUpdExp(GobraParser.SeqUpdExpContext ctx);
	/**
	 * Visit a parse tree produced by {@link GobraParser#seqUpdClause}.
	 * @param ctx the parse tree
	 * @return the visitor result
	 */
	T visitSeqUpdClause(GobraParser.SeqUpdClauseContext ctx);
	/**
	 * Visit a parse tree produced by {@link GobraParser#ghostTypeLit}.
	 * @param ctx the parse tree
	 * @return the visitor result
	 */
	T visitGhostTypeLit(GobraParser.GhostTypeLitContext ctx);
	/**
	 * Visit a parse tree produced by {@link GobraParser#domainType}.
	 * @param ctx the parse tree
	 * @return the visitor result
	 */
	T visitDomainType(GobraParser.DomainTypeContext ctx);
	/**
	 * Visit a parse tree produced by {@link GobraParser#domainClause}.
	 * @param ctx the parse tree
	 * @return the visitor result
	 */
	T visitDomainClause(GobraParser.DomainClauseContext ctx);
	/**
	 * Visit a parse tree produced by {@link GobraParser#adtType}.
	 * @param ctx the parse tree
	 * @return the visitor result
	 */
	T visitAdtType(GobraParser.AdtTypeContext ctx);
	/**
	 * Visit a parse tree produced by {@link GobraParser#adtClause}.
	 * @param ctx the parse tree
	 * @return the visitor result
	 */
	T visitAdtClause(GobraParser.AdtClauseContext ctx);
	/**
	 * Visit a parse tree produced by {@link GobraParser#adtFieldDecl}.
	 * @param ctx the parse tree
	 * @return the visitor result
	 */
	T visitAdtFieldDecl(GobraParser.AdtFieldDeclContext ctx);
	/**
	 * Visit a parse tree produced by {@link GobraParser#ghostSliceType}.
	 * @param ctx the parse tree
	 * @return the visitor result
	 */
	T visitGhostSliceType(GobraParser.GhostSliceTypeContext ctx);
	/**
	 * Visit a parse tree produced by {@link GobraParser#ghostPointerType}.
	 * @param ctx the parse tree
	 * @return the visitor result
	 */
	T visitGhostPointerType(GobraParser.GhostPointerTypeContext ctx);
	/**
	 * Visit a parse tree produced by {@link GobraParser#fieldDecl}.
	 * @param ctx the parse tree
	 * @return the visitor result
	 */
	T visitFieldDecl(GobraParser.FieldDeclContext ctx);
	/**
	 * Visit a parse tree produced by {@link GobraParser#sqType}.
	 * @param ctx the parse tree
	 * @return the visitor result
	 */
	T visitSqType(GobraParser.SqTypeContext ctx);
	/**
	 * Visit a parse tree produced by {@link GobraParser#specification}.
	 * @param ctx the parse tree
	 * @return the visitor result
	 */
	T visitSpecification(GobraParser.SpecificationContext ctx);
	/**
	 * Visit a parse tree produced by {@link GobraParser#backendAnnotationEntry}.
	 * @param ctx the parse tree
	 * @return the visitor result
	 */
	T visitBackendAnnotationEntry(GobraParser.BackendAnnotationEntryContext ctx);
	/**
	 * Visit a parse tree produced by {@link GobraParser#listOfValues}.
	 * @param ctx the parse tree
	 * @return the visitor result
	 */
	T visitListOfValues(GobraParser.ListOfValuesContext ctx);
	/**
	 * Visit a parse tree produced by {@link GobraParser#singleBackendAnnotation}.
	 * @param ctx the parse tree
	 * @return the visitor result
	 */
	T visitSingleBackendAnnotation(GobraParser.SingleBackendAnnotationContext ctx);
	/**
	 * Visit a parse tree produced by {@link GobraParser#backendAnnotationList}.
	 * @param ctx the parse tree
	 * @return the visitor result
	 */
	T visitBackendAnnotationList(GobraParser.BackendAnnotationListContext ctx);
	/**
	 * Visit a parse tree produced by {@link GobraParser#backendAnnotation}.
	 * @param ctx the parse tree
	 * @return the visitor result
	 */
	T visitBackendAnnotation(GobraParser.BackendAnnotationContext ctx);
	/**
	 * Visit a parse tree produced by {@link GobraParser#specStatement}.
	 * @param ctx the parse tree
	 * @return the visitor result
	 */
	T visitSpecStatement(GobraParser.SpecStatementContext ctx);
	/**
	 * Visit a parse tree produced by {@link GobraParser#terminationMeasure}.
	 * @param ctx the parse tree
	 * @return the visitor result
	 */
	T visitTerminationMeasure(GobraParser.TerminationMeasureContext ctx);
	/**
	 * Visit a parse tree produced by {@link GobraParser#assertion}.
	 * @param ctx the parse tree
	 * @return the visitor result
	 */
	T visitAssertion(GobraParser.AssertionContext ctx);
	/**
	 * Visit a parse tree produced by {@link GobraParser#matchStmt}.
	 * @param ctx the parse tree
	 * @return the visitor result
	 */
	T visitMatchStmt(GobraParser.MatchStmtContext ctx);
	/**
	 * Visit a parse tree produced by {@link GobraParser#matchStmtClause}.
	 * @param ctx the parse tree
	 * @return the visitor result
	 */
	T visitMatchStmtClause(GobraParser.MatchStmtClauseContext ctx);
	/**
	 * Visit a parse tree produced by {@link GobraParser#matchCase}.
	 * @param ctx the parse tree
	 * @return the visitor result
	 */
	T visitMatchCase(GobraParser.MatchCaseContext ctx);
	/**
	 * Visit a parse tree produced by the {@code matchPatternBind}
	 * labeled alternative in {@link GobraParser#matchPattern}.
	 * @param ctx the parse tree
	 * @return the visitor result
	 */
	T visitMatchPatternBind(GobraParser.MatchPatternBindContext ctx);
	/**
	 * Visit a parse tree produced by the {@code matchPatternComposite}
	 * labeled alternative in {@link GobraParser#matchPattern}.
	 * @param ctx the parse tree
	 * @return the visitor result
	 */
	T visitMatchPatternComposite(GobraParser.MatchPatternCompositeContext ctx);
	/**
	 * Visit a parse tree produced by the {@code matchPatternValue}
	 * labeled alternative in {@link GobraParser#matchPattern}.
	 * @param ctx the parse tree
	 * @return the visitor result
	 */
	T visitMatchPatternValue(GobraParser.MatchPatternValueContext ctx);
	/**
	 * Visit a parse tree produced by {@link GobraParser#matchPatternList}.
	 * @param ctx the parse tree
	 * @return the visitor result
	 */
	T visitMatchPatternList(GobraParser.MatchPatternListContext ctx);
	/**
	 * Visit a parse tree produced by {@link GobraParser#blockWithBodyParameterInfo}.
	 * @param ctx the parse tree
	 * @return the visitor result
	 */
	T visitBlockWithBodyParameterInfo(GobraParser.BlockWithBodyParameterInfoContext ctx);
	/**
	 * Visit a parse tree produced by {@link GobraParser#closureSpecInstance}.
	 * @param ctx the parse tree
	 * @return the visitor result
	 */
	T visitClosureSpecInstance(GobraParser.ClosureSpecInstanceContext ctx);
	/**
	 * Visit a parse tree produced by {@link GobraParser#closureSpecParams}.
	 * @param ctx the parse tree
	 * @return the visitor result
	 */
	T visitClosureSpecParams(GobraParser.ClosureSpecParamsContext ctx);
	/**
	 * Visit a parse tree produced by {@link GobraParser#closureSpecParam}.
	 * @param ctx the parse tree
	 * @return the visitor result
	 */
	T visitClosureSpecParam(GobraParser.ClosureSpecParamContext ctx);
	/**
	 * Visit a parse tree produced by {@link GobraParser#closureImplProofStmt}.
	 * @param ctx the parse tree
	 * @return the visitor result
	 */
	T visitClosureImplProofStmt(GobraParser.ClosureImplProofStmtContext ctx);
	/**
	 * Visit a parse tree produced by {@link GobraParser#implementationProof}.
	 * @param ctx the parse tree
	 * @return the visitor result
	 */
	T visitImplementationProof(GobraParser.ImplementationProofContext ctx);
	/**
	 * Visit a parse tree produced by {@link GobraParser#methodImplementationProof}.
	 * @param ctx the parse tree
	 * @return the visitor result
	 */
	T visitMethodImplementationProof(GobraParser.MethodImplementationProofContext ctx);
	/**
	 * Visit a parse tree produced by {@link GobraParser#nonLocalReceiver}.
	 * @param ctx the parse tree
	 * @return the visitor result
	 */
	T visitNonLocalReceiver(GobraParser.NonLocalReceiverContext ctx);
	/**
	 * Visit a parse tree produced by {@link GobraParser#selection}.
	 * @param ctx the parse tree
	 * @return the visitor result
	 */
	T visitSelection(GobraParser.SelectionContext ctx);
	/**
	 * Visit a parse tree produced by {@link GobraParser#implementationProofPredicateAlias}.
	 * @param ctx the parse tree
	 * @return the visitor result
	 */
	T visitImplementationProofPredicateAlias(GobraParser.ImplementationProofPredicateAliasContext ctx);
	/**
	 * Visit a parse tree produced by {@link GobraParser#make}.
	 * @param ctx the parse tree
	 * @return the visitor result
	 */
	T visitMake(GobraParser.MakeContext ctx);
	/**
	 * Visit a parse tree produced by {@link GobraParser#new_}.
	 * @param ctx the parse tree
	 * @return the visitor result
	 */
	T visitNew_(GobraParser.New_Context ctx);
	/**
	 * Visit a parse tree produced by {@link GobraParser#specMember}.
	 * @param ctx the parse tree
	 * @return the visitor result
	 */
	T visitSpecMember(GobraParser.SpecMemberContext ctx);
	/**
	 * Visit a parse tree produced by {@link GobraParser#functionDecl}.
	 * @param ctx the parse tree
	 * @return the visitor result
	 */
	T visitFunctionDecl(GobraParser.FunctionDeclContext ctx);
	/**
	 * Visit a parse tree produced by {@link GobraParser#methodDecl}.
	 * @param ctx the parse tree
	 * @return the visitor result
	 */
	T visitMethodDecl(GobraParser.MethodDeclContext ctx);
	/**
	 * Visit a parse tree produced by {@link GobraParser#explicitGhostMember}.
	 * @param ctx the parse tree
	 * @return the visitor result
	 */
	T visitExplicitGhostMember(GobraParser.ExplicitGhostMemberContext ctx);
	/**
	 * Visit a parse tree produced by {@link GobraParser#fpredicateDecl}.
	 * @param ctx the parse tree
	 * @return the visitor result
	 */
	T visitFpredicateDecl(GobraParser.FpredicateDeclContext ctx);
	/**
	 * Visit a parse tree produced by {@link GobraParser#predicateBody}.
	 * @param ctx the parse tree
	 * @return the visitor result
	 */
	T visitPredicateBody(GobraParser.PredicateBodyContext ctx);
	/**
	 * Visit a parse tree produced by {@link GobraParser#mpredicateDecl}.
	 * @param ctx the parse tree
	 * @return the visitor result
	 */
	T visitMpredicateDecl(GobraParser.MpredicateDeclContext ctx);
	/**
	 * Visit a parse tree produced by {@link GobraParser#varSpec}.
	 * @param ctx the parse tree
	 * @return the visitor result
	 */
	T visitVarSpec(GobraParser.VarSpecContext ctx);
	/**
	 * Visit a parse tree produced by {@link GobraParser#shortVarDecl}.
	 * @param ctx the parse tree
	 * @return the visitor result
	 */
	T visitShortVarDecl(GobraParser.ShortVarDeclContext ctx);
	/**
	 * Visit a parse tree produced by {@link GobraParser#receiver}.
	 * @param ctx the parse tree
	 * @return the visitor result
	 */
	T visitReceiver(GobraParser.ReceiverContext ctx);
	/**
	 * Visit a parse tree produced by {@link GobraParser#parameterDecl}.
	 * @param ctx the parse tree
	 * @return the visitor result
	 */
	T visitParameterDecl(GobraParser.ParameterDeclContext ctx);
	/**
	 * Visit a parse tree produced by {@link GobraParser#actualParameterDecl}.
	 * @param ctx the parse tree
	 * @return the visitor result
	 */
	T visitActualParameterDecl(GobraParser.ActualParameterDeclContext ctx);
	/**
	 * Visit a parse tree produced by {@link GobraParser#ghostParameterDecl}.
	 * @param ctx the parse tree
	 * @return the visitor result
	 */
	T visitGhostParameterDecl(GobraParser.GhostParameterDeclContext ctx);
	/**
	 * Visit a parse tree produced by {@link GobraParser#parameterType}.
	 * @param ctx the parse tree
	 * @return the visitor result
	 */
	T visitParameterType(GobraParser.ParameterTypeContext ctx);
	/**
	 * Visit a parse tree produced by the {@code closureImplSpecExpr}
	 * labeled alternative in {@link GobraParser#expression}.
	 * @param ctx the parse tree
	 * @return the visitor result
	 */
	T visitClosureImplSpecExpr(GobraParser.ClosureImplSpecExprContext ctx);
	/**
	 * Visit a parse tree produced by the {@code primaryExpr_}
	 * labeled alternative in {@link GobraParser#expression}.
	 * @param ctx the parse tree
	 * @return the visitor result
	 */
	T visitPrimaryExpr_(GobraParser.PrimaryExpr_Context ctx);
	/**
	 * Visit a parse tree produced by the {@code quantification}
	 * labeled alternative in {@link GobraParser#expression}.
	 * @param ctx the parse tree
	 * @return the visitor result
	 */
	T visitQuantification(GobraParser.QuantificationContext ctx);
	/**
	 * Visit a parse tree produced by the {@code unfolding}
	 * labeled alternative in {@link GobraParser#expression}.
	 * @param ctx the parse tree
	 * @return the visitor result
	 */
	T visitUnfolding(GobraParser.UnfoldingContext ctx);
	/**
	 * Visit a parse tree produced by the {@code orExpr}
	 * labeled alternative in {@link GobraParser#expression}.
	 * @param ctx the parse tree
	 * @return the visitor result
	 */
	T visitOrExpr(GobraParser.OrExprContext ctx);
	/**
	 * Visit a parse tree produced by the {@code p41Expr}
	 * labeled alternative in {@link GobraParser#expression}.
	 * @param ctx the parse tree
	 * @return the visitor result
	 */
	T visitP41Expr(GobraParser.P41ExprContext ctx);
	/**
	 * Visit a parse tree produced by the {@code unaryExpr}
	 * labeled alternative in {@link GobraParser#expression}.
	 * @param ctx the parse tree
	 * @return the visitor result
	 */
	T visitUnaryExpr(GobraParser.UnaryExprContext ctx);
	/**
	 * Visit a parse tree produced by the {@code p42Expr}
	 * labeled alternative in {@link GobraParser#expression}.
	 * @param ctx the parse tree
	 * @return the visitor result
	 */
	T visitP42Expr(GobraParser.P42ExprContext ctx);
	/**
	 * Visit a parse tree produced by the {@code ternaryExpr}
	 * labeled alternative in {@link GobraParser#expression}.
	 * @param ctx the parse tree
	 * @return the visitor result
	 */
	T visitTernaryExpr(GobraParser.TernaryExprContext ctx);
	/**
	 * Visit a parse tree produced by the {@code addExpr}
	 * labeled alternative in {@link GobraParser#expression}.
	 * @param ctx the parse tree
	 * @return the visitor result
	 */
	T visitAddExpr(GobraParser.AddExprContext ctx);
	/**
	 * Visit a parse tree produced by the {@code implication}
	 * labeled alternative in {@link GobraParser#expression}.
	 * @param ctx the parse tree
	 * @return the visitor result
	 */
	T visitImplication(GobraParser.ImplicationContext ctx);
	/**
	 * Visit a parse tree produced by the {@code mulExpr}
	 * labeled alternative in {@link GobraParser#expression}.
	 * @param ctx the parse tree
	 * @return the visitor result
	 */
	T visitMulExpr(GobraParser.MulExprContext ctx);
	/**
	 * Visit a parse tree produced by the {@code let}
	 * labeled alternative in {@link GobraParser#expression}.
	 * @param ctx the parse tree
	 * @return the visitor result
	 */
	T visitLet(GobraParser.LetContext ctx);
	/**
	 * Visit a parse tree produced by the {@code relExpr}
	 * labeled alternative in {@link GobraParser#expression}.
	 * @param ctx the parse tree
	 * @return the visitor result
	 */
	T visitRelExpr(GobraParser.RelExprContext ctx);
	/**
	 * Visit a parse tree produced by the {@code andExpr}
	 * labeled alternative in {@link GobraParser#expression}.
	 * @param ctx the parse tree
	 * @return the visitor result
	 */
	T visitAndExpr(GobraParser.AndExprContext ctx);
	/**
	 * Visit a parse tree produced by {@link GobraParser#statement}.
	 * @param ctx the parse tree
	 * @return the visitor result
	 */
	T visitStatement(GobraParser.StatementContext ctx);
	/**
	 * Visit a parse tree produced by {@link GobraParser#applyStmt}.
	 * @param ctx the parse tree
	 * @return the visitor result
	 */
	T visitApplyStmt(GobraParser.ApplyStmtContext ctx);
	/**
	 * Visit a parse tree produced by {@link GobraParser#packageStmt}.
	 * @param ctx the parse tree
	 * @return the visitor result
	 */
	T visitPackageStmt(GobraParser.PackageStmtContext ctx);
	/**
	 * Visit a parse tree produced by {@link GobraParser#specForStmt}.
	 * @param ctx the parse tree
	 * @return the visitor result
	 */
	T visitSpecForStmt(GobraParser.SpecForStmtContext ctx);
	/**
	 * Visit a parse tree produced by {@link GobraParser#loopSpec}.
	 * @param ctx the parse tree
	 * @return the visitor result
	 */
	T visitLoopSpec(GobraParser.LoopSpecContext ctx);
	/**
	 * Visit a parse tree produced by {@link GobraParser#deferStmt}.
	 * @param ctx the parse tree
	 * @return the visitor result
	 */
	T visitDeferStmt(GobraParser.DeferStmtContext ctx);
	/**
	 * Visit a parse tree produced by {@link GobraParser#basicLit}.
	 * @param ctx the parse tree
	 * @return the visitor result
	 */
	T visitBasicLit(GobraParser.BasicLitContext ctx);
	/**
	 * Visit a parse tree produced by the {@code newExpr}
	 * labeled alternative in {@link GobraParser#primaryExpr}.
	 * @param ctx the parse tree
	 * @return the visitor result
	 */
	T visitNewExpr(GobraParser.NewExprContext ctx);
	/**
	 * Visit a parse tree produced by the {@code makeExpr}
	 * labeled alternative in {@link GobraParser#primaryExpr}.
	 * @param ctx the parse tree
	 * @return the visitor result
	 */
	T visitMakeExpr(GobraParser.MakeExprContext ctx);
	/**
	 * Visit a parse tree produced by the {@code ghostPrimaryExpr_}
	 * labeled alternative in {@link GobraParser#primaryExpr}.
	 * @param ctx the parse tree
	 * @return the visitor result
	 */
	T visitGhostPrimaryExpr_(GobraParser.GhostPrimaryExpr_Context ctx);
	/**
	 * Visit a parse tree produced by the {@code invokePrimaryExprWithSpec}
	 * labeled alternative in {@link GobraParser#primaryExpr}.
	 * @param ctx the parse tree
	 * @return the visitor result
	 */
	T visitInvokePrimaryExprWithSpec(GobraParser.InvokePrimaryExprWithSpecContext ctx);
	/**
	 * Visit a parse tree produced by the {@code indexPrimaryExpr}
	 * labeled alternative in {@link GobraParser#primaryExpr}.
	 * @param ctx the parse tree
	 * @return the visitor result
	 */
	T visitIndexPrimaryExpr(GobraParser.IndexPrimaryExprContext ctx);
	/**
	 * Visit a parse tree produced by the {@code seqUpdPrimaryExpr}
	 * labeled alternative in {@link GobraParser#primaryExpr}.
	 * @param ctx the parse tree
	 * @return the visitor result
	 */
	T visitSeqUpdPrimaryExpr(GobraParser.SeqUpdPrimaryExprContext ctx);
	/**
	 * Visit a parse tree produced by the {@code methodPrimaryExpr}
	 * labeled alternative in {@link GobraParser#primaryExpr}.
	 * @param ctx the parse tree
	 * @return the visitor result
	 */
	T visitMethodPrimaryExpr(GobraParser.MethodPrimaryExprContext ctx);
	/**
	 * Visit a parse tree produced by the {@code predConstrPrimaryExpr}
	 * labeled alternative in {@link GobraParser#primaryExpr}.
	 * @param ctx the parse tree
	 * @return the visitor result
	 */
	T visitPredConstrPrimaryExpr(GobraParser.PredConstrPrimaryExprContext ctx);
	/**
	 * Visit a parse tree produced by the {@code revealInvokePrimaryExpr}
	 * labeled alternative in {@link GobraParser#primaryExpr}.
	 * @param ctx the parse tree
	 * @return the visitor result
	 */
	T visitRevealInvokePrimaryExpr(GobraParser.RevealInvokePrimaryExprContext ctx);
	/**
	 * Visit a parse tree produced by the {@code invokePrimaryExpr}
	 * labeled alternative in {@link GobraParser#primaryExpr}.
	 * @param ctx the parse tree
	 * @return the visitor result
	 */
	T visitInvokePrimaryExpr(GobraParser.InvokePrimaryExprContext ctx);
	/**
	 * Visit a parse tree produced by the {@code operandPrimaryExpr}
	 * labeled alternative in {@link GobraParser#primaryExpr}.
	 * @param ctx the parse tree
	 * @return the visitor result
	 */
	T visitOperandPrimaryExpr(GobraParser.OperandPrimaryExprContext ctx);
	/**
	 * Visit a parse tree produced by the {@code typeAssertionPrimaryExpr}
	 * labeled alternative in {@link GobraParser#primaryExpr}.
	 * @param ctx the parse tree
	 * @return the visitor result
	 */
	T visitTypeAssertionPrimaryExpr(GobraParser.TypeAssertionPrimaryExprContext ctx);
	/**
	 * Visit a parse tree produced by the {@code builtInCallExpr}
	 * labeled alternative in {@link GobraParser#primaryExpr}.
	 * @param ctx the parse tree
	 * @return the visitor result
	 */
	T visitBuiltInCallExpr(GobraParser.BuiltInCallExprContext ctx);
	/**
	 * Visit a parse tree produced by the {@code selectorPrimaryExpr}
	 * labeled alternative in {@link GobraParser#primaryExpr}.
	 * @param ctx the parse tree
	 * @return the visitor result
	 */
	T visitSelectorPrimaryExpr(GobraParser.SelectorPrimaryExprContext ctx);
	/**
	 * Visit a parse tree produced by the {@code conversionPrimaryExpr}
	 * labeled alternative in {@link GobraParser#primaryExpr}.
	 * @param ctx the parse tree
	 * @return the visitor result
	 */
	T visitConversionPrimaryExpr(GobraParser.ConversionPrimaryExprContext ctx);
	/**
	 * Visit a parse tree produced by the {@code slicePrimaryExpr}
	 * labeled alternative in {@link GobraParser#primaryExpr}.
	 * @param ctx the parse tree
	 * @return the visitor result
	 */
	T visitSlicePrimaryExpr(GobraParser.SlicePrimaryExprContext ctx);
	/**
	 * Visit a parse tree produced by {@link GobraParser#functionLit}.
	 * @param ctx the parse tree
	 * @return the visitor result
	 */
	T visitFunctionLit(GobraParser.FunctionLitContext ctx);
	/**
	 * Visit a parse tree produced by {@link GobraParser#closureDecl}.
	 * @param ctx the parse tree
	 * @return the visitor result
	 */
	T visitClosureDecl(GobraParser.ClosureDeclContext ctx);
	/**
	 * Visit a parse tree produced by {@link GobraParser#predConstructArgs}.
	 * @param ctx the parse tree
	 * @return the visitor result
	 */
	T visitPredConstructArgs(GobraParser.PredConstructArgsContext ctx);
	/**
	 * Visit a parse tree produced by {@link GobraParser#interfaceType}.
	 * @param ctx the parse tree
	 * @return the visitor result
	 */
	T visitInterfaceType(GobraParser.InterfaceTypeContext ctx);
	/**
	 * Visit a parse tree produced by {@link GobraParser#predicateSpec}.
	 * @param ctx the parse tree
	 * @return the visitor result
	 */
	T visitPredicateSpec(GobraParser.PredicateSpecContext ctx);
	/**
	 * Visit a parse tree produced by {@link GobraParser#methodSpec}.
	 * @param ctx the parse tree
	 * @return the visitor result
	 */
	T visitMethodSpec(GobraParser.MethodSpecContext ctx);
	/**
	 * Visit a parse tree produced by {@link GobraParser#type_}.
	 * @param ctx the parse tree
	 * @return the visitor result
	 */
	T visitType_(GobraParser.Type_Context ctx);
	/**
	 * Visit a parse tree produced by {@link GobraParser#typeLit}.
	 * @param ctx the parse tree
	 * @return the visitor result
	 */
	T visitTypeLit(GobraParser.TypeLitContext ctx);
	/**
	 * Visit a parse tree produced by {@link GobraParser#predType}.
	 * @param ctx the parse tree
	 * @return the visitor result
	 */
	T visitPredType(GobraParser.PredTypeContext ctx);
	/**
	 * Visit a parse tree produced by {@link GobraParser#predTypeParams}.
	 * @param ctx the parse tree
	 * @return the visitor result
	 */
	T visitPredTypeParams(GobraParser.PredTypeParamsContext ctx);
	/**
	 * Visit a parse tree produced by {@link GobraParser#literalType}.
	 * @param ctx the parse tree
	 * @return the visitor result
	 */
	T visitLiteralType(GobraParser.LiteralTypeContext ctx);
	/**
	 * Visit a parse tree produced by {@link GobraParser#implicitArray}.
	 * @param ctx the parse tree
	 * @return the visitor result
	 */
	T visitImplicitArray(GobraParser.ImplicitArrayContext ctx);
	/**
	 * Visit a parse tree produced by {@link GobraParser#fieldDecl}.
	 * @param ctx the parse tree
	 * @return the visitor result
	 */
	T visitFieldDecl(GobraParser.FieldDeclContext ctx);
	/**
	 * Visit a parse tree produced by {@link GobraParser#slice_}.
	 * @param ctx the parse tree
	 * @return the visitor result
	 */
	T visitSlice_(GobraParser.Slice_Context ctx);
	/**
	 * Visit a parse tree produced by {@link GobraParser#lowSliceArgument}.
	 * @param ctx the parse tree
	 * @return the visitor result
	 */
	T visitLowSliceArgument(GobraParser.LowSliceArgumentContext ctx);
	/**
	 * Visit a parse tree produced by {@link GobraParser#highSliceArgument}.
	 * @param ctx the parse tree
	 * @return the visitor result
	 */
	T visitHighSliceArgument(GobraParser.HighSliceArgumentContext ctx);
	/**
	 * Visit a parse tree produced by {@link GobraParser#capSliceArgument}.
	 * @param ctx the parse tree
	 * @return the visitor result
	 */
	T visitCapSliceArgument(GobraParser.CapSliceArgumentContext ctx);
	/**
	 * Visit a parse tree produced by {@link GobraParser#assign_op}.
	 * @param ctx the parse tree
	 * @return the visitor result
	 */
	T visitAssign_op(GobraParser.Assign_opContext ctx);
	/**
	 * Visit a parse tree produced by {@link GobraParser#rangeClause}.
	 * @param ctx the parse tree
	 * @return the visitor result
	 */
	T visitRangeClause(GobraParser.RangeClauseContext ctx);
	/**
	 * Visit a parse tree produced by {@link GobraParser#packageClause}.
	 * @param ctx the parse tree
	 * @return the visitor result
	 */
	T visitPackageClause(GobraParser.PackageClauseContext ctx);
	/**
	 * Visit a parse tree produced by {@link GobraParser#importPath}.
	 * @param ctx the parse tree
	 * @return the visitor result
	 */
	T visitImportPath(GobraParser.ImportPathContext ctx);
	/**
	 * Visit a parse tree produced by {@link GobraParser#declaration}.
	 * @param ctx the parse tree
	 * @return the visitor result
	 */
	T visitDeclaration(GobraParser.DeclarationContext ctx);
	/**
	 * Visit a parse tree produced by {@link GobraParser#constDecl}.
	 * @param ctx the parse tree
	 * @return the visitor result
	 */
	T visitConstDecl(GobraParser.ConstDeclContext ctx);
	/**
	 * Visit a parse tree produced by {@link GobraParser#constSpec}.
	 * @param ctx the parse tree
	 * @return the visitor result
	 */
	T visitConstSpec(GobraParser.ConstSpecContext ctx);
	/**
	 * Visit a parse tree produced by {@link GobraParser#identifierList}.
	 * @param ctx the parse tree
	 * @return the visitor result
	 */
	T visitIdentifierList(GobraParser.IdentifierListContext ctx);
	/**
	 * Visit a parse tree produced by {@link GobraParser#expressionList}.
	 * @param ctx the parse tree
	 * @return the visitor result
	 */
	T visitExpressionList(GobraParser.ExpressionListContext ctx);
	/**
	 * Visit a parse tree produced by {@link GobraParser#typeDecl}.
	 * @param ctx the parse tree
	 * @return the visitor result
	 */
	T visitTypeDecl(GobraParser.TypeDeclContext ctx);
	/**
	 * Visit a parse tree produced by {@link GobraParser#typeSpec}.
	 * @param ctx the parse tree
	 * @return the visitor result
	 */
	T visitTypeSpec(GobraParser.TypeSpecContext ctx);
	/**
	 * Visit a parse tree produced by {@link GobraParser#varDecl}.
	 * @param ctx the parse tree
	 * @return the visitor result
	 */
	T visitVarDecl(GobraParser.VarDeclContext ctx);
	/**
	 * Visit a parse tree produced by {@link GobraParser#block}.
	 * @param ctx the parse tree
	 * @return the visitor result
	 */
	T visitBlock(GobraParser.BlockContext ctx);
	/**
	 * Visit a parse tree produced by {@link GobraParser#statementList}.
	 * @param ctx the parse tree
	 * @return the visitor result
	 */
	T visitStatementList(GobraParser.StatementListContext ctx);
	/**
	 * Visit a parse tree produced by {@link GobraParser#simpleStmt}.
	 * @param ctx the parse tree
	 * @return the visitor result
	 */
	T visitSimpleStmt(GobraParser.SimpleStmtContext ctx);
	/**
	 * Visit a parse tree produced by {@link GobraParser#expressionStmt}.
	 * @param ctx the parse tree
	 * @return the visitor result
	 */
	T visitExpressionStmt(GobraParser.ExpressionStmtContext ctx);
	/**
	 * Visit a parse tree produced by {@link GobraParser#sendStmt}.
	 * @param ctx the parse tree
	 * @return the visitor result
	 */
	T visitSendStmt(GobraParser.SendStmtContext ctx);
	/**
	 * Visit a parse tree produced by {@link GobraParser#incDecStmt}.
	 * @param ctx the parse tree
	 * @return the visitor result
	 */
	T visitIncDecStmt(GobraParser.IncDecStmtContext ctx);
	/**
	 * Visit a parse tree produced by {@link GobraParser#assignment}.
	 * @param ctx the parse tree
	 * @return the visitor result
	 */
	T visitAssignment(GobraParser.AssignmentContext ctx);
	/**
	 * Visit a parse tree produced by {@link GobraParser#emptyStmt}.
	 * @param ctx the parse tree
	 * @return the visitor result
	 */
	T visitEmptyStmt(GobraParser.EmptyStmtContext ctx);
	/**
	 * Visit a parse tree produced by {@link GobraParser#labeledStmt}.
	 * @param ctx the parse tree
	 * @return the visitor result
	 */
	T visitLabeledStmt(GobraParser.LabeledStmtContext ctx);
	/**
	 * Visit a parse tree produced by {@link GobraParser#returnStmt}.
	 * @param ctx the parse tree
	 * @return the visitor result
	 */
	T visitReturnStmt(GobraParser.ReturnStmtContext ctx);
	/**
	 * Visit a parse tree produced by {@link GobraParser#breakStmt}.
	 * @param ctx the parse tree
	 * @return the visitor result
	 */
	T visitBreakStmt(GobraParser.BreakStmtContext ctx);
	/**
	 * Visit a parse tree produced by {@link GobraParser#continueStmt}.
	 * @param ctx the parse tree
	 * @return the visitor result
	 */
	T visitContinueStmt(GobraParser.ContinueStmtContext ctx);
	/**
	 * Visit a parse tree produced by {@link GobraParser#gotoStmt}.
	 * @param ctx the parse tree
	 * @return the visitor result
	 */
	T visitGotoStmt(GobraParser.GotoStmtContext ctx);
	/**
	 * Visit a parse tree produced by {@link GobraParser#fallthroughStmt}.
	 * @param ctx the parse tree
	 * @return the visitor result
	 */
	T visitFallthroughStmt(GobraParser.FallthroughStmtContext ctx);
	/**
	 * Visit a parse tree produced by {@link GobraParser#ifStmt}.
	 * @param ctx the parse tree
	 * @return the visitor result
	 */
	T visitIfStmt(GobraParser.IfStmtContext ctx);
	/**
	 * Visit a parse tree produced by {@link GobraParser#switchStmt}.
	 * @param ctx the parse tree
	 * @return the visitor result
	 */
	T visitSwitchStmt(GobraParser.SwitchStmtContext ctx);
	/**
	 * Visit a parse tree produced by {@link GobraParser#exprSwitchStmt}.
	 * @param ctx the parse tree
	 * @return the visitor result
	 */
	T visitExprSwitchStmt(GobraParser.ExprSwitchStmtContext ctx);
	/**
	 * Visit a parse tree produced by {@link GobraParser#exprCaseClause}.
	 * @param ctx the parse tree
	 * @return the visitor result
	 */
	T visitExprCaseClause(GobraParser.ExprCaseClauseContext ctx);
	/**
	 * Visit a parse tree produced by {@link GobraParser#exprSwitchCase}.
	 * @param ctx the parse tree
	 * @return the visitor result
	 */
	T visitExprSwitchCase(GobraParser.ExprSwitchCaseContext ctx);
	/**
	 * Visit a parse tree produced by {@link GobraParser#typeSwitchStmt}.
	 * @param ctx the parse tree
	 * @return the visitor result
	 */
	T visitTypeSwitchStmt(GobraParser.TypeSwitchStmtContext ctx);
	/**
	 * Visit a parse tree produced by {@link GobraParser#typeSwitchGuard}.
	 * @param ctx the parse tree
	 * @return the visitor result
	 */
	T visitTypeSwitchGuard(GobraParser.TypeSwitchGuardContext ctx);
	/**
	 * Visit a parse tree produced by {@link GobraParser#typeCaseClause}.
	 * @param ctx the parse tree
	 * @return the visitor result
	 */
	T visitTypeCaseClause(GobraParser.TypeCaseClauseContext ctx);
	/**
	 * Visit a parse tree produced by {@link GobraParser#typeSwitchCase}.
	 * @param ctx the parse tree
	 * @return the visitor result
	 */
	T visitTypeSwitchCase(GobraParser.TypeSwitchCaseContext ctx);
	/**
	 * Visit a parse tree produced by {@link GobraParser#typeList}.
	 * @param ctx the parse tree
	 * @return the visitor result
	 */
	T visitTypeList(GobraParser.TypeListContext ctx);
	/**
	 * Visit a parse tree produced by {@link GobraParser#selectStmt}.
	 * @param ctx the parse tree
	 * @return the visitor result
	 */
	T visitSelectStmt(GobraParser.SelectStmtContext ctx);
	/**
	 * Visit a parse tree produced by {@link GobraParser#commClause}.
	 * @param ctx the parse tree
	 * @return the visitor result
	 */
	T visitCommClause(GobraParser.CommClauseContext ctx);
	/**
	 * Visit a parse tree produced by {@link GobraParser#commCase}.
	 * @param ctx the parse tree
	 * @return the visitor result
	 */
	T visitCommCase(GobraParser.CommCaseContext ctx);
	/**
	 * Visit a parse tree produced by {@link GobraParser#recvStmt}.
	 * @param ctx the parse tree
	 * @return the visitor result
	 */
	T visitRecvStmt(GobraParser.RecvStmtContext ctx);
	/**
	 * Visit a parse tree produced by {@link GobraParser#forStmt}.
	 * @param ctx the parse tree
	 * @return the visitor result
	 */
	T visitForStmt(GobraParser.ForStmtContext ctx);
	/**
	 * Visit a parse tree produced by {@link GobraParser#forClause}.
	 * @param ctx the parse tree
	 * @return the visitor result
	 */
	T visitForClause(GobraParser.ForClauseContext ctx);
	/**
	 * Visit a parse tree produced by {@link GobraParser#goStmt}.
	 * @param ctx the parse tree
	 * @return the visitor result
	 */
	T visitGoStmt(GobraParser.GoStmtContext ctx);
	/**
	 * Visit a parse tree produced by {@link GobraParser#typeName}.
	 * @param ctx the parse tree
	 * @return the visitor result
	 */
	T visitTypeName(GobraParser.TypeNameContext ctx);
	/**
	 * Visit a parse tree produced by {@link GobraParser#arrayType}.
	 * @param ctx the parse tree
	 * @return the visitor result
	 */
	T visitArrayType(GobraParser.ArrayTypeContext ctx);
	/**
	 * Visit a parse tree produced by {@link GobraParser#arrayLength}.
	 * @param ctx the parse tree
	 * @return the visitor result
	 */
	T visitArrayLength(GobraParser.ArrayLengthContext ctx);
	/**
	 * Visit a parse tree produced by {@link GobraParser#elementType}.
	 * @param ctx the parse tree
	 * @return the visitor result
	 */
	T visitElementType(GobraParser.ElementTypeContext ctx);
	/**
	 * Visit a parse tree produced by {@link GobraParser#pointerType}.
	 * @param ctx the parse tree
	 * @return the visitor result
	 */
	T visitPointerType(GobraParser.PointerTypeContext ctx);
	/**
	 * Visit a parse tree produced by {@link GobraParser#sliceType}.
	 * @param ctx the parse tree
	 * @return the visitor result
	 */
	T visitSliceType(GobraParser.SliceTypeContext ctx);
	/**
	 * Visit a parse tree produced by {@link GobraParser#mapType}.
	 * @param ctx the parse tree
	 * @return the visitor result
	 */
	T visitMapType(GobraParser.MapTypeContext ctx);
	/**
	 * Visit a parse tree produced by {@link GobraParser#channelType}.
	 * @param ctx the parse tree
	 * @return the visitor result
	 */
	T visitChannelType(GobraParser.ChannelTypeContext ctx);
	/**
	 * Visit a parse tree produced by {@link GobraParser#functionType}.
	 * @param ctx the parse tree
	 * @return the visitor result
	 */
	T visitFunctionType(GobraParser.FunctionTypeContext ctx);
	/**
	 * Visit a parse tree produced by {@link GobraParser#signature}.
	 * @param ctx the parse tree
	 * @return the visitor result
	 */
	T visitSignature(GobraParser.SignatureContext ctx);
	/**
	 * Visit a parse tree produced by {@link GobraParser#result}.
	 * @param ctx the parse tree
	 * @return the visitor result
	 */
	T visitResult(GobraParser.ResultContext ctx);
	/**
	 * Visit a parse tree produced by {@link GobraParser#parameters}.
	 * @param ctx the parse tree
	 * @return the visitor result
	 */
	T visitParameters(GobraParser.ParametersContext ctx);
	/**
	 * Visit a parse tree produced by {@link GobraParser#conversion}.
	 * @param ctx the parse tree
	 * @return the visitor result
	 */
	T visitConversion(GobraParser.ConversionContext ctx);
	/**
	 * Visit a parse tree produced by {@link GobraParser#nonNamedType}.
	 * @param ctx the parse tree
	 * @return the visitor result
	 */
	T visitNonNamedType(GobraParser.NonNamedTypeContext ctx);
	/**
	 * Visit a parse tree produced by {@link GobraParser#operand}.
	 * @param ctx the parse tree
	 * @return the visitor result
	 */
	T visitOperand(GobraParser.OperandContext ctx);
	/**
	 * Visit a parse tree produced by {@link GobraParser#literal}.
	 * @param ctx the parse tree
	 * @return the visitor result
	 */
	T visitLiteral(GobraParser.LiteralContext ctx);
	/**
	 * Visit a parse tree produced by {@link GobraParser#integer}.
	 * @param ctx the parse tree
	 * @return the visitor result
	 */
	T visitInteger(GobraParser.IntegerContext ctx);
	/**
	 * Visit a parse tree produced by {@link GobraParser#operandName}.
	 * @param ctx the parse tree
	 * @return the visitor result
	 */
	T visitOperandName(GobraParser.OperandNameContext ctx);
	/**
	 * Visit a parse tree produced by {@link GobraParser#qualifiedIdent}.
	 * @param ctx the parse tree
	 * @return the visitor result
	 */
	T visitQualifiedIdent(GobraParser.QualifiedIdentContext ctx);
	/**
	 * Visit a parse tree produced by {@link GobraParser#compositeLit}.
	 * @param ctx the parse tree
	 * @return the visitor result
	 */
	T visitCompositeLit(GobraParser.CompositeLitContext ctx);
	/**
	 * Visit a parse tree produced by {@link GobraParser#literalValue}.
	 * @param ctx the parse tree
	 * @return the visitor result
	 */
	T visitLiteralValue(GobraParser.LiteralValueContext ctx);
	/**
	 * Visit a parse tree produced by {@link GobraParser#elementList}.
	 * @param ctx the parse tree
	 * @return the visitor result
	 */
	T visitElementList(GobraParser.ElementListContext ctx);
	/**
	 * Visit a parse tree produced by {@link GobraParser#keyedElement}.
	 * @param ctx the parse tree
	 * @return the visitor result
	 */
	T visitKeyedElement(GobraParser.KeyedElementContext ctx);
	/**
	 * Visit a parse tree produced by {@link GobraParser#key}.
	 * @param ctx the parse tree
	 * @return the visitor result
	 */
	T visitKey(GobraParser.KeyContext ctx);
	/**
	 * Visit a parse tree produced by {@link GobraParser#element}.
	 * @param ctx the parse tree
	 * @return the visitor result
	 */
	T visitElement(GobraParser.ElementContext ctx);
	/**
	 * Visit a parse tree produced by {@link GobraParser#structType}.
	 * @param ctx the parse tree
	 * @return the visitor result
	 */
	T visitStructType(GobraParser.StructTypeContext ctx);
	/**
	 * Visit a parse tree produced by {@link GobraParser#string_}.
	 * @param ctx the parse tree
	 * @return the visitor result
	 */
	T visitString_(GobraParser.String_Context ctx);
	/**
	 * Visit a parse tree produced by {@link GobraParser#embeddedField}.
	 * @param ctx the parse tree
	 * @return the visitor result
	 */
	T visitEmbeddedField(GobraParser.EmbeddedFieldContext ctx);
	/**
	 * Visit a parse tree produced by {@link GobraParser#index}.
	 * @param ctx the parse tree
	 * @return the visitor result
	 */
	T visitIndex(GobraParser.IndexContext ctx);
	/**
	 * Visit a parse tree produced by {@link GobraParser#typeAssertion}.
	 * @param ctx the parse tree
	 * @return the visitor result
	 */
	T visitTypeAssertion(GobraParser.TypeAssertionContext ctx);
	/**
	 * Visit a parse tree produced by {@link GobraParser#arguments}.
	 * @param ctx the parse tree
	 * @return the visitor result
	 */
	T visitArguments(GobraParser.ArgumentsContext ctx);
	/**
	 * Visit a parse tree produced by {@link GobraParser#methodExpr}.
	 * @param ctx the parse tree
	 * @return the visitor result
	 */
	T visitMethodExpr(GobraParser.MethodExprContext ctx);
	/**
	 * Visit a parse tree produced by {@link GobraParser#receiverType}.
	 * @param ctx the parse tree
	 * @return the visitor result
	 */
	T visitReceiverType(GobraParser.ReceiverTypeContext ctx);
	/**
	 * Visit a parse tree produced by {@link GobraParser#eos}.
	 * @param ctx the parse tree
	 * @return the visitor result
	 */
	T visitEos(GobraParser.EosContext ctx);
}<|MERGE_RESOLUTION|>--- conflicted
+++ resolved
@@ -1,8 +1,4 @@
-<<<<<<< HEAD
-// Generated from src/main/antlr4/GobraParser.g4 by ANTLR 4.13.0
-=======
-// Generated from src/main/antlr4/GobraParser.g4 by ANTLR 4.13.1
->>>>>>> 5295b8d4
+// Generated from /Users/joao/code/gobra/src/main/antlr4/GobraParser.g4 by ANTLR 4.13.1
 package viper.gobra.frontend;
 import org.antlr.v4.runtime.tree.ParseTreeVisitor;
 
@@ -935,12 +931,6 @@
 	 */
 	T visitImplicitArray(GobraParser.ImplicitArrayContext ctx);
 	/**
-	 * Visit a parse tree produced by {@link GobraParser#fieldDecl}.
-	 * @param ctx the parse tree
-	 * @return the visitor result
-	 */
-	T visitFieldDecl(GobraParser.FieldDeclContext ctx);
-	/**
 	 * Visit a parse tree produced by {@link GobraParser#slice_}.
 	 * @param ctx the parse tree
 	 * @return the visitor result
