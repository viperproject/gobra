--- conflicted
+++ resolved
@@ -4,18 +4,10 @@
 import org.bitbucket.inkytonik.kiama.util.{Source, StringSource}
 import org.scalatest.exceptions.TestFailedException
 import org.scalatest.{FunSuite, Inside, Matchers}
-<<<<<<< HEAD
 import scala.reflect.ClassTag
 import viper.gobra.ast.frontend._
 import viper.gobra.frontend.Parser
 
-=======
-import viper.gobra.ast.frontend.{PAssignment, PDot, PExpression, PIdnDef, PIdnUse, PImportDecl, PIntLit, PInvoke, PNamedOperand, PQualifiedImport, PStatement, PUnqualifiedImport, PWildcard}
-import viper.gobra.frontend.Parser
-
-import scala.reflect.ClassTag
-
->>>>>>> 7a9247ac
 class ParserUnitTests extends FunSuite with Matchers with Inside {
   private val frontend = new TestFrontend()
 
@@ -84,7 +76,41 @@
     }
   }
 
-<<<<<<< HEAD
+test("Parser: Wildcard") {
+// PWildcard is not an expression
+an [TestFailedException] should be thrownBy frontend.parseExp("_")
+}
+
+test("Parser: multi import") {
+frontend.parseImportDecl("import (\"f\";\"g\")") should matchPattern {
+case Vector(PQualifiedImport(None, "f"), PQualifiedImport(None, "g")) =>
+}
+}
+
+test("Parser: dot import") {
+frontend.parseImportDecl("import . \"lib/math\"") should matchPattern {
+case Vector(PUnqualifiedImport("lib/math")) =>
+}
+}
+
+test("Parser: underscore import") {
+frontend.parseImportDecl("import _ \"lib/math\"") should matchPattern {
+case Vector(PQualifiedImport(Some(PWildcard()), "lib/math")) =>
+}
+}
+
+test("Parser: default import") {
+frontend.parseImportDecl("import \"lib/math\"") should matchPattern {
+case Vector(PQualifiedImport(None, "lib/math")) =>
+}
+}
+
+test("Parser: qualified import") {
+frontend.parseImportDecl("import m \"lib/math\"") should matchPattern {
+case Vector(PQualifiedImport(Some(PIdnDef("m")), "lib/math")) =>
+}
+}
+
   /* ** Mathematical sequences */
 
   test("Parser: simple integer sequence") {
@@ -1813,44 +1839,6 @@
     private def parse[T: ClassTag](source: String, parser: Source => Either[Messages, T]) : Either[Messages, T] =
       parser(StringSource(source))
 
-=======
-  test("Parser: Wildcard") {
-    // PWildcard is not an expression
-    an [TestFailedException] should be thrownBy frontend.parseExp("_")
-  }
-
-  test("Parser: multi import") {
-    frontend.parseImportDecl("import (\"f\";\"g\")") should matchPattern {
-      case Vector(PQualifiedImport(None, "f"), PQualifiedImport(None, "g")) =>
-    }
-  }
-
-  test("Parser: dot import") {
-    frontend.parseImportDecl("import . \"lib/math\"") should matchPattern {
-      case Vector(PUnqualifiedImport("lib/math")) =>
-    }
-  }
-
-  test("Parser: underscore import") {
-    frontend.parseImportDecl("import _ \"lib/math\"") should matchPattern {
-      case Vector(PQualifiedImport(Some(PWildcard()), "lib/math")) =>
-    }
-  }
-
-  test("Parser: default import") {
-    frontend.parseImportDecl("import \"lib/math\"") should matchPattern {
-      case Vector(PQualifiedImport(None, "lib/math")) =>
-    }
-  }
-
-  test("Parser: qualified import") {
-    frontend.parseImportDecl("import m \"lib/math\"") should matchPattern {
-      case Vector(PQualifiedImport(Some(PIdnDef("m")), "lib/math")) =>
-    }
-  }
-
-  class TestFrontend {
->>>>>>> 7a9247ac
     private def parseOrFail[T: ClassTag](source: String, parser: Source => Either[Messages, T]): T = {
       parse(source, parser) match {
         case Right(ast) => ast
@@ -1858,17 +1846,11 @@
       }
     }
 
-<<<<<<< HEAD
     def parseExp(source : String) : Either[Messages, PExpression] = parse(source, Parser.parseExpr)
     def parseExpOrFail(source : String) : PExpression = parseOrFail(source, Parser.parseExpr)
     def parseStmt(source : String) : Either[Messages, PStatement] = parse(source, Parser.parseStmt)
     def parseStmtOrFail(source : String) : PStatement = parseOrFail(source, Parser.parseStmt)
     def parseType(source : String) : Either[Messages, PType] = parse(source, Parser.parseType)
     def parseTypeOrFail(source : String) : PType = parseOrFail(source, Parser.parseType)
-=======
-    def parseStmt(source: String): PStatement = parseOrFail(source, Parser.parseStmt)
-    def parseExp(source: String): PExpression = parseOrFail(source, Parser.parseExpr)
-    def parseImportDecl(source: String): Vector[PImportDecl] = parseOrFail(source, Parser.parseImportDecl)
->>>>>>> 7a9247ac
   }
 }