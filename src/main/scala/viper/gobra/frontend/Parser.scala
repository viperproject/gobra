--- conflicted
+++ resolved
@@ -958,11 +958,7 @@
         channelType | functionType | structType | interfaceType | predType
 
     lazy val ghostTypeLit : Parser[PGhostLiteralType] =
-<<<<<<< HEAD
-      sequenceType | setType | multisetType | optionType | adtType
-=======
-      sequenceType | setType | multisetType | dictType | optionType | domainType  | ghostSliceType
->>>>>>> e6caeac2
+      sequenceType | setType | multisetType | dictType | optionType | adtType | domainType  | ghostSliceType
 
     lazy val pointerType: Parser[PDeref] =
       "*" ~> typ ^^ PDeref
@@ -1008,13 +1004,12 @@
     lazy val optionType : Parser[POptionType] =
       "option" ~> ("[" ~> typ <~ "]") ^^ POptionType
 
-<<<<<<< HEAD
     lazy val adtType : Parser[PAdtType] =
       "adt" ~> "{" ~> repsep(adtClause, eos) <~ eos.? <~ "}" ^^ {case clauses => PAdtType(clauses)}
 
     lazy val adtClause: Parser[PAdtClause] =
       idnDef ~ ("{" ~> repsep(fieldDecls, eos) <~ eos.? <~ "}") ^^ PAdtClause
-=======
+
     lazy val domainType: Parser[PDomainType] =
       "domain" ~> "{" ~> repsep(domainClause, eos) <~ eos.? <~ "}" ^^ { clauses =>
         val funcs = clauses.collect{ case x: PDomainFunction => x }
@@ -1025,7 +1020,6 @@
     lazy val domainClause: Parser[PDomainClause] =
       "func" ~> idnDef ~ signature ^^ { case id ~ sig => PDomainFunction(id, sig._1, sig._2) } |
       "axiom" ~> "{" ~> expression <~ eos.? <~ "}" ^^ PDomainAxiom
->>>>>>> e6caeac2
 
     lazy val structType: Parser[PStructType] =
       "struct" ~> "{" ~> repsep(structClause, eos) <~ eos.? <~ "}" ^^ PStructType
