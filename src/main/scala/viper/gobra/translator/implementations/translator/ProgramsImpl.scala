--- conflicted
+++ resolved
@@ -79,32 +79,9 @@
 
     val (error, _, prog) = progW.execute
 
-<<<<<<< HEAD
-    val progWithoutAssumes = {
-      val uncleanProg = AssumeRewriter.rewriteAssumes(prog)
-      // FIXME: required due to inconvenient silver assume rewriter
-      val cleanedDomains: Seq[vpr.Domain] = uncleanProg.domains.map{ d =>
-        if (d.name == "Assume") d.copy(name = "Assume$")(d.pos, d.info, d.errT)
-        else d
-      }
-      uncleanProg.copy(domains = cleanedDomains)(uncleanProg.pos, uncleanProg.info, uncleanProg.errT)
-    }
-
-    /** If you want to enable Viper sanity checks, then comment-in this code: */
-//    val errors = progWithoutAssumes.checkTransitively
-//    if (errors.nonEmpty) Violation.violation(errors.toString)
-
-     val backTrackInfo = VerificationBackTrackInfo(error.errorT, error.reasonT)
+    val backTrackInfo = VerificationBackTrackInfo(error.errorT, error.reasonT)
 
 
-   (progWithoutAssumes, backTrackInfo)
-=======
-    val backTrackInfo = BackTrackInfo(error.errorT, error.reasonT)
-
-    BackendVerifier.Task(
-      program = prog,
-      backtrack = backTrackInfo
-    )
->>>>>>> 7d744959
+   (prog, backTrackInfo)
   }
 }