// This Source Code Form is subject to the terms of the Mozilla Public
// License, v. 2.0. If a copy of the MPL was not distributed with this
// file, You can obtain one at http://mozilla.org/MPL/2.0/.
//
// Copyright (c) 2011-2020 ETH Zurich.

package viper.gobra.ast.frontend

import org.bitbucket.inkytonik.kiama
import viper.gobra.ast.printing.PrettyPrinterCombinators
import viper.gobra.util.{Binary, Constants, Decimal, Hexadecimal, Octal}

trait PrettyPrinter {
  def format(node: PNode): String
}

class DefaultPrettyPrinter extends PrettyPrinter with kiama.output.PrettyPrinter with PrettyPrinterCombinators {

  override val defaultIndent = 2
  override val defaultWidth = 80

  override def format(node: PNode): String = pretty(show(node)).layout

  def show(node: PNode): Doc = node match {
    case n: PPackage => showPackage(n)
    case n: PProgram => showProgram(n)
    case n: PPackageClause => showPackageClause(n)
    case n: PImport => showImport(n)
    case n: PMember => showMember(n)
    case n: PStatement => showStmt(n)
    case n: PExpression => showExpr(n)
    case n: PSpecification => showSpec(n)
    case n: PType => showType(n)
    case n: PIdnNode => showId(n)
    case n: PLabelNode => showLabel(n)
    case n: PPackageNode => showPackageId(n)
    case n: PFieldDecl => showFieldDecl(n)
    case n: PMisc => showMisc(n)
    case n: PGhostCollectionUpdateClause => showGhostCollectionUpdateClause(n)
    case n: PAssOp => showAssOp(n)
    case n: PLiteralType => showLiteralType(n)
    case n: PCompositeKey => showCompositeKey(n)
    case n: PIfClause => showIfClause(n)
    case n: PExprSwitchClause => showExprSwitchClause(n)
    case n: PTypeSwitchClause => showTypeSwitchClause(n)
    case n: PSelectClause => showSelectClause(n)
    case n: PStructClause => showStructClause(n)
    case n: PInterfaceClause => showInterfaceClause(n)
    case n: PBodyParameterInfo => showBodyParameterInfo(n)
    case n: PTerminationMeasure => showTerminationMeasure(Some(n))
    case PPos(_) => emptyDoc
    case _ => emptyDoc
  }

  // entire package

  def showPackage(p: PPackage): Doc =
    ssep(p.programs map showProgram, line) <> line

  // program

  def showProgram(p: PProgram): Doc = p match {
    case PProgram(packageClause, imports, declarations) =>
      showPackageClause(packageClause) <> line <> line <>
        ssep(imports map showImport, line) <> line <>
        ssep(declarations map showMember, line <> line) <> line
  }

  // package

  def showPackageClause(node: PPackageClause): Doc = "package" <+> showPackageId(node.id)
  def showPackageId(id: PPackageNode): Doc = id.name

  // imports

  def showImport(decl: PImport): Doc = decl match {
    case PExplicitQualifiedImport(PWildcard(), pkg) => "import" <+> "_" <+> pkg
    case PExplicitQualifiedImport(qualifier, pkg) => "import" <+> showId(qualifier) <+> pkg
    case PImplicitQualifiedImport(pkg) => "import" <+> pkg
    case PUnqualifiedImport(pkg) => "import" <+> "." <+> pkg
  }

  // members

  def showMember(mem: PMember): Doc = mem match {
    case mem: PActualMember => mem match {
      case n: PConstDecl => showConstDecl(n)
      case n: PVarDecl => showVarDecl(n)
      case n: PTypeDecl => showTypeDecl(n)
      case PFunctionDecl(id, args, res, spec, body) =>
        showSpec(spec) <> "func" <+> showId(id) <> parens(showParameterList(args)) <> showResult(res) <>
          opt(body)(b => space <> showBodyParameterInfoWithBlock(b._1, b._2))
      case PMethodDecl(id, rec, args, res, spec, body) =>
        showSpec(spec) <> "func" <+> showReceiver(rec) <+> showId(id) <> parens(showParameterList(args)) <> showResult(res) <>
        opt(body)(b => space <> showBodyParameterInfoWithBlock(b._1, b._2))
    }
    case member: PGhostMember => member match {
      case PExplicitGhostMember(m) => "ghost" <+> showMember(m)
      case PFPredicateDecl(id, args, body) =>
        "pred" <+> showId(id) <> parens(showParameterList(args)) <> opt(body)(b => space <> block(showExpr(b)))
      case PMPredicateDecl(id, recv, args, body) =>
        "pred" <+> showReceiver(recv) <+> showId(id) <> parens(showParameterList(args)) <> opt(body)(b => space <> block(showExpr(b)))
      case ip: PImplementationProof =>
        showType(ip.subT) <+> "implements" <+> showType(ip.superT) <> (
            if (ip.alias.isEmpty && ip.memberProofs.isEmpty) emptyDoc
            else block(ssep(ip.alias map showMisc, line) <> line <> ssep(ip.memberProofs map showMisc, line))
          )
    }
  }

  def showPure: Doc = "pure" <> line
  def showPre(pre: PExpression): Doc = "requires" <+> showExpr(pre)
  def showPreserves(preserves: PExpression): Doc = "preserves" <+> showExpr(preserves)
  def showPost(post: PExpression): Doc = "ensures" <+> showExpr(post)
  def showInv(inv: PExpression): Doc = "invariant" <+> showExpr(inv)
  
   
<<<<<<< HEAD
  def showConditionalMeasureCollection(n: PConditionalMeasureCollection): Doc = showList(n.tuple)(showConditionalMeasure)
  def showConditionalMeasure(conditionalMeasure: PConditionalMeasure) : Doc = conditionalMeasure match {
    case PConditionalMeasureExpression(expression, condition) => "decreases" <+> showExprList(expression) <+> "if" <+> showExpr(condition)
    case PConditionalMeasureUnderscore(condition) => "decreases" <+> "_" <+> "if" <+> showExpr(condition)
    case PConditionalMeasureAdditionalStar() => "decreases" <+> "*"
  }
  
  def showTerminationMeasure(ter:Option[PTerminationMeasure]): Doc = ter match  {
    case Some(terminationMeasure) => terminationMeasure match {
      case PTupleTerminationMeasure(tuple) => "decreases" <+> showExprList(tuple)
      case PStarCharacter() => "decreases" <+> "*"
      case PUnderscoreCharacter() => "decreases" <+> "_"
      case x: PConditionalMeasureCollection => showConditionalMeasureCollection(x)
    }
    case None=> ""
=======
  def showConditionalMeasure(n: PConditionalTerminationMeasures): Doc = showList(n.clauses)(showClause)
  def showClause(clause: PConditionalTerminationMeasureClause) : Doc = clause match {
    case PStarMeasure() => "decreases" <+> "*"
    case PConditionalTerminationMeasureIfClause(measure, cond) =>
      showTerminationMeasure(Some(measure)) <+> showExpr(cond)
  }
  
  def showTerminationMeasure(ter: Option[PTerminationMeasure]): Doc = ter match {
    case Some(terminationMeasure) => terminationMeasure match {
      case PTupleTerminationMeasure(tuple) => "decreases" <+> showExprList(tuple)
      case PStarMeasure() => "decreases" <+> "*"
      case PWildcardMeasure() => "decreases" <+> "_"
      case PInferTerminationMeasure() => "decreases" <+> "infer"
      case x: PConditionalTerminationMeasures => showConditionalMeasure(x)
    }
    case None => ""
>>>>>>> 600ef12b
  }

  def showSpec(spec: PSpecification): Doc = spec match {
    case PFunctionSpec(pres, preserves, posts, terminationMeasure, isPure) =>
      (if (isPure) showPure else emptyDoc) <>
      hcat(pres map (showPre(_) <> line)) <>
        hcat(preserves map (showPreserves(_) <> line)) <>
        hcat(posts map (showPost(_) <> line)) <>
          showTerminationMeasure(terminationMeasure) <> line

<<<<<<< HEAD
    case PLoopSpec(inv,termination_measures) =>
      hcat(inv map (showInv(_) <> line)) <>
        showTerminationMeasure(termination_measures) <> line
=======
    case PLoopSpec(inv,terminationMeasure) =>
      hcat(inv map (showInv(_) <> line)) <>
        showTerminationMeasure(terminationMeasure) <> line
>>>>>>> 600ef12b
  }

  def showBodyParameterInfoWithBlock(info: PBodyParameterInfo, block: PBlock): Doc = {
    this.block(
      showBodyParameterInfo(info) <> showStmtList(block.stmts)
    )
  }

  def showBodyParameterInfo(info: PBodyParameterInfo): Doc = {
    if (info.shareableParameters.nonEmpty) {
      Constants.SHARE_PARAMETER_KEYWORD <+> showIdList(info.shareableParameters) <> line
    } else emptyDoc
  }

  def showNestedStmtList[T <: PStatement](list: Vector[T]): Doc = sequence(ssep(list map showStmt, line))
  def showStmtList[T <: PStatement](list: Vector[T]): Doc = ssep(list map showStmt, line)
  def showParameterList[T <: PParameter](list: Vector[T]): Doc = showList(list)(showParameter)
  def showExprList[T <: PExpression](list: Vector[T]): Doc = showList(list)(showExpr)
  def showTypeList[T <: PType](list: Vector[T]): Doc = showList(list)(showType)
  def showIdList[T <: PIdnNode](list: Vector[T]): Doc = showList(list)(showId)

  def showList[T](list: Vector[T])(f: T => Doc): Doc = ssep(list map f, comma <> space)

  def showVarDecl(decl: PVarDecl): Doc = decl match {
    case PVarDecl(typ, right, left, addressable) =>
      val rhs: Doc = if (right.isEmpty) "" else space <> "=" <+> showExprList(right)
      "var" <+> showList(left zip addressable){ case (v, a) => showAddressable(a, v) } <> opt(typ)(space <> showType(_)) <> rhs
  }

  def showConstDecl(decl: PConstDecl): Doc = decl match {
    case PConstDecl(typ, right, left) => "const" <+> showIdList(left) <> opt(typ)(space <> showType(_)) <+> "=" <+> showExprList(right)
  }

  def showTypeDecl(decl: PTypeDecl): Doc = decl match {
    case PTypeDef(right, left) => "type" <+> showId(left) <+> showType(right)
    case PTypeAlias(right, left) => "type" <+> showId(left) <+> "=" <+> showType(right)
  }

  def showParameter(para: PParameter): Doc = para match {
    case PExplicitGhostParameter(p) => "ghost" <+> showParameter(p)
    case PUnnamedParameter(typ) => showType(typ)
    case PNamedParameter(id, typ) => showId(id) <+> showType(typ)
  }

  def showReceiver(rec: PReceiver): Doc = rec match {
    case PNamedReceiver(id, typ, addressable) => parens(showAddressable(addressable, id) <+> showType(typ))
    case PUnnamedReceiver(typ) => parens(showType(typ))
  }

  def showResult(res: PResult): Doc = res match {
    case PResult(outs) => space <> parens(showParameterList(outs))
  }

  def showAddressable(addressable: Boolean, id: PIdnNode): Doc =
    (if (addressable) Constants.ADDRESSABILITY_MODIFIER else "") <> showId(id)

  // statements

  def showStmt(stmt: PStatement): Doc = stmt match {
    case stmt: PActualStatement => stmt match {
      case n: PConstDecl => showConstDecl(n)
      case n: PVarDecl => showVarDecl(n)
      case n: PTypeDecl => showTypeDecl(n)
      case PShortVarDecl(right, left, addressable) =>
        showList(left zip addressable){ case (l, a) => showAddressable(a, l) } <+> ":=" <+> showExprList(right)
      case PLabeledStmt(label, s) => label.name <> ":" <+> showStmt(s)
      case PEmptyStmt() => emptyDoc
      case PExpressionStmt(exp) => showExpr(exp)
      case PSendStmt(channel, msg) => showExpr(channel) <+> "<-" <+> showExpr(msg)
      case PAssignment(right, left) => showExprList(left) <+> "=" <+> showExprList(right)
      case PAssignmentWithOp(right, op, left) => showExpr(left) <+> showAssOp(op) <> "=" <+> showExpr(right)
      case PIfStmt(ifs, els) =>
        ssep(ifs map showIfClause, space <> "else" <> space) <>
          opt(els)(space <> "else" <+> showStmt(_) <> line)
      case PExprSwitchStmt(pre, _, cases, dflt) =>
        "switch" <> showPreStmt(pre) <+> block(
          ssep(cases map showExprSwitchClause, line) <>
            ssep(dflt map { d =>
              "default"  <> ":" <> showNestedStmtList(d.stmts)
            }, line)
        )
      case PTypeSwitchStmt(pre, exp, binder, cases, dflt) =>
        "switch" <> showPreStmt(pre) <> opt(binder)(space <> showId(_) <+> ":=") <+> showExpr(exp) <> ".(type)" <+> block(
          ssep(cases map showTypeSwitchClause, line)) <>
          ssep(dflt map {d => "default"  <> ":" <> showNestedStmtList(d.stmts) }, line)
      case PForStmt(pre, cond, post, spec, body) => showSpec(spec) <> ((pre, cond, post) match {
        case (None, PBoolLit(true), None) =>  "for" <+> showStmt(body)
        case (None, _, None) => "for" <+> showExpr(cond) <+> showStmt(body)
        case _ => "for" <+> opt(pre)(showStmt) <> ";" <+> showExpr(cond) <> ";" <+> opt(post)(showStmt) <+> showStmt(body)
      })
      case PAssForRange(range, ass, body) =>
        "for" <+> showExprList(ass) <+> "=" <+> showRange(range) <+> block(showStmt(body))
      case PShortForRange(range, shorts, body) =>
        "for" <+> showIdList(shorts) <+> ":=" <+> showRange(range) <+> block(showStmt(body))
      case PGoStmt(exp) => "go" <+> showExpr(exp)
      case PSelectStmt(send, rec, aRec, sRec, dflt) =>
        "select" <+> block(
          ssep(send map showSelectClause, line) <>
            ssep(rec map showSelectClause, line) <>
            ssep(aRec map showSelectClause, line) <>
            ssep(sRec map showSelectClause, line) <>
            ssep(dflt map showSelectClause, line)
        )
      case PReturn(exps) => "return" <+> showExprList(exps)
      case PBreak(label) => "break" <> opt(label)(space <> showLabel(_))
      case PContinue(label) => "continue" <> opt(label)(space <> showLabel(_))
      case PGoto(label) => "goto" <+> showLabel(label)
      case PDeferStmt(exp) => "defer" <+> showExpr(exp)
      case PBlock(stmts) => block(showStmtList(stmts))
      case PSeq(stmts) => showStmtList(stmts)
      case POutline(body, spec) => showSpec(spec) <> "outline" <+> parens(nest(line <> showStmtList(body)) <> line)
    }
    case statement: PGhostStatement => statement match {
      case PExplicitGhostStatement(actual) => "ghost" <+> showStmt(actual)
      case PAssert(exp) => "assert" <+> showExpr(exp)
      case PAssume(exp) => "assume" <+> showExpr(exp)
      case PExhale(exp) => "exhale" <+> showExpr(exp)
      case PInhale(exp) => "inhale" <+> showExpr(exp)
      case PUnfold(exp) => "unfold" <+> showExpr(exp)
      case PFold(exp) => "fold" <+> showExpr(exp)
    }
  }

  def showPreStmt(n: Option[PSimpleStmt]): Doc = opt(n)(space <> showStmt(_) <> ";")

  def showAssOp(n: PAssOp): Doc = n match {
    case PAddOp() => "+"
    case PSubOp() => "-"
    case PMulOp() => "*"
    case PDivOp() => "/"
    case PModOp() => "%"
    case PBitAndOp() => "&"
    case PBitOrOp() => "|"
    case PBitXorOp() => "^"
    case PBitClearOp() => "&^"
    case PShiftLeftOp() => "<<"
    case PShiftRightOp() => ">>"
  }

  def showIfClause(n: PIfClause): Doc = n match {
    case PIfClause(pre, condition, body) => "if" <> showPreStmt(pre) <+> showExpr(condition) <+> showStmt(body)
  }

  def showExprSwitchClause(n: PExprSwitchClause): Doc = n match {
    case PExprSwitchDflt(body) => "default"  <> ":" <> showNestedStmtList(body.stmts)
    case PExprSwitchCase(left, body) => "case" <+> showExprList(left) <> ":" <> showNestedStmtList(body.stmts)
  }

  def showTypeSwitchClause(n: PTypeSwitchClause): Doc = n match {
    case PTypeSwitchDflt(body) => "default"  <> ":" <> showNestedStmtList(body.stmts)
    case PTypeSwitchCase(left, body) =>
      "case" <+> showList(left)(showExprOrType) <> ":" <> sequence(ssep(body.stmts map showStmt, line))
  }

  def showSelectClause(n: PSelectClause): Doc = n match {
    case PSelectDflt(body) =>
      "default" <> ":" <> showNestedStmtList(body.stmts)
    case PSelectSend(send, body) =>
      "case" <+> showStmt(send) <> ":" <> showNestedStmtList(body.stmts)
    case PSelectRecv(recv, body) =>
      "case" <+> showExpr(recv) <> ":" <> showNestedStmtList(body.stmts)
    case PSelectAssRecv(recv, ass, body) =>
      "case" <+> showExprList(ass) <+> "=" <+> showExpr(recv) <> ":" <> showNestedStmtList(body.stmts)
    case PSelectShortRecv(recv, shorts, body) =>
      "case" <+> showIdList(shorts) <+> "=" <+> showExpr(recv) <> ":" <> showNestedStmtList(body.stmts)
  }

  def showRange(n: PRange): Doc = "range" <+> showExpr(n.exp)

  // expressions

  def showExprOrType(expr: PExpressionOrType): Doc = expr match {
    case expr: PExpression => expr match {
      case _: PReference => parens(showExpr(expr))
      case _ => showExpr(expr)
    }
    case typ: PType => showType(typ)
  }


  def showMultSubExpr(expr: PExpression): Doc = expr match {
    case _: PAdd => parens(showExpr(expr))
    case _: PSub => parens(showExpr(expr))
    case _ => showExpr(expr)
  }

  def showSubtractionSubExpr(expr: PExpression): Doc = expr match {
    case _: PAdd => parens(showExpr(expr))
    case _ => showExpr(expr)
  }

  def showDivSubExpr(expr: PExpression): Doc = expr match {
    case _: PAdd => parens(showExpr(expr))
    case _: PSub => parens(showExpr(expr))
    case _: PMul => parens(showExpr(expr))
    case _ => showExpr(expr)
  }

  /**
    * Precedence of expressions.
    */
  object Precedence extends Enumeration {
    val p1 = Value(1)
    val p1P5 = Value(2)
    val p2 = Value(3)
    val p3 = Value(4)
    val p4 = Value(5)
    val p5 = Value(6)
    val p6 = Value(7)
    val p7 = Value(8)
  }

  def getPrecedence(expr: PExpressionOrType): Precedence.Value = expr match {
    case _: PConditional => Precedence.p1
    case _: PImplication => Precedence.p1P5
    case _: POr => Precedence.p2
    case _: PAnd => Precedence.p3
    case _: PEquals | _: PUnequals | _: PLess | _: PAtMost | _: PGreater | _: PAtLeast => Precedence.p4
    case _: PAdd | _: PSub => Precedence.p5
    case _: PMul | _: PDiv | _: PMod => Precedence.p6
    case _ => Precedence.p7
  }

  def showSubExpr(expr: PExpression, subExpr: PExpression): Doc = {
    val exprPrecedence = getPrecedence(expr)
    val subExprPrecedence = getPrecedence(subExpr)

    if (subExprPrecedence < exprPrecedence)
      parens(showExpr(subExpr))
    else
      showExpr(subExpr)
  }

  def showSubExprOrType(expr: PExpressionOrType, subExpr: PExpressionOrType): Doc = {
    val exprPrecedence = getPrecedence(expr)
    val subExprPrecedence = getPrecedence(subExpr)

    if (subExprPrecedence < exprPrecedence)
      parens(showExprOrType(subExpr))
    else
      showExprOrType(subExpr)
  }


  def showExpr(expr: PExpression): Doc = expr match {
    case expr: PActualExpression => expr match {
      case PReceive(operand) => "<-" <> showExpr(operand)
      case PReference(operand) => "&" <> showExpr(operand)
      case PDeref(base) => "*" <> showExprOrType(base)
      case PDot(base, id) => showExprOrType(base) <> "." <>  showId(id)
      case PNegation(operand) => "!" <> showExpr(operand)
      case PNamedOperand(id) => showId(id)
      case PBoolLit(lit) => if(lit) "true" else "false"
      case PIntLit(lit, base) =>
        val prefix = base match {
          case Binary => "0b"
          case Octal =>"0o"
          case Decimal => ""
          case Hexadecimal => "0x"
        }
        prefix + lit.toString(base.base)
      case PNilLit() => "nil"
      case PStringLit(lit) => "\"" <> lit <> "\""
      case PCompositeLit(typ, lit) => showLiteralType(typ) <+> showLiteralValue(lit)
      case PFunctionLit(args, result, body) =>
        "func" <> parens(showParameterList(args)) <> showResult(result) <> block(showStmt(body))
      case PInvoke(base, args) => showExprOrType(base) <> parens(showExprList(args))
      case PIndexedExp(base, index) => showExpr(base) <> brackets(showExpr(index))

      case PSliceExp(base, low, high, cap) => {
        val lowP = low.fold(emptyDoc)(showExpr)
        val highP = ":" <> high.fold(emptyDoc)(showExpr)
        val capP = cap.fold(emptyDoc)(":" <> showExpr(_))
        showExpr(base) <> brackets(lowP <> highP <> capP)
      }

      case PUnpackSlice(exp) => showExpr(exp) <> "..."

      case PTypeAssertion(base, typ) => showExpr(base) <> "." <> parens(showType(typ))
      case PEquals(left, right) => showSubExprOrType(expr, left) <+> "==" <+> showSubExprOrType(expr, right)
      case PUnequals(left, right) => showSubExprOrType(expr, left) <+> "!=" <+> showSubExprOrType(expr, right)
      case PAnd(left, right) => showSubExpr(expr, left) <+> "&&" <+> showSubExpr(expr, right)
      case POr(left, right) => showSubExpr(expr, left) <+> "||" <+> showSubExpr(expr, right)
      case PLess(left, right) => showSubExpr(expr, left) <+> "<" <+> showSubExpr(expr, right)
      case PAtMost(left, right) => showSubExpr(expr, left) <+> "<=" <+> showSubExpr(expr, right)
      case PGreater(left, right) => showSubExpr(expr, left) <+> ">" <+> showSubExpr(expr, right)
      case PAtLeast(left, right) => showSubExpr(expr, left) <+> ">=" <+> showSubExpr(expr, right)
      case PAdd(left, right) => showSubExpr(expr, left) <+> "+" <+> showSubExpr(expr, right)
      case PSub(left, right) => showSubExpr(expr, left) <+> "-" <+> showSubExpr(expr, right)
      case PMul(left, right) => showSubExpr(expr, left) <+> "*" <+> showSubExpr(expr, right)
      case PMod(left, right) => showSubExpr(expr, left) <+> "%" <+> showSubExpr(expr, right)
      case PDiv(left, right) => showSubExpr(expr, left) <+> "/" <+> showSubExpr(expr, right)
      case PUnfolding(acc, op) => "unfolding" <+> showExpr(acc) <+> "in" <+> showExpr(op)
      case PLength(expr) => "len" <> parens(showExpr(expr))
      case PCapacity(expr) => "cap" <> parens(showExpr(expr))
      case PMake(typ, args) => "make" <> parens(showList[PExpressionOrType](typ +: args){
        case x: PExpression => showExpr(x)
        case x: PType => showType(x)
      })
      case PNew(typ) => "new" <> parens(showType(typ))
      case PBlankIdentifier() => "_"
      // already using desired notation for predicate constructor instances, i.e. the "{}" delimiters for
      // partially applied predicates
      case PPredConstructor(base, args) => show(base) <> braces(showList(args)(_.fold(text("_"))(showExpr)))
      case PBitAnd(left, right) => showExpr(left) <+> "&" <+> showExpr(right)
      case PBitOr(left, right) => showExpr(left) <+> "|" <+> showExpr(right)
      case PBitXor(left, right) => showExpr(left) <+> "^" <+> showExpr(right)
      case PBitClear(left, right) => showExpr(left) <+> "&^" <+> showExpr(right)
      case PShiftLeft(left, right) => showExpr(left) <+> "<<" <+> showExpr(right)
      case PShiftRight(left, right) => showExpr(left) <+> ">>" <+> showExpr(right)
      case PBitNegation(exp) => "^" <> showExpr(exp)
    }
    case expr: PGhostExpression => expr match {
      case POld(e) => "old" <> parens(showExpr(e))
      case PLabeledOld(l, e) => "old" <> brackets(l.name) <> parens(showExpr(e))
      case PConditional(cond, thn, els) => showSubExpr(expr, cond) <> "?" <> showSubExpr(expr, thn) <> ":" <> showSubExpr(expr, els)
      case PForall(vars, triggers, body) =>
        "forall" <+> showList(vars)(showMisc) <+> "::" <+> showList(triggers)(showMisc) <+> showExpr(body)
      case PExists(vars, triggers, body) =>
        "exists" <+> showList(vars)(showMisc) <+> "::" <+> showList(triggers)(showMisc) <+> showExpr(body)
      case PImplication(left, right) => showSubExpr(expr, left) <+> "==>" <+> showSubExpr(expr, right)
      case PAccess(exp, PFullPerm()) => "acc" <> parens(showExpr(exp))
      case PAccess(exp, perm) => "acc" <> parens(showExpr(exp) <> "," <+> showExpr(perm))
      case PPredicateAccess(exp, perm) => exp match {
        case n: PInvoke if perm == PFullPerm() => showExpr(n)
        case n: PExpression if perm == PFullPerm() => "acc" <> parens(showExpr(n))
        case n: PExpression => "acc" <> parens(showExpr(n) <> "," <+> showExpr(perm))
      }

      case PTypeOf(exp) => "typeOf" <> parens(showExpr(exp))
      case PIsComparable(exp) => "isComparable" <> parens(showExprOrType(exp))

      case POptionNone(t) => "none" <> brackets(showType(t))
      case POptionSome(e) => "some" <> parens(showExpr(e))
      case POptionGet(e) => "get" <> parens(showExpr(e))

      case expr : PGhostCollectionExp => expr match {
        case PIn(left, right) => showSubExpr(expr, left) <+> "in" <+> showSubExpr(expr, right)
        case PMultiplicity(left, right) => showSubExpr(expr, left) <+> "#" <+> showSubExpr(expr, right)
        case PGhostCollectionUpdate(seq, clauses) => showExpr(seq) <>
          (if (clauses.isEmpty) emptyDoc else brackets(showList(clauses)(showGhostColUpdateClause)))
        case expr : PSequenceExp => expr match {
          case PSequenceConversion(exp) => "seq" <> parens(showExpr(exp))
          case PRangeSequence(low, high) => "seq" <> brackets(showExpr(low) <+> ".." <+> showExpr(high))
          case PSequenceAppend(left, right) => showSubExpr(expr, left) <+> "++" <+> showSubExpr(expr, right)
        }
        case expr : PUnorderedGhostCollectionExp => expr match {
          case PUnion(left, right) => showSubExpr(expr, left) <+> "union" <+> showSubExpr(expr, right)
          case PIntersection(left, right) => showSubExpr(expr, left) <+> "intersection" <+> showSubExpr(expr, right)
          case PSetMinus(left, right) => showSubExpr(expr, left) <+> "setminus" <+> showSubExpr(expr, right)
          case PSubset(left, right) => showSubExpr(expr, left) <+> "subset" <+> showSubExpr(expr, right)
          case PSetConversion(exp) => "set" <> parens(showExpr(exp))
          case PMultisetConversion(exp) => "mset" <> parens(showExpr(exp))
          case PMapKeys(exp) => "domain" <> parens(showExpr(exp))
          case PMapValues(exp) => "range" <> parens(showExpr(exp))
        }
      }

      case expr: PPermission => expr match {
        case PFullPerm() => "write"
        case PNoPerm() => "none"
        case PWildcardPerm() => "_"
      }
    }
  }

  def showGhostColUpdateClause(clause : PGhostCollectionUpdateClause) : Doc =
    showExpr(clause.left) <+> "=" <+> showExpr(clause.right)

  def showLiteralType(typ: PLiteralType): Doc = typ match {
    case t: PType => showType(t)
    case PImplicitSizeArrayType(elem) => "[...]" <> showType(elem)
  }

  def showCompositeKey(n: PCompositeKey): Doc = n match {
    case PIdentifierKey(id) => showId(id)
    case cv: PCompositeVal => showCompositeVal(cv)
  }

  def showCompositeVal(n: PCompositeVal): Doc = n match {
    case PExpCompositeVal(exp) => showExpr(exp)
    case PLitCompositeVal(l) => showLiteralValue(l)
  }

  def showLiteralValue(lit: PLiteralValue): Doc =
    braces(ssep(lit.elems map showKeyedElement, comma) <> space)

  def showKeyedElement(n: PKeyedElement): Doc = n match {
    case PKeyedElement(key, exp) => opt(key)(showCompositeKey(_) <> ":") <+> showCompositeVal(exp)
  }

  // types

  def showType(typ: PType): Doc = typ match {
    case t: PActualType => showActualType(t)
    case t: PGhostType => showGhostType(t)
  }

  def showActualType(typ : PActualType) : Doc = typ match {
    case PNamedOperand(id) => showId(id)
    case PBoolType() => "bool"
    case PStringType() => "string"
    case PPermissionType() => "perm"
    case PIntType() => "int"
    case PInt8Type() => "int8"
    case PInt16Type() => "int16"
    case PInt32Type() => "int32"
    case PRune() => "rune"
    case PInt64Type() => "int64"
    case PUIntType() => "uint"
    case PUInt8Type() => "uint8"
    case PByte() => "byte"
    case PUInt16Type() => "uint16"
    case PUInt32Type() => "uint32"
    case PUInt64Type() => "uint64"
    case PUIntPtr() => "uintptr"
    case PArrayType(len, elem) => brackets(showExpr(len)) <> showType(elem)
    case PSliceType(elem) => brackets(emptyDoc) <> showType(elem)
    case PVariadicType(elem) => "..." <> showType(elem)
    case PMapType(key, elem) => "map" <> brackets(showType(key)) <> showType(elem)
    case PDeref(base) => "*" <> showExprOrType(base)
    case PDot(base, id) => showExprOrType(base) <> "." <>  showId(id)
    case channelType: PChannelType => channelType match {
      case PBiChannelType(elem)   => "chan" <+> showType(elem)
      case PSendChannelType(elem) => "chan" <> "<-" <+> showType(elem)
      case PRecvChannelType(elem) => "<-" <> "chan" <+> showType(elem)
    }
    case PStructType(clauses) => "struct" <+> block(ssep(clauses map showStructClause, line))
    case PFunctionType(args, result) => "func" <> parens(showParameterList(args)) <> showResult(result)
    case PPredType(args) => "pred" <> parens(showTypeList(args))
    case PInterfaceType(embedded, mspec, pspec) =>
      "interface" <+> block(
        ssep(embedded map showInterfaceClause, line) <>
          ssep(mspec map showInterfaceClause, line) <>
          ssep(pspec map showInterfaceClause, line)
      )
    case PMethodReceiveName(t) => showType(t)
    case PMethodReceivePointer(t) => "*" <> showType(t)
  }

  def showGhostType(typ : PGhostType) : Doc = typ match {
    case PSequenceType(elem) => "seq" <> brackets(showType(elem))
    case PSetType(elem) => "set" <> brackets(showType(elem))
    case PMultisetType(elem) => "mset" <> brackets(showType(elem))
    case PMathematicalMapType(keys, values) => "dict" <> brackets(showType(keys)) <> showType(values)
    case POptionType(elem) => "option" <> brackets(showType(elem))
    case PGhostSliceType(elem) => "ghost" <+> brackets(emptyDoc) <> showType(elem)
    case PDomainType(funcs, axioms) =>
      "domain" <+> block(
        ssep((funcs ++ axioms) map showMisc, line)
      )
  }

  def showStructClause(c: PStructClause): Doc = c match {
    case clause: PActualStructClause => clause match {
      case PFieldDecls(fields) =>
        require(fields.nonEmpty && fields.forall(_.typ == fields.head.typ))
        showIdList(fields map (_.id)) <+> showType(fields.head.typ)
      case PEmbeddedDecl(typ, _) => showEmbeddedType(typ)
    }
    case PExplicitGhostStructClause(actual) => showStructClause(actual)
  }

  def showFieldDecl(f: PFieldDecl): Doc = f match {
    case PFieldDecl(id, typ) => showId(id) <+> showType(typ)
  }

  def showEmbeddedType(t: PEmbeddedType): Doc = t match {
    case PEmbeddedName(typ) => showType(typ)
    case PEmbeddedPointer(typ) => "*" <> showType(typ)
  }

  def showInterfaceClause(n: PInterfaceClause): Doc = n match {
    case PInterfaceName(typ) => showType(typ)
    case PMethodSig(id, args, result, spec, isGhost) =>
      (if (isGhost) "ghost" <> line else emptyDoc) <> showSpec(spec) <>
        showId(id) <> parens(showParameterList(args)) <> showResult(result)
    case PMPredicateSig(id, args) => "pred"  <+> showId(id) <> parens(showParameterList(args))
  }

  // ids

  def showId(id: PIdnNode): Doc = id.name

  def showLabel(id: PLabelNode): Doc = id.name

  // misc

  def showMisc(id: PMisc): Doc = id match {
    case n: PRange => showRange(n)
    case receiver: PReceiver => showReceiver(receiver)
    case result: PResult => showResult(result)
    case embeddedType: PEmbeddedType => showEmbeddedType(embeddedType)
    case parameter: PParameter => showParameter(parameter)
    case literalValue: PLiteralValue => showLiteralValue(literalValue)
    case keyedElement: PKeyedElement => showKeyedElement(keyedElement)
    case compositeVal: PCompositeVal => showCompositeVal(compositeVal)
    case misc: PGhostMisc => misc match {
      case PFPredBase(id) => showId(id)
      case PDottedBase(expr) => showExprOrType(expr)
      case PBoundVariable(v, typ) => showId(v) <> ":" <+> showType(typ)
      case PTrigger(exps) => "{" <> showList(exps)(showExpr) <> "}"
      case PExplicitGhostParameter(actual) => showParameter(actual)
      case PDomainFunction(id, args, res) =>
        "func" <+> showId(id) <> parens(showParameterList(args)) <> showResult(res)
      case PDomainAxiom(exp) => "axiom" <+> block(showExpr(exp))
      case mip: PMethodImplementationProof =>
        (if (mip.isPure) "pure ": Doc else emptyDoc) <>
          parens(showParameter(mip.receiver)) <+> showId(mip.id) <> parens(showParameterList(mip.args)) <> showResult(mip.result) <>
          opt(mip.body)(b => space <> showBodyParameterInfoWithBlock(b._1, b._2))
      case ipa: PImplementationProofPredicateAlias =>
        "pred" <+> showId(ipa.left) <+> ":=" <+> showExprOrType(ipa.right)
    }
  }

  def showGhostCollectionUpdateClause(clause : PGhostCollectionUpdateClause) : Doc =
    showExpr(clause.left) <+> "=" <+> showExpr(clause.right)
}

class ShortPrettyPrinter extends DefaultPrettyPrinter {
  override val defaultIndent = 2
  override val defaultWidth  = 80

  override def showMember(mem: PMember): Doc = mem match {
    case mem: PActualMember => mem match {
      case n: PConstDecl => showConstDecl(n)
      case n: PVarDecl => showVarDecl(n)
      case n: PTypeDecl => showTypeDecl(n)
      case PFunctionDecl(id, args, res, spec, _) =>
        showSpec(spec) <> "func" <+> showId(id) <> parens(showParameterList(args)) <> showResult(res)
      case PMethodDecl(id, rec, args, res, spec, _) =>
        showSpec(spec) <> "func" <+> showReceiver(rec) <+> showId(id) <> parens(showParameterList(args)) <> showResult(res)
    }
    case member: PGhostMember => member match {
      case PExplicitGhostMember(m) => "ghost" <+> showMember(m)
      case PFPredicateDecl(id, args, _) =>
        "pred" <+> showId(id) <> parens(showParameterList(args))
      case PMPredicateDecl(id, recv, args, _) =>
        "pred" <+> showReceiver(recv) <+> showId(id) <> parens(showParameterList(args))
      case ip: PImplementationProof =>
        showType(ip.subT) <+> "implements" <+> showType(ip.superT)
    }
  }
}<|MERGE_RESOLUTION|>--- conflicted
+++ resolved
@@ -115,23 +115,6 @@
   def showInv(inv: PExpression): Doc = "invariant" <+> showExpr(inv)
   
    
-<<<<<<< HEAD
-  def showConditionalMeasureCollection(n: PConditionalMeasureCollection): Doc = showList(n.tuple)(showConditionalMeasure)
-  def showConditionalMeasure(conditionalMeasure: PConditionalMeasure) : Doc = conditionalMeasure match {
-    case PConditionalMeasureExpression(expression, condition) => "decreases" <+> showExprList(expression) <+> "if" <+> showExpr(condition)
-    case PConditionalMeasureUnderscore(condition) => "decreases" <+> "_" <+> "if" <+> showExpr(condition)
-    case PConditionalMeasureAdditionalStar() => "decreases" <+> "*"
-  }
-  
-  def showTerminationMeasure(ter:Option[PTerminationMeasure]): Doc = ter match  {
-    case Some(terminationMeasure) => terminationMeasure match {
-      case PTupleTerminationMeasure(tuple) => "decreases" <+> showExprList(tuple)
-      case PStarCharacter() => "decreases" <+> "*"
-      case PUnderscoreCharacter() => "decreases" <+> "_"
-      case x: PConditionalMeasureCollection => showConditionalMeasureCollection(x)
-    }
-    case None=> ""
-=======
   def showConditionalMeasure(n: PConditionalTerminationMeasures): Doc = showList(n.clauses)(showClause)
   def showClause(clause: PConditionalTerminationMeasureClause) : Doc = clause match {
     case PStarMeasure() => "decreases" <+> "*"
@@ -148,7 +131,6 @@
       case x: PConditionalTerminationMeasures => showConditionalMeasure(x)
     }
     case None => ""
->>>>>>> 600ef12b
   }
 
   def showSpec(spec: PSpecification): Doc = spec match {
@@ -159,15 +141,9 @@
         hcat(posts map (showPost(_) <> line)) <>
           showTerminationMeasure(terminationMeasure) <> line
 
-<<<<<<< HEAD
-    case PLoopSpec(inv,termination_measures) =>
-      hcat(inv map (showInv(_) <> line)) <>
-        showTerminationMeasure(termination_measures) <> line
-=======
     case PLoopSpec(inv,terminationMeasure) =>
       hcat(inv map (showInv(_) <> line)) <>
         showTerminationMeasure(terminationMeasure) <> line
->>>>>>> 600ef12b
   }
 
   def showBodyParameterInfoWithBlock(info: PBodyParameterInfo, block: PBlock): Doc = {
