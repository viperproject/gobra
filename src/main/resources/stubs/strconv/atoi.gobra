--- conflicted
+++ resolved
@@ -41,22 +41,14 @@
 // const IntSize = intSize
 
 // ParseUint is like ParseInt but for unsigned numbers.
-<<<<<<< HEAD
 requires base == 0 || (2 <= base && base <= 36)
-decreases
-=======
 decreases _
->>>>>>> bb37f281
 func ParseUint(s string, base int, bitSize int) (uint64, error)
 
 // ParseInt interprets a string s in the given base (0, 2 to 36) and
 // bit size (0 to 64) and returns the corresponding value i.
-<<<<<<< HEAD
 requires base == 0 || (2 <= base && base <= 36)
-decreases
-=======
 decreases _
->>>>>>> bb37f281
 func ParseInt(s string, base int, bitSize int) (i int64, err error) 
 
 // Atoi is equivalent to ParseInt(s, 10, 0), converted to type int.
