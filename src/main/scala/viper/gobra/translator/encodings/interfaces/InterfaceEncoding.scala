// This Source Code Form is subject to the terms of the Mozilla Public
// License, v. 2.0. If a copy of the MPL was not distributed with this
// file, You can obtain one at http://mozilla.org/MPL/2.0/.
//
// Copyright (c) 2011-2020 ETH Zurich.

package viper.gobra.translator.encodings.interfaces

import viper.gobra.translator.encodings.LeafTypeEncoding
import org.bitbucket.inkytonik.kiama.==>
import viper.gobra.ast.internal.theory.{Comparability, TypeHead}
import viper.gobra.ast.{internal => in}
import viper.gobra.reporting.{ComparisonError, ComparisonOnIncomparableInterfaces, DiamondError, DynamicValueNotASubtypeReason, SafeTypeAssertionsToInterfaceNotSucceedingReason, Source, TypeAssertionError}
import viper.gobra.theory.Addressability
import viper.gobra.theory.Addressability.{Exclusive, Shared}
import viper.gobra.translator.Names
import viper.gobra.translator.interfaces.Context
import viper.gobra.translator.util.FunctionGenerator
import viper.gobra.translator.util.ViperWriter.CodeWriter
import viper.gobra.util.{Algorithms, Violation}
import viper.silver.plugin.standard.termination
import viper.silver.verifier.ErrorReason
import viper.silver.{ast => vpr}

import scala.collection.SortedSet

class InterfaceEncoding extends LeafTypeEncoding {

  import viper.gobra.translator.util.ViperWriter.CodeLevel._
  import viper.gobra.translator.util.ViperWriter.MemberWriter
  import viper.gobra.translator.util.ViperWriter.{MemberLevel => ml}
  import viper.gobra.translator.util.TypePatterns._

  private val interfaces: InterfaceComponent = new InterfaceComponent {
    def typ(polyType: vpr.Type, dynTypeType: vpr.Type)(ctx: Context): vpr.Type = ctx.tuple.typ(Vector(polyType, dynTypeType))
    def create(polyVal: vpr.Exp, dynType: vpr.Exp)(pos: vpr.Position, info: vpr.Info, errT: vpr.ErrorTrafo)(ctx: Context): vpr.Exp = ctx.tuple.create(Vector(polyVal, dynType))(pos, info, errT)
    def dynTypeOf(itf: vpr.Exp)(pos: vpr.Position, info: vpr.Info, errT: vpr.ErrorTrafo)(ctx: Context): vpr.Exp = ctx.tuple.get(itf, 1, 2)(pos, info, errT)
    def polyValOf(itf: vpr.Exp)(pos: vpr.Position, info: vpr.Info, errT: vpr.ErrorTrafo)(ctx: Context): vpr.Exp = ctx.tuple.get(itf, 0, 2)(pos, info, errT)
  }
  private val types: TypeComponent = new TypeComponentImpl
  private val poly: PolymorphValueComponent = {
    val handle = new PolymorphValueInterfaceHandle {
      def typ(polyType: vpr.Type)(ctx: Context): vpr.Type = interfaces.typ(polyType, types.typ()(ctx))(ctx)
      def create(polyVal: vpr.Exp, dynType: vpr.Exp)(pos: vpr.Position, info: vpr.Info, errT: vpr.ErrorTrafo)(ctx: Context): vpr.Exp = interfaces.create(polyVal, dynType)(pos, info, errT)(ctx)
      def dynTypeOf(itf: vpr.Exp)(pos: vpr.Position, info: vpr.Info, errT: vpr.ErrorTrafo)(ctx: Context): vpr.Exp = interfaces.dynTypeOf(itf)(pos, info, errT)(ctx)
      def polyValOf(itf: vpr.Exp)(pos: vpr.Position, info: vpr.Info, errT: vpr.ErrorTrafo)(ctx: Context): vpr.Exp = interfaces.polyValOf(itf)(pos, info, errT)(ctx)
      def typeToExpr(typ: in.Type)(pos: vpr.Position, info: vpr.Info, errT: vpr.ErrorTrafo)(ctx: Context): vpr.Exp = types.typeToExpr(typ)(pos, info, errT)(ctx)
    }
    new PolymorphValueComponentImpl(handle)
  }


  private var genMembers: List[vpr.Member] = List.empty

  override def finalize(addMemberFn: vpr.Member => Unit): Unit = {
    poly.finalize(addMemberFn)
    types.finalize(addMemberFn)
    toInterfaceFunc.finalize(addMemberFn)
    genMembers foreach addMemberFn
    typeOfWithSubtypeFactFuncMap.values foreach addMemberFn
    genPredicates foreach addMemberFn
  }

  /**
    * Translates a type into a Viper type.
    */
  override def typ(ctx: Context): in.Type ==> vpr.Type = {
    case ctx.Interface(_) / m =>
      m match {
        case Exclusive => vprInterfaceType(ctx)
        case Shared    => vpr.Ref: vpr.Type
      }

    case in.SortT / m =>
      m match {
        case Exclusive => types.typ()(ctx)
        case Shared    => vpr.Ref
      }
  }

  private def vprInterfaceType(ctx: Context): vpr.Type = {
    interfaces.typ(poly.typ()(ctx), types.typ()(ctx))(ctx)
  }

  override def member(ctx: Context): in.Member ==> MemberWriter[Vector[vpr.Member]] = {
    case p: in.MPredicate if hasFamily(p.name)(ctx) =>
      mpredicate(p)(ctx)

    case p: in.FPredicate if hasFamily(p.name)(ctx) =>
      fpredicate(p)(ctx)

    case p: in.PureMethod if p.receiver.typ.isInstanceOf[in.InterfaceT] =>
      function(p)(ctx)

    case p: in.Method if p.receiver.typ.isInstanceOf[in.InterfaceT] =>
      // adds the precondition that the receiver is not equal to the nil interface
      val (pos, info: Source.Verifier.Info, errT) = p.vprMeta
      for {
        m <- ctx.method.method(p)(ctx)
        recv = m.formalArgs.head.localVar // receiver is always the first parameter
        mWithNotNilCheck = m.copy(pres = receiverNotNil(recv)(pos, info, errT)(ctx) +: m.pres)(pos, info, errT)
      } yield Vector(mWithNotNilCheck)

    case p: in.MethodSubtypeProof =>
      methodProof(p)(ctx)

    case p: in.PureMethodSubtypeProof =>
      functionProof(p)(ctx)
  }

  /**
    * Encodes the comparison of two expressions.
    * The first and second argument is the left-hand side and right-hand side, respectively.
    * An encoding for type T should be defined at left-hand sides of type T and exclusive *T.
    * (Except the encoding of pointer types, which is not defined at exclusive *T to avoid a conflict).
    *
    * The default implements:
    * [lhs: *interface{...}° == rhs: *interface{...}] -> [lhs] == [rhs]
    *
    * [lhs: interface{...} == rhs: interface{...}] -> [lhs] == [rhs]
    * [itf: interface{...} == oth: T] -> [itf == toInterface(oth)]
    * [oth: T == itf: interface{...}] -> [itf == toInterface(oth)]
    */
  override def equal(ctx: Context): (in.Expr, in.Expr, in.Node) ==> CodeWriter[vpr.Exp] = default(super.equal(ctx)) {
    case (lhs :: ctx.Interface(_), rhs :: ctx.Interface(_), src) =>
      val (pos, info, errT) = src.vprMeta
      for {
        vLhs <- ctx.expr.translate(lhs)(ctx)
        vRhs <- ctx.expr.translate(rhs)(ctx)
      } yield vpr.EqCmp(vLhs, vRhs)(pos, info, errT)

    case (itf :: ctx.Interface(_), oth :: ctx.NotInterface(), src) =>
      equal(ctx)(itf, in.ToInterface(oth, itf.typ)(src.info), src)

    case (oth :: ctx.NotInterface(), itf :: ctx.Interface(_), src) =>
      equal(ctx)(itf, in.ToInterface(oth, itf.typ)(src.info), src)
  }

  /** also checks that the compared interface is comparable. */
  override def goEqual(ctx: Context): (in.Expr, in.Expr, in.Node) ==> CodeWriter[vpr.Exp] = default(super.goEqual(ctx)) {
    case (lhs :: ctx.Interface(_), rhs :: ctx.Interface(_), src) =>
      val (pos, info, errT) = src.vprMeta
      val errorT = (x: Source.Verifier.Info, _: ErrorReason) =>
        ComparisonError(x).dueTo(ComparisonOnIncomparableInterfaces(x))
      for {
        vLhs <- ctx.expr.translate(lhs)(ctx)
        vRhs <- ctx.expr.translate(rhs)(ctx)
        cond = vpr.Or(
          isComparabeInterface(vLhs)(pos, info, errT)(ctx),
          isComparabeInterface(vRhs)(pos, info, errT)(ctx)
        )(pos, info, errT)
        res <- assert(cond, vpr.EqCmp(vLhs, vRhs)(pos, info, errT), errorT)(ctx)
      } yield  res
  }

  /** Returns [x != nil: Interface{}] */
  private def receiverNotNil(recv: vpr.Exp)(pos: vpr.Position, info: Source.Verifier.Info, errT: vpr.ErrorTrafo)(ctx: Context): vpr.Exp = {
    // In Go, checking that an interface receiver is not nil never panics.
    vpr.Not(vpr.EqCmp(recv, nilInterface()(pos, info, errT)(ctx))(pos, info, errT))(pos, info.createAnnotatedInfo(Source.ReceiverNotNilCheckAnnotation), errT)
  }

  /**
    * Encodes expressions as values that do not occupy some identifiable location in memory.
    *
    * To avoid conflicts with other encodings, a leaf encoding for type T should be defined at:
    * (1) exclusive operations on T, which includes literals and default values
    *
    * R[ dflt(interface{...}°) ] -> tuple2(null, nilT)
    * R[ nil: interface{...} ] -> tuple2(null, nilT)
    * R[ toInterface(e: interface{...}, _) ] -> [e]
    * R[ toInterface(e: T, _) ] -> tuple2([e], TYPE(T))
    * R[ e.(interface{...}) ] -> assert behavioralSubtype(TYPE_OF([e]), T); [e]
    * R[ e.(T) ] -> assert behavioralSubtype(TYPE_OF([e]), T); VALUE_OF([e], [T])
    * R[ typeOf(e) ] -> TYPE_OF([e])
    * Encoding of type expression is straightforward
    */
  override def expr(ctx: Context): in.Expr ==> CodeWriter[vpr.Exp] = {

    def goE(x: in.Expr): CodeWriter[vpr.Exp] = ctx.expr.translate(x)(ctx)

    default(super.expr(ctx)){
      case n@ (  (_: in.DfltVal) :: ctx.Interface(_) / Exclusive
               | (_: in.NilLit) :: ctx.Interface(_)  ) =>
        val (pos, info, errT) = n.vprMeta
        unit(nilInterface()(pos, info, errT)(ctx)): CodeWriter[vpr.Exp]

      case in.ToInterface(exp :: ctx.Interface(_), _) =>
        goE(exp)

      case n@ in.ToInterface(exp, _) =>
        val (pos, info, errT) = n.vprMeta
        if (Comparability.comparable(exp.typ)(ctx.lookup).isDefined) {
          for {
            dynValue <- goE(exp)
            typ = types.typeToExpr(exp.typ)(pos, info, errT)(ctx)
          } yield boxInterface(dynValue, typ)(pos, info, errT)(ctx)
        } else {
          for {
            dynValue <- goE(exp)
          } yield toInterfaceFunc(Vector(dynValue), exp.typ)(pos, info, errT)(ctx)
        }

      case n@ in.IsBehaviouralSubtype(subtype, supertype) =>
        val (pos, info, errT) = n.vprMeta
        for {
          vprSubtype <- goE(subtype)
          vprSupertype <- goE(supertype)
        } yield types.behavioralSubtype(vprSubtype, vprSupertype)(pos, info, errT)(ctx)

      case n@ in.TypeAssertion(exp :: ctx.Interface(itf), t) =>
        val (pos, info, errT) = n.vprMeta
        val errorT = (x: Source.Verifier.Info, _: ErrorReason) =>
          TypeAssertionError(x).dueTo(DynamicValueNotASubtypeReason(x))
        for {
          arg <- goE(exp)
          dynType = typeOfWithSubtypeFact(arg, in.InterfaceT(itf, Addressability.Exclusive))(pos, info, errT)(ctx)
          staticType = types.typeToExpr(t)(pos, info, errT)(ctx)
          cond  = types.behavioralSubtype(dynType, staticType)(pos, info, errT)(ctx)
          res = t match {
            case ctx.Interface(_) => arg
            case _ => valueOf(arg, t)(pos, info, errT)(ctx)
          }
          resWithCheck <- assert(cond, res, errorT)(ctx)
        } yield resWithCheck

      case n@ in.TypeOf(exp :: ctx.Interface(itf)) =>
        val (pos, info, errT) = n.vprMeta
        for {
          arg <- goE(exp)
        } yield typeOfWithSubtypeFact(arg, in.InterfaceT(itf, Addressability.Exclusive))(pos, info, errT)(ctx)

      case n@ in.IsComparableInterface(exp) =>
        val (pos, info, errT) = n.vprMeta
        for {
          arg <- goE(exp)
        } yield isComparabeInterface(arg)(pos, info, errT)(ctx)

      case n@ in.IsComparableType(exp) =>
        val (pos, info, errT) = n.vprMeta
        for {
          arg <- goE(exp)
        } yield types.isComparableType(arg)(pos, info, errT)(ctx)

      case n: in.TypeExpr =>
        for { es <- sequence(TypeHead.children(n) map goE) } yield withSrc(types.typeApp(TypeHead.typeHead(n), es), n, ctx)
    }
  }

  /** Returns nil interface */
  private def nilInterface()(pos: vpr.Position, info: vpr.Info, errT: vpr.ErrorTrafo)(ctx: Context): vpr.Exp = {
    val value = poly.box(vpr.NullLit()(pos, info, errT))(pos, info, errT)(ctx)
    val typ = types.typeApp(TypeHead.NilHD)(pos, info, errT)(ctx)
    interfaces.create(value, typ)(pos, info, errT)(ctx)
  }

  /**
    * Encodes assertions.
    *
    * Constraints:
    * - in.Access with in.PredicateAccess has to encode to vpr.PredicateAccessPredicate.
    *
    *
    */
  override def assertion(ctx: Context): in.Assertion ==> CodeWriter[vpr.Exp] = {
    def goE(x: in.Expr): CodeWriter[vpr.Exp] = ctx.expr.translate(x)(ctx)

    default(super.assertion(ctx)) {
      case n@ in.Access(in.Accessible.Predicate(in.MPredicateAccess(recv, p, args)), perm) if hasFamily(p)(ctx) =>
        val (pos, info, errT) = n.vprMeta
        for {
          instance <- mpredicateInstance(recv, p, args)(n)(ctx)
          perm <- goE(perm)
        } yield vpr.PredicateAccessPredicate(instance, perm)(pos, info, errT): vpr.Exp

      case n@ in.Access(in.Accessible.Predicate(in.FPredicateAccess(p, args)), perm) if hasFamily(p)(ctx) =>
        val (pos, info, errT) = n.vprMeta
        for {
          instance <- fpredicateInstance(p, args)(n)(ctx)
          perm <- goE(perm)
        } yield vpr.PredicateAccessPredicate(instance, perm)(pos, info, errT): vpr.Exp
    }
  }



  /**
    * Encodes whether a value is comparable or not.
    *
    * isComp[ e: interface{...} ] -> isComparableInterface(e)
    */
  override def isComparable(ctx: Context): in.Expr ==> Either[Boolean, CodeWriter[vpr.Exp]] = {
    case exp :: ctx.Interface(_) =>
      super.isComparable(ctx)(exp).map{ _ =>
        val (pos, info, errT) = exp.vprMeta
        for {
          vExp <- ctx.expr.translate(exp)(ctx)
        } yield isComparabeInterface(vExp)(pos, info ,errT)(ctx): vpr.Exp
      }
  }

  /** returns dynamic type of an interface expression. */
  private def typeOfWithSubtypeFact(arg: vpr.Exp, itfT: in.InterfaceT)(pos: vpr.Position, info: vpr.Info, errT: vpr.ErrorTrafo)(ctx: Context): vpr.Exp = {
    if (itfT.isEmpty) {
      typeOf(arg)(pos, info, errT)(ctx)
    } else {
      vpr.FuncApp(func = typeOfWithSubtypeFactFunc(itfT)(ctx), Seq(arg))(pos, info, errT)
    }
  }

  /** returns dynamic type of an interface expression. */
  private def typeOf(arg: vpr.Exp)(pos: vpr.Position = vpr.NoPosition, info: vpr.Info = vpr.NoInfo, errT: vpr.ErrorTrafo = vpr.NoTrafos)(ctx: Context): vpr.Exp = {
    interfaces.dynTypeOf(arg)(pos, info, errT)(ctx)
  }

  /** Returns dynamic value of an interface expression as a type 'typ'. */
  private def valueOf(arg: vpr.Exp, typ: in.Type)(pos: vpr.Position = vpr.NoPosition, info: vpr.Info = vpr.NoInfo, errT: vpr.ErrorTrafo = vpr.NoTrafos)(ctx: Context): vpr.Exp = {
    val polyVal = interfaces.polyValOf(arg)(pos, info, errT)(ctx)
    poly.unbox(polyVal, typ)(pos, info, errT)(ctx)
  }

  private def boxInterface(value: vpr.Exp, typ: vpr.Exp)(pos: vpr.Position = vpr.NoPosition, info: vpr.Info = vpr.NoInfo, errT: vpr.ErrorTrafo = vpr.NoTrafos)(ctx: Context): vpr.Exp = {
    val polyVar = poly.box(value)(pos, info, errT)(ctx)
    interfaces.create(polyVar, typ)(pos, info ,errT)(ctx)
  }


  /** Function returning whether a type is comparable. */
  private def isComparabeInterface(arg: vpr.Exp)(pos: vpr.Position = vpr.NoPosition, info: vpr.Info = vpr.NoInfo, errT: vpr.ErrorTrafo = vpr.NoTrafos)(ctx: Context): vpr.DomainFuncApp = {
    val func = genComparableInterfaceFunc(ctx)
    vpr.DomainFuncApp(func = func, Seq(arg), Map.empty)(pos, info, errT)
  }

  /** Generates:
    * ComparableInterfaceDomain {
    *
    *   function comparableInterface(i: [interface{}]): Bool
    *
    *   axiom {
    *     forall i: [interface{}] :: { comparableInterface(i) }
    *       comparableType([typeOf(i)]) ==> comparableInterface(i)
    *   }
    * }
    */
  private def genComparableInterfaceFunc(ctx: Context): vpr.DomainFunc = {
    generatedComparableFunc.getOrElse{
      val domainName = "ComparableInterfaceDomain"

      val vItfT = vprInterfaceType(ctx)
      val iDecl = vpr.LocalVarDecl("i", vItfT)(); val i = iDecl.localVar

      val func = vpr.DomainFunc(
        name = "comparableInterface", formalArgs = Seq(iDecl), typ = vpr.Bool
      )(domainName = domainName)
      val funcApp = vpr.DomainFuncApp(func = func, Seq(i), Map.empty)()

      val axiom = vpr.AnonymousDomainAxiom(
        vpr.Forall(
          variables = Seq(iDecl),
          triggers = Seq(vpr.Trigger(Seq(funcApp))()),
          exp = vpr.Implies(
            types.isComparableType(typeOf(i)()(ctx))()(ctx),
            funcApp
          )()
        )()
      )(domainName = domainName)

      val domain = vpr.Domain(
        name = domainName,
        functions = Seq(func),
        axioms = Seq(axiom),
      )()

      genMembers ::= domain
      generatedComparableFunc = Some(func)
      func
    }
  }
  private var generatedComparableFunc: Option[vpr.DomainFunc] = None


  /**
    * Encodes statements.
    * This includes make-statements.
    *
    * The default implements:
    * [v: *T = new(lit)] -> var z (*T)°; inhale Footprint[*z] && [*z == lit]; [v = z]
    *
    * [x, ok = e.(T = interface{...})] ->
    *   assert behavioralSubtype(TYPE_OF([e]), [T])
    *   ok = true
    *   x = [e]
    *
    * [x, ok = e.(T)] ->
    *   ok = TYPE_OF([e]) == [T]
    *   if (ok) { x = valueOf([e], [T]) }
    *   else { x = [ dflt(T) ] }
    *
    *
    */
  override def statement(ctx: Context): in.Stmt ==> CodeWriter[vpr.Stmt] = {
    default(super.statement(ctx)){
      case n@ in.SafeTypeAssertion(resTarget, successTarget, expr :: ctx.Interface(itf), typ@ ctx.Interface(_)) =>
        val (pos, info, errT) = n.vprMeta
        val errorT = (x: Source.Verifier.Info, _: ErrorReason) =>
          TypeAssertionError(x).dueTo(SafeTypeAssertionsToInterfaceNotSucceedingReason(x))
        seqn(
          for {
            arg <- ctx.expr.translate(expr)(ctx)
            dynType = typeOfWithSubtypeFact(arg, in.InterfaceT(itf, Addressability.Exclusive))(pos, info, errT)(ctx)
            staticType = types.typeToExpr(typ)(pos, info, errT)(ctx)
            _ <- assert(types.behavioralSubtype(dynType, staticType)(pos, info, errT)(ctx), errorT)
            vResTarget = ctx.typeEncoding.variable(ctx)(resTarget).localVar
            vSuccessTarget = ctx.typeEncoding.variable(ctx)(successTarget).localVar
          } yield vpr.Seqn(Seq(
            vpr.LocalVarAssign(vResTarget, arg)(pos, info, errT),
            vpr.LocalVarAssign(vSuccessTarget, vpr.TrueLit()(pos, info, errT))(pos, info, errT)
          ), Seq.empty)(pos, info, errT)
        )

      case n@ in.SafeTypeAssertion(resTarget, successTarget, expr :: ctx.Interface(itf), typ) =>
        val (pos, info, errT) = n.vprMeta
        types.genPreciseEqualityAxioms(typ)(ctx)
        seqn(
          for {
            arg <- ctx.expr.translate(expr)(ctx)
            dynType = typeOfWithSubtypeFact(arg, in.InterfaceT(itf, Addressability.Exclusive))(pos, info, errT)(ctx)
            staticType = types.typeToExpr(typ)(pos, info, errT)(ctx)
            vResTarget = ctx.typeEncoding.variable(ctx)(resTarget).localVar
            vSuccessTarget = ctx.typeEncoding.variable(ctx)(successTarget).localVar
            _ <- bind(vSuccessTarget, vpr.EqCmp(dynType, staticType)(pos, info, errT))
            vDflt <- ctx.expr.translate(in.DfltVal(resTarget.typ)(n.info))(ctx)
            res = vpr.If(
              vSuccessTarget,
              vpr.Seqn(Seq(vpr.LocalVarAssign(vResTarget, valueOf(arg, typ)(pos, info, errT)(ctx))(pos, info, errT)), Seq.empty)(pos, info, errT),
              vpr.Seqn(Seq(vpr.LocalVarAssign(vResTarget, vDflt)(pos, info, errT)), Seq.empty)(pos, info, errT)
            )(pos, info, errT)
          } yield res
        ): Writer[vpr.Stmt]
    }
  }

  /**
    * Generates:
    * function toInterface(x: [T°]): [interface{}]
    *   ensures result == tuple2(x, TYPE(T))
    *   ensures isComp[x: T°] ==> comparableInterface(result)
    *
    */
  private val toInterfaceFunc: FunctionGenerator[in.Type] = new FunctionGenerator[in.Type] {
    override def genFunction(t: in.Type)(ctx: Context): vpr.Function = {
      val x = in.LocalVar("x", t.withAddressability(Addressability.Exclusive))(Source.Parser.Internal)
      val vX = ctx.typeEncoding.variable(ctx)(x)

      val isComp = ctx.typeEncoding.isComparable(ctx)(x).fold(vpr.BoolLit(_)(), pure(_)(ctx).res)
      val emptyItfT = vprInterfaceType(ctx)
      val vRes = vpr.Result(emptyItfT)()

      vpr.Function(
        name = Names.toInterfaceFunc,
        formalArgs = Seq(vX),
        typ = emptyItfT,
        pres = Seq.empty,
        posts = Seq(
          vpr.EqCmp(vRes, boxInterface(vX.localVar, types.typeToExpr(t)()(ctx))()(ctx))(),
          vpr.Implies(isComp, isComparabeInterface(vRes)()(ctx))()
        ),
        body = None
      )()
    }
  }

  /**
    * Generates:
    *
    * function typeOfFunc_I(itf: [itf{}]): Type
    *   ensures result == typeOf(itf)
    *   ensures behaviouralSubtype(result, [I])
    *   decreases
    */
  private def typeOfWithSubtypeFactFunc(itfT: in.InterfaceT)(ctx: Context): vpr.Function = {
    typeOfWithSubtypeFactFuncMap.getOrElse(itfT.name, {
      val interfaceT = vprInterfaceType(ctx)
      val resT = types.typ()(ctx)
      val formal = vpr.LocalVarDecl("itf", interfaceT)()

      val resFunc = vpr.Function(
        name = s"${Names.typeOfFunc}_${itfT.name}",
        formalArgs = Seq(formal),
        typ = resT,
        pres = Seq(termination.DecreasesWildcard(None)()),
        posts = Seq(
          vpr.EqCmp(vpr.Result(resT)(), typeOf(formal.localVar)()(ctx))(),
          types.behavioralSubtype(vpr.Result(resT)(), types.typeToExpr(itfT)()(ctx))()(ctx)
        ),
        body = None
      )()

      typeOfWithSubtypeFactFuncMap += (itfT.name -> resFunc)
      resFunc
    })
  }
  private var typeOfWithSubtypeFactFuncMap: Map[String, vpr.Function] = Map.empty


  private def mpredicate(p: in.MPredicate)(ctx: Context): MemberWriter[Vector[vpr.Predicate]] = {
    val id = familyID(p.name)(ctx).getOrElse(Violation.violation("expected dynamic predicate"))
    genPredicate(id)(ctx)
    ml.unit(Vector.empty)
  }

  private def fpredicate(p: in.FPredicate)(ctx: Context): MemberWriter[Vector[vpr.Predicate]] = {
    val id = familyID(p.name)(ctx).getOrElse(Violation.violation("expected dynamic predicate"))
    genPredicate(id)(ctx)
    ml.unit(Vector.empty)
  }

  /**
    * Generates:
    *
    * predicate I_P(itf, args) {
    *     typeOf(itf) == T ? BODY[T_P( valueOf(itf, T), args)] :
    *     ...
    *     I_P_unknown(itf, args)
    * }
    *
    * predicate I_P_unknown(itf, args)
    */
  private def genPredicate(id: Int)(ctx: Context): vpr.Predicate = {
    genPredicateMap.getOrElse(id, {
      val res: vpr.Predicate = {
        val family = predicateFamily(id)(ctx)

        val recvDecl = vpr.LocalVarDecl("i", vprInterfaceType(ctx))()
        val recv = recvDecl.localVar

        val (sigName, inArgTypes) = predicateFamilySignature(id)(ctx)
        val argTypes = inArgTypes.map(ctx.typeEncoding.typ(ctx))
        val argDecls = argTypes.zipWithIndex map { case (t, idx) => vpr.LocalVarDecl(s"x$idx", t)() }
        val args = argDecls.map(_.localVar)

        def clause(p: in.PredicateProxy): Option[(in.Type, vpr.Exp, vpr.Exp)] = {
          val (typ, vPred) = p match {
            case p: in.MPredicateProxy =>
              val symb = ctx.lookup(p)
              (symb.receiver.typ, ctx.predicate.mpredicate(symb)(ctx).res)

            case p: in.FPredicateProxy =>
              val symb = ctx.lookup(p)
              (symb.args.head.typ, ctx.predicate.fpredicate(symb)(ctx).res)
          }

          vPred.body.map{ _ =>
            // generate precise equality axioms to prove inequality
            types.genPreciseEqualityAxioms(typ)(ctx)
            // typeOf(i) == T
            val lhs = vpr.EqCmp(typeOf(recv)()(ctx), types.typeToExpr(typ)()(ctx))()
            // Body[p(valueOf(i): [T], args)]
            val fullArgs = valueOf(recv, typ)()(ctx) +: args
            val rhs = vpr.utility.Expressions.instantiateVariables(vPred.body.get, vPred.formalArgs, fullArgs, Set.empty)
            (typ, lhs, vpr.utility.Simplifier.simplify(rhs))
          }
        }

        val name = genPredicateName(id)
        val defaultName = s"${name}_unknown"

        val defaultPredicate = vpr.Predicate(name = defaultName, formalArgs = recvDecl +: argDecls, body = None)()
        genPredicates ::= defaultPredicate
        val default = {
          vpr.PredicateAccessPredicate(
            vpr.PredicateAccess(recv +: args, defaultPredicate.name)(),
            vpr.FullPerm()()
          )()

        }

        val clauses = family.toVector.flatMap(clause)
        val clauseTypes = clauses.map(_._1)

        if (clauseTypes.size != clauses.size) {
          // detecting this error in the type checking phase is challenging.
          throw new Violation.UglyErrorMessage(DiamondError(
            s"Detected an inheritance diamond for predicate $sigName. " +
              s"\nThat means that there exists a subtype S and three interfaces A, B, and C, together with " +
              s"\nthe implementation proofs (S implements A), (S implements B), (A implements C), and (B implements C)," +
              s"\nwhere the predicate $sigName is aliased with different predicates in the proofs (S implements A) and (S implements B)."
          ))
        }


        val res = vpr.Predicate(
          name = name,
          formalArgs = recvDecl +: argDecls,
          body = Some(
            clauses.foldRight(default: vpr.Exp){
              case ((_, l, r), res) => vpr.CondExp(l, r, res)()
            }
          )
        )()
        genPredicates ::= res
        res
      }

      genPredicateMap += (id -> res)
      res
    })
  }
  private def genPredicateName(id: Int): String = s"${Names.dynamicPredicate}_$id"
  private var genPredicateMap: Map[Int, vpr.Predicate] = Map.empty
  private var genPredicates: List[vpr.Predicate] = List.empty


  private def hasFamily(p: in.PredicateProxy)(ctx: Context): Boolean = familyID(p)(ctx).isDefined
  private def familyID(p: in.PredicateProxy)(ctx: Context): Option[Int] = predicateFamilyTuple(ctx)._1.get(p)
  private def predicateFamily(id: Int)(ctx: Context): SortedSet[in.PredicateProxy] = predicateFamilyTuple(ctx)._2.getOrElse(id, SortedSet.empty)
  private def predicateFamilySignature(id: Int)(ctx: Context): (String, Vector[in.Type]) = predicateFamilyTuple(ctx)._3(id)
  private def predicateFamilyTuple(ctx: Context): (Map[in.PredicateProxy, Int], Map[Int, SortedSet[in.PredicateProxy]], Map[Int, (String, Vector[in.Type])]) = {
    predicateFamilyTupleRes.getOrElse{
      implicit val tuple3Ordering: Ordering[(in.MPredicateProxy, in.InterfaceT, SortedSet[in.Type])] = Ordering.by(_._1)

      val itfNodes = for {
        (itf, impls) <- ctx.table.interfaceImplementations.toSet
        itfProxy <- ctx.table.members(itf).collect{ case m: in.MPredicateProxy => m }
      } yield (itfProxy, itf, impls)

      val edges = for {
        (itfProxy, itf, impls) <- itfNodes
        impl <- impls
        implProxy = ctx.table.lookupImplementationPredicate(impl, itf, itfProxy.name)
          .getOrElse(Violation.violation(s"Did not find predicate ${itfProxy.name} for type $impl."))
      } yield (itfProxy, implProxy)

      val nodes = itfNodes.map(_._1) ++ edges.map(_._2)
      val graphEdges = edges.flatMap{ case (l,r) => Vector((l,r),(r,l)) }

      val (nodesId, families) = Algorithms.connected(nodes, graphEdges)

      val sigs = itfNodes.map{
        case (itfProxy, _, _) => nodesId(itfProxy) -> (itfProxy.name, ctx.lookup(itfProxy).args.map(_.typ))
      }.toMap

      val sortedFamilies = families.map { case (key, proxies) => key -> SortedSet(proxies.toSeq: _*) }
      predicateFamilyTupleRes = Some((nodesId, sortedFamilies, sigs))
      (nodesId, sortedFamilies, sigs)
    }
  }
  private var predicateFamilyTupleRes: Option[(Map[in.PredicateProxy, Int], Map[Int, SortedSet[in.PredicateProxy]], Map[Int, (String, Vector[in.Type])])] = None


  private def mpredicateInstance(recv: in.Expr, proxy: in.MPredicateProxy, args: Vector[in.Expr])(src: in.Node)(ctx: Context): CodeWriter[vpr.PredicateAccess] = {
    val (pos, info, errT) = src.vprMeta
    val id = familyID(proxy)(ctx).getOrElse(Violation.violation("expected dynamic predicate"))
    def goE(x: in.Expr): CodeWriter[vpr.Exp] = ctx.expr.translate(x)(ctx)

    for {
      dynValue <- goE(recv)
      vRecv = if (!ctx.lookup(proxy).receiver.typ.isInstanceOf[in.InterfaceT]) {
        val typ = types.typeToExpr(recv.typ)(pos, info, errT)(ctx)
        boxInterface(dynValue, typ)(pos, info, errT)(ctx)
      } else dynValue
      vArgs <- sequence(args map goE)
    } yield vpr.PredicateAccess(vRecv +: vArgs, predicateName = genPredicateName(id))(pos, info, errT)
  }

  private def fpredicateInstance(proxy: in.FPredicateProxy, args: Vector[in.Expr])(src: in.Node)(ctx: Context): CodeWriter[vpr.PredicateAccess] = {
    val (pos, info, errT) = src.vprMeta
    val id = familyID(proxy)(ctx).getOrElse(Violation.violation("expected dynamic predicate"))
    def goE(x: in.Expr): CodeWriter[vpr.Exp] = ctx.expr.translate(x)(ctx)

    for {
      dynValue <- goE(args.head)
      vRecv = if (!ctx.lookup(proxy).args.head.typ.isInstanceOf[in.InterfaceT]) {
        val typ = types.typeToExpr(args.head.typ)(pos, info, errT)(ctx)
        boxInterface(dynValue, typ)(pos, info, errT)(ctx)
      } else dynValue
      vArgs <- sequence(args.tail map goE)
    } yield vpr.PredicateAccess(vRecv +: vArgs, predicateName = genPredicateName(id))(pos, info, errT)
  }

  /**
    * Returns:
    *
    * function I_F(itf: I, args)
    *   requires [itf != nil: interface{...}] && [PRE]
    *   //> foreach T that has a proof to implement I:
    *     ensures  typeOf(itf) == T ==> result == proof_T_I_F(valueOf(itf, T), args)
    *   ensures  [POST]
    */
  private def function(p: in.PureMethod)(ctx: Context): MemberWriter[Vector[vpr.Function]] = {
    Violation.violation(p.results.size == 1, s"expected a single result, but got ${p.results}")

    val (pos, info: Source.Verifier.Info, errT) = p.vprMeta

    val pProxy = Names.InterfaceMethod.origin(p.name)

    val itfT = p.receiver.typ.asInstanceOf[in.InterfaceT]
    val impls = ctx.table.implementations(itfT).toVector
    val cases = impls.map(impl => (impl, ctx.table.lookup(impl, pProxy.name).get))

    val recvDecl = vpr.LocalVarDecl(Names.implicitThis, vprInterfaceType(ctx))(pos, info, errT)
    val recv = recvDecl.localVar

    val argDecls = p.args map ctx.typeEncoding.variable(ctx)
    val args = argDecls.map(_.localVar)

    val resultType = ctx.typeEncoding.variable(ctx)(p.results.head).typ
    val result = vpr.Result(resultType)(pos, info, errT)

    def clause(impl: in.Type, proxy: in.MemberProxy): vpr.Exp = {
      // typeOf(i) == T
      val lhs = vpr.EqCmp(typeOf(recv)(pos, info, errT)(ctx), types.typeToExpr(impl)(pos, info, errT)(ctx))(pos, info, errT)
      // proof_T_I_F(valueOf(itf, T), args)
      val fullArgs = valueOf(recv, impl)(pos, info, errT)(ctx) +: args
      val call = vpr.FuncApp(funcname = proofName(proxy, pProxy), fullArgs)(pos, info, typ = resultType, errT)
      // typeOf(i) == T ==> result == proof_T_I_F(valueOf(itf, T), args)
      vpr.Implies(lhs, vpr.EqCmp(result, call)(pos, info, errT))(pos, info, errT)
    }

    val fixResultvar = (x: vpr.Exp) => {
      x.transform { case v: vpr.LocalVar if v.name == p.results.head.id => vpr.Result(resultType)() }
    }

    for {
      vPres <- ml.sequence(p.pres map (ctx.ass.precondition(_)(ctx)))
<<<<<<< HEAD
      measures <- ml.sequence(p.terminationMeasures.map(ctx.measures.decreases(_)(ctx)))
=======
      posts <- ml.sequence(p.posts.map(ctx.ass.postcondition(_)(ctx).map(fixResultvar(_))))
>>>>>>> a7ab9195
      body  <- ml.option(p.body.map(p => ml.pure(ctx.expr.translate(p)(ctx))(ctx)))
      func = vpr.Function(
        name = p.name.uniqueName,
        formalArgs = recvDecl +: argDecls,
        typ = resultType,
<<<<<<< HEAD
        pres = receiverNotNil(recv)(pos, info, errT)(ctx) +: (vPres ++ measures),
        posts = cases map { case (impl, implProxy) => clause(impl, implProxy) },
=======
        pres = receiverNotNil(recv)(pos, info, errT)(ctx) +: vPres,
        posts = (cases map { case (impl, implProxy) => clause(impl, implProxy) }) ++ posts,
>>>>>>> a7ab9195
        body = body
      )(pos, info, errT)
    } yield Vector(func)
  }

  /**
    * function proof_T_I_F(x: T, args)
    *   requires PRE where PRE = [I_F.PRE][ this -> tuple2(this, Type(this)); tuple2(this, Type(this)).I_F -> this.proof_T_implements_I_F ]
    *   ensures  POST where POST = [I_F.POST][ this -> tuple2(this, Type(this)); tuple2(this, Type(this)).I_F -> this.proof_T_implements_I_F ]
    * {
    *   [body]
    * }
    */
  private def functionProof(p: in.PureMethodSubtypeProof)(ctx: Context): MemberWriter[Vector[vpr.Function]] = {
    Violation.violation(p.results.size == 1, s"expected a single result, but got ${p.results}")

    val itfSymb = ctx.lookup(p.superProxy).asInstanceOf[in.PureMethod]
    val vItfFun = ctx.pureMethod.pureMethod(itfSymb)(ctx).res

    val body = p.body.getOrElse(in.PureMethodCall(p.receiver, p.subProxy, p.args, p.results.head.typ)(p.info))

    val pureMethodDummy = ctx.pureMethod.pureMethod(in.PureMethod(
      receiver = p.receiver,
      name = in.MethodProxy(p.superProxy.name, proofName(p.subProxy, p.superProxy))(p.info),
      args = p.args,
      results = p.results,
      pres = Vector.empty,
      posts = Vector.empty,
      terminationMeasures = Vector.empty,
      body = Some(body)
    )(p.info))(ctx)

    val pres = vItfFun.pres.map { pre =>
      instantiateInterfaceSpecForProof(pre, vItfFun.formalArgs.toVector, p.receiver, p.args, p.superT)(p)(ctx)
    }

    val posts = vItfFun.posts.map { post =>
      instantiateInterfaceSpecForProof(post, vItfFun.formalArgs.toVector, p.receiver, p.args, p.superT)(p)(ctx)
    }

    val (pos, info, errT) = p.vprMeta
    pureMethodDummy.map(res => Vector(res.copy(pres = pres, posts = posts)(pos, info, errT)))
  }

  /**
    * method proof_T_I_M(x: T, args) returns (results)
    *   requires PRE where PRE = [I_M.PRE][ this -> tuple2(this, Type(this)); tuple2(this, Type(this)).I_F -> this.proof_T_implements_I_F ]
    *   ensures  POST where POST = [I_M.POST][ this -> tuple2(this, Type(this)); tuple2(this, Type(this)).I_F -> this.proof_T_implements_I_F ]
    * {
    *   [body]
    * }
    */
  private def methodProof(p: in.MethodSubtypeProof)(ctx: Context): MemberWriter[Vector[vpr.Method]] = {

    val itfSymb = ctx.lookup(p.superProxy).asInstanceOf[in.Method]
    val vItfMeth = ctx.method.method(itfSymb)(ctx).res

    val body = p.body.getOrElse {
      val targets = p.results.map(out => in.LocalVar(out.id, out.typ)(out.info))
      val call = in.MethodCall(targets, p.receiver, p.subProxy, p.args)(p.info)
      in.Block(Vector.empty, Vector(call))(p.info)
    }

    val methodDummy = ctx.method.method(in.Method(
      receiver = p.receiver,
      name = in.MethodProxy(p.superProxy.name, proofName(p.subProxy, p.superProxy))(p.info),
      args = p.args,
      results = p.results,
      pres = Vector.empty,
      posts = Vector.empty,
      terminationMeasures = Vector.empty,
      body = Some(body)
    )(p.info))(ctx)

    val pres = vItfMeth.pres.map { exp =>
      val variablesOfExp = vItfMeth.formalArgs.toVector ++ vItfMeth.formalReturns.toVector
      val parameters = p.args ++ p.results
      instantiateInterfaceSpecForProof(exp, variablesOfExp, p.receiver, parameters, p.superT)(p)(ctx)
    }
    val posts = vItfMeth.posts.map { exp =>
      val variablesOfExp = vItfMeth.formalArgs.toVector ++ vItfMeth.formalReturns.toVector
      val parameters = p.args ++ p.results
      instantiateInterfaceSpecForProof(exp, variablesOfExp, p.receiver, parameters, p.superT)(p)(ctx)
    }

    val (pos, info, errT) = p.vprMeta
    methodDummy.map(res => Vector(res.copy(pres = pres, posts = posts)(pos, info, errT)))
  }


  /**
    * Instantiates a condition of a spec from an interface I for an implementation T.
    * 1) The this reference (of type interface) is replaced with a this of type T that is put into an interface
    * 2) Calls to pure methods of the interface are replaced with calls to the proof that T implements the pure method.
    *
    * returns exp[ this -> tuple2(this, Type(this)); tuple2(this, Type(this)).I_F -> this.proof_T_implements_I_F ]
    * */
  private def instantiateInterfaceSpecForProof(
                         exp: vpr.Exp,
                         variablesOfExpression: Vector[vpr.LocalVarDecl], /** The first variable must be the receiver */
                         recv: in.Parameter.In,
                         otherParameters: Vector[in.Parameter],
                         itfT: in.InterfaceT
                       )(src: in.Node)(ctx: Context): vpr.Exp = {
    val impl = recv.typ
    val vRecvDecls = ctx.typeEncoding.variable(ctx)(recv)
    val vRecv = vRecvDecls.localVar

    val vArgDecls = otherParameters map ctx.typeEncoding.variable(ctx)
    val vArgs = vArgDecls map (_.localVar)


    val itfFuncs = ctx.table.members(itfT).collect{ case x: in.MethodProxy if ctx.lookup(x).isInstanceOf[in.PureMethod] => x }
    val matchingFuncs = itfFuncs.map(f => (f, ctx.table.lookup(impl, f.name).get))
    val nameMap = matchingFuncs.map{ case (itfProxy, implProxy) => (itfProxy.uniqueName, proofName(implProxy, itfProxy)) }.toMap

    val newRecv = boxInterface(vRecv, types.typeToExpr(impl)()(ctx))()(ctx)
    val changedFormals = vpr.utility.Expressions.instantiateVariables(exp, variablesOfExpression, newRecv +: vArgs, Set.empty)
    val changedFuncs = changedFormals.transform{
      case call: vpr.FuncApp if nameMap.isDefinedAt(call.funcname) =>
        val recv = vRecv // maybe check that receiver is the same as newRecv
        call.copy(funcname = nameMap(call.funcname), args = recv +: call.args.tail)(call.pos, call.info, call.typ, call.errT)
    }


    val (pos, info, errT) = src.vprMeta
    changedFuncs.withMeta(pos, info, errT)
  }

  private def proofName(subProxy: in.MemberProxy, supperProxy: in.MemberProxy): String =
    s"${subProxy.uniqueName}_${supperProxy.uniqueName}_proof"


}<|MERGE_RESOLUTION|>--- conflicted
+++ resolved
@@ -722,23 +722,15 @@
 
     for {
       vPres <- ml.sequence(p.pres map (ctx.ass.precondition(_)(ctx)))
-<<<<<<< HEAD
       measures <- ml.sequence(p.terminationMeasures.map(ctx.measures.decreases(_)(ctx)))
-=======
       posts <- ml.sequence(p.posts.map(ctx.ass.postcondition(_)(ctx).map(fixResultvar(_))))
->>>>>>> a7ab9195
       body  <- ml.option(p.body.map(p => ml.pure(ctx.expr.translate(p)(ctx))(ctx)))
       func = vpr.Function(
         name = p.name.uniqueName,
         formalArgs = recvDecl +: argDecls,
         typ = resultType,
-<<<<<<< HEAD
         pres = receiverNotNil(recv)(pos, info, errT)(ctx) +: (vPres ++ measures),
-        posts = cases map { case (impl, implProxy) => clause(impl, implProxy) },
-=======
-        pres = receiverNotNil(recv)(pos, info, errT)(ctx) +: vPres,
         posts = (cases map { case (impl, implProxy) => clause(impl, implProxy) }) ++ posts,
->>>>>>> a7ab9195
         body = body
       )(pos, info, errT)
     } yield Vector(func)
