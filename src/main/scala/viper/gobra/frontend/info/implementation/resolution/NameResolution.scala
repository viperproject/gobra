// This Source Code Form is subject to the terms of the Mozilla Public
// License, v. 2.0. If a copy of the MPL was not distributed with this
// file, You can obtain one at http://mozilla.org/MPL/2.0/.
//
// Copyright (c) 2011-2020 ETH Zurich.

package viper.gobra.frontend.info.implementation.resolution

import viper.gobra.ast.frontend._
import viper.gobra.frontend.PackageResolver.RegularImport
import viper.gobra.frontend.info.base.BuiltInMemberTag
import viper.gobra.frontend.info.base.BuiltInMemberTag.{BuiltInFPredicateTag, BuiltInFunctionTag, BuiltInMPredicateTag, BuiltInMethodTag, BuiltInTypeTag}
import viper.gobra.frontend.info.base.SymbolTable._
import viper.gobra.frontend.info.base.Type.{InterfaceT, StructT}
import viper.gobra.frontend.info.implementation.TypeInfoImpl
import viper.gobra.frontend.info.implementation.property.{AssignMode, StrictAssignMode}
import viper.gobra.util.Violation

trait NameResolution {
  this: TypeInfoImpl =>

  import org.bitbucket.inkytonik.kiama.util.Entity
  import org.bitbucket.inkytonik.kiama.==>
  import viper.gobra.util.Violation._

  import decorators._

  private[resolution] lazy val defEntity: PDefLikeId => Entity =
    attr[PDefLikeId, Entity] {
      case w: PWildcard => Wildcard(w, this)
      case id@tree.parent(p) =>

        val isGhost = isGhostDef(id)

        p match {

          case decl: PConstSpec =>
            val idx = decl.left.zipWithIndex.find(_._1 == id).get._2

            StrictAssignMode(decl.left.size, decl.right.size) match {
              case AssignMode.Single => decl.left(idx) match {
                case idn: PIdnDef => SingleConstant(decl, idn, decl.right(idx), decl.typ, isGhost, this)
                case w: PWildcard => Wildcard(w, this)
              }
              case _ => UnknownEntity()
            }
<<<<<<< HEAD
            case _ => UnknownEntity()
          }
        case decl: PVarDecl if isGlobalVarDeclaration(decl) =>
          val idx = decl.left.zipWithIndex.find(_._1 == id).get._2
          StrictAssignMode(decl.left.size, decl.right.size) match {
            case AssignMode.Single => SingleGlobalVariable(decl, idx, Some(decl.right(idx)), decl.typ, isGhost, this)
            case AssignMode.Multi  => MultiGlobalVariable(decl, idx, decl.right.headOption, decl.typ, isGhost, this)
            case _ if decl.right.isEmpty => SingleGlobalVariable(decl, idx, None, decl.typ, isGhost, this)
            case _ => UnknownEntity()
          }
        case decl: PVarDecl =>
          val idx = decl.left.zipWithIndex.find(_._1 == id).get._2
          StrictAssignMode(decl.left.size, decl.right.size) match {
            case AssignMode.Single => SingleLocalVariable(Some(decl.right(idx)), decl.typ, decl, isGhost, decl.addressable(idx), this)
            case AssignMode.Multi  => MultiLocalVariable(idx, decl.right.head, isGhost, decl.addressable(idx), this)
            case _ if decl.right.isEmpty => SingleLocalVariable(None, decl.typ, decl, isGhost, decl.addressable(idx), this)
            case _ => UnknownEntity()
          }
        case decl: PTypeDef => NamedType(decl, isGhost, this)
        case decl: PTypeAlias => TypeAlias(decl, isGhost, this)
        case decl: PFunctionDecl => Function(decl, isGhost, this)
        case decl: PMethodDecl => MethodImpl(decl, isGhost, this)
        case tree.parent.pair(spec: PMethodSig, tdef: PInterfaceType) =>
          // note that a ghost method is not wrapped in a ghost wrapper. Instead, `spec` has a ghost field.
          // therefore, we do not use `isGhost` but `spec.isGhost`:
          MethodSpec(spec, tdef, spec.isGhost, this)
=======

          case decl: PVarDecl =>
            val idx = decl.left.zipWithIndex.find(_._1 == id).get._2

            StrictAssignMode(decl.left.size, decl.right.size) match {
              case AssignMode.Single => SingleLocalVariable(Some(decl.right(idx)), decl.typ, decl, isGhost, decl.addressable(idx), this)
              case AssignMode.Multi => MultiLocalVariable(idx, decl.right.head, isGhost, decl.addressable(idx), this)
              case _ if decl.right.isEmpty => SingleLocalVariable(None, decl.typ, decl, isGhost, decl.addressable(idx), this)
              case _ => UnknownEntity()
            }

          case decl: PTypeDef => NamedType(decl, isGhost, this)
          case decl: PTypeAlias => TypeAlias(decl, isGhost, this)
          case decl: PFunctionDecl => Function(decl, isGhost, this)
          case decl: PMethodDecl => MethodImpl(decl, isGhost, this)
          case tree.parent.pair(spec: PMethodSig, tdef: PInterfaceType) =>
            // note that a ghost method is not wrapped in a ghost wrapper. Instead, `spec` has a ghost field.
            // therefore, we do not use `isGhost` but `spec.isGhost`:
            MethodSpec(spec, tdef, spec.isGhost, this)
>>>>>>> 7294137b

          case decl: PFieldDecl => Field(decl, isGhost, this)
          case decl: PEmbeddedDecl => Embbed(decl, isGhost, this)

          case tree.parent.pair(decl: PNamedParameter, _: PResult) => OutParameter(decl, isGhost, canParameterBeUsedAsShared(decl), this)
          case decl: PNamedParameter => InParameter(decl, isGhost, canParameterBeUsedAsShared(decl), this)
          case decl: PNamedReceiver => ReceiverParameter(decl, isGhost, canReceiverBeUsedAsShared(decl), this)

          case decl: PTypeSwitchStmt => TypeSwitchVariable(decl, isGhost, addressable = false, this) // TODO: check if type switch variables are addressable in Go

          case decl: PImport => Import(decl, this)

          // Closure literals
          case decl: PFunctionLit => Closure(decl, isGhost, this)

          // Ghost additions
          case decl: PBoundVariable => BoundVariable(decl, this)

          case decl: PFPredicateDecl => FPredicate(decl, this)
          case decl: PMPredicateDecl => MPredicateImpl(decl, this)
          case tree.parent.pair(decl: PMPredicateSig, tdef: PInterfaceType) => MPredicateSpec(decl, tdef, this)

          case tree.parent.pair(decl: PDomainFunction, domain: PDomainType) => DomainFunction(decl, domain, this)

          case c => Violation.violation(s"This case should be unreachable, but got $c")
        }
      case c => Violation.violation(s"Only the root has no parent, but got $c")
    }

  private lazy val unkEntity: PIdnUnk => Entity =
    attr[PIdnUnk, Entity] {
      case id@tree.parent(p) =>

        val isGhost = isGhostDef(id)

        p match {
          case decl: PShortVarDecl =>
            val idx = decl.left.zipWithIndex.find(_._1 == id).get._2

            StrictAssignMode(decl.left.size, decl.right.size) match {
              case AssignMode.Single => SingleLocalVariable(Some(decl.right(idx)), None, decl, isGhost, decl.addressable(idx), this)
              case AssignMode.Multi => MultiLocalVariable(idx, decl.right.head, isGhost, decl.addressable(idx), this)
              case _ => UnknownEntity()
            }

          case decl: PShortForRange =>
            val idx = decl.shorts.zipWithIndex.find(_._1 == id).get._2
            RangeVariable(idx, decl.range, isGhost, addressable = false, this) // TODO: check if range variables are addressable in Go

          case decl: PSelectShortRecv =>
            val idx = decl.shorts.zipWithIndex.find(_._1 == id).get._2
            val len = decl.shorts.size

            StrictAssignMode(len, 1) match { // TODO: check if selection variables are addressable in Go
              case AssignMode.Single => SingleLocalVariable(Some(decl.recv), None, decl, isGhost, addressable = false, this)
              case AssignMode.Multi => MultiLocalVariable(idx, decl.recv, isGhost, addressable = false, this)
              case _ => UnknownEntity()
            }

          case _ => violation("unexpected parent of unknown id")
        }
      case _ => violation("PIdnUnk always has a parent")
    }

  private[resolution] lazy val isGhostDef: PNode => Boolean = isEnclosingExplicitGhost

  private[resolution] def serialize(id: PIdnNode): String = id.name

  private lazy val sequentialDefenv: Chain[Environment] =
    chain(defenvin, defenvout)

  private def initialEnv(n: PPackage): Vector[(String, Entity)] = {
    val members = BuiltInMemberTag.builtInMembers()
    members.flatMap(m => {
      val entity = m match {
        case tag: BuiltInFunctionTag => Some(BuiltInFunction(tag, n, this))
        case _: BuiltInMethodTag => None
        case tag: BuiltInFPredicateTag => Some(BuiltInFPredicate(tag, n, this))
        case tag: BuiltInMPredicateTag => Some(BuiltInMPredicate(tag, n, this))
        case tag: BuiltInTypeTag => Some(BuiltInType(tag, n, this))
      }
      entity match {
        case Some(e) => Some((m.identifier, e))
        case _ => None
      }
    })
  }

  private def defenvin(in: PNode => Environment): PNode ==> Environment = {
    case n: PPackage => addUnorderedDefToEnv(rootenv(initialEnv(n): _*))(n)
    case scope: PUnorderedScope => addUnorderedDefToEnv(enter(in(scope)))(scope)
    case scope: PScope if !scopeSpecialCaseWithNoNewScope(scope) =>
      logger.debug(scope.toString)
      enter(in(scope))
  }

  private def scopeSpecialCaseWithNoNewScope(s: PScope): Boolean = s match {
    case tree.parent.pair(_: PBlock, _: PMethodDecl | _: PFunctionDecl) => true
    case _ => false
  }

  private def defenvout(out: PNode => Environment): PNode ==> Environment = {

    case id: PIdnDef if doesAddEntry(id) && !isUnorderedDef(id) =>
      defineIfNew(out(id), serialize(id), MultipleEntity(), defEntity(id))

    case id: PIdnUnk if !isDefinedInScope(out(id), serialize(id)) =>
      define(out(id), serialize(id), unkEntity(id))

    case scope: PScope if !scopeSpecialCaseWithNoNewScope(scope) =>
      leave(out(scope))
  }

  /**
    * Returns true iff the identifier declares an entity that is added to the symbol lookup table
    */
  private lazy val doesAddEntry: PIdnDef => Boolean =
    attr[PIdnDef, Boolean] {
      case tree.parent(_: PDependentDef) => false
      case _ => true
    }

  /**
    * returns the (package-level) identifiers defined by a member
    */
  @scala.annotation.tailrec
  private def packageLevelDefinitions(m: PMember): Vector[PIdnDef] = {
    /* Returns identifier definitions with a package scope occurring in a type. */
    def leakingIdentifier(t: PType): Vector[PIdnDef] = t match {
      case t: PDomainType => t.funcs.map(_.id)
      case _ => Vector.empty
    }

    m match {
      case a: PActualMember => a match {
        case d: PConstDecl => d.specs.flatMap(v => v.left.collect { case x: PIdnDef => x })
        case d: PVarDecl => d.left.collect { case x: PIdnDef => x }
        case d: PFunctionDecl => Vector(d.id)
        case d: PTypeDecl => Vector(d.left) ++ leakingIdentifier(d.right)
        case d: PMethodDecl => Vector(d.id)
      }
      case PExplicitGhostMember(a) => packageLevelDefinitions(a)
      case p: PMPredicateDecl => Vector(p.id)
      case p: PFPredicateDecl => Vector(p.id)
      case _: PImplementationProof => Vector.empty
    }
  }

  private lazy val definitionsForScope: PUnorderedScope => Vector[PIdnDef] =
    attr[PUnorderedScope, Vector[PIdnDef]] {
      case n: PPackage => n.declarations flatMap packageLevelDefinitions

      // imports do not belong to the root environment but are file/program specific (instead of package specific):
      case n: PProgram => n.imports flatMap {
        case PExplicitQualifiedImport(id: PIdnDef, _, _) => Vector(id)
        case _ => Vector.empty
      }

      // note that the identifiers returned for PStructType will be filtered out before creating corresponding
      // symbol table entries
      case n: PStructType => n.clauses.flatMap { c =>
        def collectStructIds(clause: PActualStructClause): Vector[PIdnDef] = clause match {
          case d: PFieldDecls => d.fields map (_.id)
          case d: PEmbeddedDecl => Vector(d.id)
        }

        c match {
          case clause: PActualStructClause => collectStructIds(clause)
          case PExplicitGhostStructClause(clause) => collectStructIds(clause)
        }
      }

      case n: PInterfaceType =>
        n.methSpecs.map(_.id) ++ n.predSpecs.map(_.id)

      // domain members are added at the package level
      case _: PDomainType => Vector.empty
    }

  private def addUnorderedDefToEnv(env: Environment)(n: PUnorderedScope): Environment = {
    addToEnv(env)(definitionsForScope(n).filter(doesAddEntry))
  }

  private lazy val dependentDefenv: PUnorderedScope => Environment =
    attr[PUnorderedScope, Environment] {
      n: PUnorderedScope => addToEnv(rootenv())(definitionsForScope(n).filterNot(doesAddEntry))
    }

  private def addToEnv(env: Environment)(identifiers: Vector[PIdnDef]): Environment = {
    identifiers.foldLeft(env) {
      case (e, id) =>
        defineIfNew(e, serialize(id), MultipleEntity(), defEntity(id))
    }
  }

  private def isUnorderedDef(id: PIdnDef): Boolean = id match {
    case tree.parent(tree.parent(c)) => enclosingScope(c).isInstanceOf[PUnorderedScope]
    case c => Violation.violation(s"Only the root has no parent, but got $c")
  }

  /** returns whether or not identified `id` is defined at node `n`. */
  def isDefinedAt(id: PIdnNode, n: PNode): Boolean = isDefinedInScope(sequentialDefenv.in(n), serialize(id))

  def tryLookupAt(id: PIdnNode, n: PNode): Option[Entity] = tryLookup(sequentialDefenv.in(n), serialize(id))


  /**
    * The environment to use to lookup names at a node. Defined to be the
    * completed defining environment for the smallest enclosing scope.
    */
  lazy val scopedDefenv: PNode => Environment =
    attr[PNode, Environment] {

      case tree.lastChild.pair(_: PScope, c) =>
        sequentialDefenv(c)

      case tree.parent(p) =>
        scopedDefenv(p)

      case c => Violation.violation(s"Only the root has no parent, but got $c")
    }

  lazy val topLevelEnvironment: Environment = scopedDefenv(tree.originalRoot)

  lazy val entity: PIdnNode => Entity =
    attr[PIdnNode, Entity] {
      case w@PWildcard() => Wildcard(w, this)

      case tree.parent.pair(id: PIdnUse, n: PDot) =>
        tryDotLookup(n.base, id).map(_._1).getOrElse(UnknownEntity())

      case tree.parent.pair(id: PIdnUse, tree.parent.pair(_: PMethodImplementationProof, ip: PImplementationProof)) =>
        tryMethodLikeLookup(ip.superT, id).map(_._1).getOrElse(UnknownEntity()) // reference method of the super type

      case tree.parent.pair(id: PIdnUse, tree.parent.pair(alias: PImplementationProofPredicateAlias, ip: PImplementationProof)) if alias.left == id =>
        tryMethodLikeLookup(ip.superT, id).map(_._1).getOrElse(UnknownEntity()) // reference predicate of the super type

      case tree.parent.pair(id: PIdnDef, _: PDependentDef) => defEntity(id) // PIdnDef that depend on a receiver or type are not placed in the symbol table

      case n@ tree.parent.pair(id: PIdnUse, tree.parent.pair(_: PIdentifierKey, tree.parent(lv: PLiteralValue))) =>
        val litType = expectedMiscType(lv)
        if (underlyingType(litType).isInstanceOf[StructT]) { // if the enclosing literal is a struct then id is a field
          findField(litType, id).getOrElse(UnknownEntity())
        } else symbTableLookup(n) // otherwise it is just a variable

      case tree.parent.pair(id: PIdnUse, tree.parent.pair(_: PIdentifierKey, tree.parent(spec: PClosureSpecInstance))) =>
        lookupFunctionMemberOrLit(spec.func).flatMap(func => lookupParamForClosureSpec(id, func)) match {
          case Some(p: InParameter) => p
          case _ => UnknownEntity() // only in-parameter names can be used as keys
        }

      case n: PIdnUse if tryEnclosingClosureImplementationProof(n).nonEmpty =>
        val proof = tryEnclosingClosureImplementationProof(n).get
        lookupFunctionMemberOrLit(proof.impl.spec.func).flatMap(func => lookupParamForClosureSpec(n, func)) match {
          case Some(p: InParameter) => p
          case Some(p: OutParameter) => p
          case _ => symbTableLookup(n)
        }

      case n => symbTableLookup(n)
    }

  private def lookupParamForClosureSpec(id: PIdnUse, func: ActualDataEntity with WithArguments with WithResult): Option[ActualVariable] = {
    def namedParam(p: PParameter): Option[PNamedParameter] = p match {
      case p: PNamedParameter => Some(p)
      case PExplicitGhostParameter(p: PNamedParameter) => Some(p)
      case _ => None
    }

    // Within a spec implementation proof or closure instance, consider all arguments of the spec non-ghost and all results ghost.
    // This is to be as permissive as possible at this point, since all ghostness-related checks are done later on.
    val inParam = func.args.flatMap(namedParam)
      .find(_.id.name == id.name)
      .map(InParameter(_, ghost = false, addressable = false, func.context))

    inParam.orElse{
      func.result.outs.flatMap(namedParam)
        .find(_.id.name == id.name)
        .map(OutParameter(_, ghost = true, addressable = false, func.context))
    }
  }

  private def lookupFunctionMemberOrLit(name: PNameOrDot): Option[ActualDataEntity with WithArguments with WithResult] = name match {
    case PNamedOperand(id) => symbTableLookup(id) match {
      case f: Function => Some(f)
      case c: Closure => Some(c)
      case _ => None
    }
    case PDot(base: PNamedOperand, id) => symbTableLookup(base.id) match {
      case pkg: Import =>
        tryPackageLookup(RegularImport(pkg.decl.importPath), id, pkg.decl) match {
          case Some((f: Function, _)) => Some(f)
          case _ => None
        }
      case _ => None
    }
    case _ => None
  }

  private def symbTableLookup(n: PIdnNode): Entity = {
    type Level = PIdnNode => Option[Entity]

    /** regular symbol table lookup in the current package */
    val level0: Level = n => tryLookup(sequentialDefenv(n), serialize(n))

    /** entity lookup in an unqualified import */
    val level1: Level = {
      case n: PIdnUse => tryUnqualifiedPackageLookup(n) match {
        case UnknownEntity() => None
        case e => Some(e)
      }
      case _ => None
    }

    /** entity lookup inside a definition of an unordered scope (e.g. interface definition) */
    val level2: Level = n =>
      tryEnclosingUnorderedScope(n) match {
        case Some(scope) =>
          // `n` appears in an unordered scope and due to the way Go works, definitions (e.g. methods & predicates) in
          // that scope have not been considered so far. Therefore, we perform a second-level lookup just on the definitions that
          // this unordered scope provides
          val dependentEnv = dependentDefenv(scope)
          // perform now a second lookup in this special dependent environment:
          val res = tryLookup(dependentEnv, serialize(n))
          (res, scope) match {
            case (None, int : PInterfaceType) =>
              try {
                memberSet(InterfaceT(int, this)).lookup(n.name) // lookup in the embeddedFields
              }
              catch { // happens if we are in a cycle because of unknown interface members
                case _ : IllegalStateException => None
              }
            case _ => res
          }
        case _ => None
      }

    /** order of precedence; first level has highest precedence */
    val levels: Seq[Level] = Seq(level0, level1, level2)

    // returns first successfully defined entity otherwise `UnknownEntity()`
    levels.iterator.map(_(n)).find(_.isDefined).flatten.getOrElse(UnknownEntity())
  }

  /**
    * Performs a lookup of `i` in environment `inv`. Returns the associated entity or `None` if no entity has been found
    */
  def tryLookup(env: Environment, i: String): Option[Entity] = {
    lookup(env, i, UnknownEntity()) match {
      case UnknownEntity() => None
      case e => Some(e)
    }
  }
}<|MERGE_RESOLUTION|>--- conflicted
+++ resolved
@@ -44,45 +44,22 @@
               }
               case _ => UnknownEntity()
             }
-<<<<<<< HEAD
-            case _ => UnknownEntity()
-          }
-        case decl: PVarDecl if isGlobalVarDeclaration(decl) =>
-          val idx = decl.left.zipWithIndex.find(_._1 == id).get._2
-          StrictAssignMode(decl.left.size, decl.right.size) match {
-            case AssignMode.Single => SingleGlobalVariable(decl, idx, Some(decl.right(idx)), decl.typ, isGhost, this)
-            case AssignMode.Multi  => MultiGlobalVariable(decl, idx, decl.right.headOption, decl.typ, isGhost, this)
-            case _ if decl.right.isEmpty => SingleGlobalVariable(decl, idx, None, decl.typ, isGhost, this)
-            case _ => UnknownEntity()
-          }
-        case decl: PVarDecl =>
-          val idx = decl.left.zipWithIndex.find(_._1 == id).get._2
-          StrictAssignMode(decl.left.size, decl.right.size) match {
-            case AssignMode.Single => SingleLocalVariable(Some(decl.right(idx)), decl.typ, decl, isGhost, decl.addressable(idx), this)
-            case AssignMode.Multi  => MultiLocalVariable(idx, decl.right.head, isGhost, decl.addressable(idx), this)
-            case _ if decl.right.isEmpty => SingleLocalVariable(None, decl.typ, decl, isGhost, decl.addressable(idx), this)
-            case _ => UnknownEntity()
-          }
-        case decl: PTypeDef => NamedType(decl, isGhost, this)
-        case decl: PTypeAlias => TypeAlias(decl, isGhost, this)
-        case decl: PFunctionDecl => Function(decl, isGhost, this)
-        case decl: PMethodDecl => MethodImpl(decl, isGhost, this)
-        case tree.parent.pair(spec: PMethodSig, tdef: PInterfaceType) =>
-          // note that a ghost method is not wrapped in a ghost wrapper. Instead, `spec` has a ghost field.
-          // therefore, we do not use `isGhost` but `spec.isGhost`:
-          MethodSpec(spec, tdef, spec.isGhost, this)
-=======
-
+          case decl: PVarDecl if isGlobalVarDeclaration(decl) =>
+            val idx = decl.left.zipWithIndex.find(_._1 == id).get._2
+            StrictAssignMode(decl.left.size, decl.right.size) match {
+              case AssignMode.Single => SingleGlobalVariable(decl, idx, Some(decl.right(idx)), decl.typ, isGhost, this)
+              case AssignMode.Multi  => MultiGlobalVariable(decl, idx, decl.right.headOption, decl.typ, isGhost, this)
+              case _ if decl.right.isEmpty => SingleGlobalVariable(decl, idx, None, decl.typ, isGhost, this)
+              case _ => UnknownEntity()
+            }
           case decl: PVarDecl =>
             val idx = decl.left.zipWithIndex.find(_._1 == id).get._2
-
             StrictAssignMode(decl.left.size, decl.right.size) match {
               case AssignMode.Single => SingleLocalVariable(Some(decl.right(idx)), decl.typ, decl, isGhost, decl.addressable(idx), this)
-              case AssignMode.Multi => MultiLocalVariable(idx, decl.right.head, isGhost, decl.addressable(idx), this)
+              case AssignMode.Multi  => MultiLocalVariable(idx, decl.right.head, isGhost, decl.addressable(idx), this)
               case _ if decl.right.isEmpty => SingleLocalVariable(None, decl.typ, decl, isGhost, decl.addressable(idx), this)
               case _ => UnknownEntity()
             }
-
           case decl: PTypeDef => NamedType(decl, isGhost, this)
           case decl: PTypeAlias => TypeAlias(decl, isGhost, this)
           case decl: PFunctionDecl => Function(decl, isGhost, this)
@@ -91,7 +68,6 @@
             // note that a ghost method is not wrapped in a ghost wrapper. Instead, `spec` has a ghost field.
             // therefore, we do not use `isGhost` but `spec.isGhost`:
             MethodSpec(spec, tdef, spec.isGhost, this)
->>>>>>> 7294137b
 
           case decl: PFieldDecl => Field(decl, isGhost, this)
           case decl: PEmbeddedDecl => Embbed(decl, isGhost, this)
