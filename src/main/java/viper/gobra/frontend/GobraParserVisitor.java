--- conflicted
+++ resolved
@@ -47,15 +47,12 @@
 	 */
 	T visitSourceFile(GobraParser.SourceFileContext ctx);
 	/**
-<<<<<<< HEAD
 	 * Visit a parse tree produced by {@link GobraParser#importSpec}.
 	 * @param ctx the parse tree
 	 * @return the visitor result
 	 */
 	T visitImportSpec(GobraParser.ImportSpecContext ctx);
 	/**
-=======
->>>>>>> b86d0323
 	 * Visit a parse tree produced by {@link GobraParser#ghostMember}.
 	 * @param ctx the parse tree
 	 * @return the visitor result
