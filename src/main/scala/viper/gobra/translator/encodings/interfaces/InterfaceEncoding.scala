// This Source Code Form is subject to the terms of the Mozilla Public
// License, v. 2.0. If a copy of the MPL was not distributed with this
// file, You can obtain one at http://mozilla.org/MPL/2.0/.
//
// Copyright (c) 2011-2020 ETH Zurich.

package viper.gobra.translator.encodings.interfaces

import viper.gobra.translator.encodings.LeafTypeEncoding
import org.bitbucket.inkytonik.kiama.==>
import viper.gobra.ast.internal.theory.{Comparability, TypeHead}
import viper.gobra.ast.{internal => in}
import viper.gobra.reporting.{ComparisonError, ComparisonOnIncomparableInterfaces, DiamondError, DynamicValueNotASubtypeReason, SafeTypeAssertionsToInterfaceNotSucceedingReason, Source, TypeAssertionError}
import viper.gobra.theory.Addressability
import viper.gobra.theory.Addressability.{Exclusive, Shared}
import viper.gobra.translator.Names
import viper.gobra.translator.interfaces.{Collector, Context}
import viper.gobra.translator.util.FunctionGenerator
import viper.gobra.translator.util.ViperWriter.CodeWriter
import viper.gobra.util.{Algorithms, Violation}
import viper.silver.verifier.ErrorReason
import viper.silver.{ast => vpr}

class InterfaceEncoding extends LeafTypeEncoding {

  import viper.gobra.translator.util.ViperWriter.CodeLevel._
  import viper.gobra.translator.util.ViperWriter.MemberWriter
  import viper.gobra.translator.util.ViperWriter.{MemberLevel => ml}
  import viper.gobra.translator.util.TypePatterns._

  private val interfaces: InterfaceComponent = new InterfaceComponent {
    def typ(polyType: vpr.Type, dynTypeType: vpr.Type)(ctx: Context): vpr.Type = ctx.tuple.typ(Vector(polyType, dynTypeType))
    def create(polyVal: vpr.Exp, dynType: vpr.Exp)(pos: vpr.Position, info: vpr.Info, errT: vpr.ErrorTrafo)(ctx: Context): vpr.Exp = ctx.tuple.create(Vector(polyVal, dynType))(pos, info, errT)
    def dynTypeOf(itf: vpr.Exp)(pos: vpr.Position, info: vpr.Info, errT: vpr.ErrorTrafo)(ctx: Context): vpr.Exp = ctx.tuple.get(itf, 1, 2)(pos, info, errT)
    def polyValOf(itf: vpr.Exp)(pos: vpr.Position, info: vpr.Info, errT: vpr.ErrorTrafo)(ctx: Context): vpr.Exp = ctx.tuple.get(itf, 0, 2)(pos, info, errT)
  }
  private val types: TypeComponent = new TypeComponentImpl
  private val poly: PolymorphValueComponent = {
    val handle = new PolymorphValueInterfaceHandle {
      def typ(polyType: vpr.Type)(ctx: Context): vpr.Type = interfaces.typ(polyType, types.typ()(ctx))(ctx)
      def create(polyVal: vpr.Exp, dynType: vpr.Exp)(pos: vpr.Position, info: vpr.Info, errT: vpr.ErrorTrafo)(ctx: Context): vpr.Exp = interfaces.create(polyVal, dynType)(pos, info, errT)(ctx)
      def dynTypeOf(itf: vpr.Exp)(pos: vpr.Position, info: vpr.Info, errT: vpr.ErrorTrafo)(ctx: Context): vpr.Exp = interfaces.dynTypeOf(itf)(pos, info, errT)(ctx)
      def polyValOf(itf: vpr.Exp)(pos: vpr.Position, info: vpr.Info, errT: vpr.ErrorTrafo)(ctx: Context): vpr.Exp = interfaces.polyValOf(itf)(pos, info, errT)(ctx)
      def typeToExpr(typ: in.Type)(pos: vpr.Position, info: vpr.Info, errT: vpr.ErrorTrafo)(ctx: Context): vpr.Exp = types.typeToExpr(typ)(pos, info, errT)(ctx)
    }
    new PolymorphValueComponentImpl(handle)
  }


  private var genMembers: List[vpr.Member] = List.empty

  override def finalize(col: Collector): Unit = {
    poly.finalize(col)
    types.finalize(col)
    toInterfaceFunc.finalize(col)
    genMembers foreach col.addMember
    typeOfWithSubtypeFactFuncMap.values foreach col.addMember
    genPredicates foreach col.addMember
  }

  /**
    * Translates a type into a Viper type.
    */
  override def typ(ctx: Context): in.Type ==> vpr.Type = {
    case ctx.Interface(_) / m =>
      m match {
        case Exclusive => vprInterfaceType(ctx)
        case Shared    => vpr.Ref: vpr.Type
      }

    case in.SortT / m =>
      m match {
        case Exclusive => types.typ()(ctx)
        case Shared    => vpr.Ref
      }
  }

  private def vprInterfaceType(ctx: Context): vpr.Type = {
    interfaces.typ(poly.typ()(ctx), types.typ()(ctx))(ctx)
  }

  override def member(ctx: Context): in.Member ==> MemberWriter[Vector[vpr.Member]] = {
    case p: in.MPredicate if hasFamily(p.name)(ctx) =>
      mpredicate(p)(ctx)

    case p: in.FPredicate if hasFamily(p.name)(ctx) =>
      fpredicate(p)(ctx)

    case p: in.PureMethod if p.receiver.typ.isInstanceOf[in.InterfaceT] =>
      function(p)(ctx)

    case p: in.Method if p.receiver.typ.isInstanceOf[in.InterfaceT] =>
      ctx.method.method(p)(ctx).map(Vector(_))

    case p: in.MethodSubtypeProof =>
      methodProof(p)(ctx)

    case p: in.PureMethodSubtypeProof =>
      functionProof(p)(ctx)
  }

  /**
    * Encodes the comparison of two expressions.
    * The first and second argument is the left-hand side and right-hand side, respectively.
    * An encoding for type T should be defined at left-hand sides of type T and exclusive *T.
    * (Except the encoding of pointer types, which is not defined at exclusive *T to avoid a conflict).
    *
    * The default implements:
    * [lhs: *interface{...}° == rhs: *interface{...}] -> [lhs] == [rhs]
    *
    * [lhs: interface{...} == rhs: interface{...}] -> [lhs] == [rhs]
    * [itf: interface{...} == oth: T] -> [itf == toInterface(oth)]
    * [oth: T == itf: interface{...}] -> [itf == toInterface(oth)]
    */
  override def equal(ctx: Context): (in.Expr, in.Expr, in.Node) ==> CodeWriter[vpr.Exp] = default(super.equal(ctx)) {
    case (lhs :: ctx.Interface(_), rhs :: ctx.Interface(_), src) =>
      val (pos, info, errT) = src.vprMeta
      for {
        vLhs <- ctx.expr.translate(lhs)(ctx)
        vRhs <- ctx.expr.translate(rhs)(ctx)
      } yield vpr.EqCmp(vLhs, vRhs)(pos, info, errT)

    case (itf :: ctx.Interface(_), oth :: ctx.NotInterface(), src) =>
      equal(ctx)(itf, in.ToInterface(oth, itf.typ)(src.info), src)

    case (oth :: ctx.NotInterface(), itf :: ctx.Interface(_), src) =>
      equal(ctx)(itf, in.ToInterface(oth, itf.typ)(src.info), src)
  }

  /** also checks that the compared interface is comparable. */
  override def goEqual(ctx: Context): (in.Expr, in.Expr, in.Node) ==> CodeWriter[vpr.Exp] = default(super.goEqual(ctx)) {
    case (lhs :: ctx.Interface(_), rhs :: ctx.Interface(_), src) =>
      val (pos, info, errT) = src.vprMeta
      val errorT = (x: Source.Verifier.Info, _: ErrorReason) =>
        ComparisonError(x).dueTo(ComparisonOnIncomparableInterfaces(x))
      for {
        vLhs <- ctx.expr.translate(lhs)(ctx)
        vRhs <- ctx.expr.translate(rhs)(ctx)
        cond = vpr.Or(
          isComparabeInterface(vLhs)(pos, info, errT)(ctx),
          isComparabeInterface(vRhs)(pos, info, errT)(ctx)
        )(pos, info, errT)
        res <- assert(cond, vpr.EqCmp(vLhs, vRhs)(pos, info, errT), errorT)(ctx)
      } yield  res
  }

  /**
    * Encodes expressions as values that do not occupy some identifiable location in memory.
    *
    * To avoid conflicts with other encodings, a leaf encoding for type T should be defined at:
    * (1) exclusive operations on T, which includes literals and default values
    *
    * R[ dflt(interface{...}°) ] -> tuple2(null, nilT)
    * R[ nil: interface{...} ] -> tuple2(null, nilT)
    * R[ toInterface(e: interface{...}, _) ] -> [e]
    * R[ toInterface(e: T, _) ] -> tuple2([e], TYPE(T))
    * R[ e.(interface{...}) ] -> assert behavioralSubtype(TYPE_OF([e]), T); [e]
    * R[ e.(T) ] -> assert behavioralSubtype(TYPE_OF([e]), T); VALUE_OF([e], [T])
    * R[ typeOf(e) ] -> TYPE_OF([e])
    * Encoding of type expression is straightforward
    */
  override def expr(ctx: Context): in.Expr ==> CodeWriter[vpr.Exp] = {

    def goE(x: in.Expr): CodeWriter[vpr.Exp] = ctx.expr.translate(x)(ctx)

    default(super.expr(ctx)){
      case n@ (  (_: in.DfltVal) :: ctx.Interface(_) / Exclusive
               | (_: in.NilLit) :: ctx.Interface(_)  ) =>
        val (pos, info, errT) = n.vprMeta
        val value = poly.box(vpr.NullLit()(pos, info, errT))(pos, info, errT)(ctx)
        val typ = types.typeApp(TypeHead.NilHD)(pos, info, errT)(ctx)
        unit(interfaces.create(value, typ)(pos, info, errT)(ctx)): CodeWriter[vpr.Exp]

      case in.ToInterface(exp :: ctx.Interface(_), _) =>
        goE(exp)

      case n@ in.ToInterface(exp, _) =>
        val (pos, info, errT) = n.vprMeta
        if (Comparability.comparable(exp.typ)(ctx.lookup).isDefined) {
          for {
            dynValue <- goE(exp)
            typ = types.typeToExpr(exp.typ)(pos, info, errT)(ctx)
          } yield boxInterface(dynValue, typ)(pos, info, errT)(ctx)
        } else {
          for {
            dynValue <- goE(exp)
          } yield toInterfaceFunc(Vector(dynValue), exp.typ)(pos, info, errT)(ctx)
        }

      case n@ in.IsBehaviouralSubtype(subtype, supertype) =>
        val (pos, info, errT) = n.vprMeta
        for {
          vprSubtype <- goE(subtype)
          vprSupertype <- goE(supertype)
        } yield types.behavioralSubtype(vprSubtype, vprSupertype)(pos, info, errT)(ctx)

      case n@ in.TypeAssertion(exp :: ctx.Interface(itf), t) =>
        val (pos, info, errT) = n.vprMeta
        val errorT = (x: Source.Verifier.Info, _: ErrorReason) =>
          TypeAssertionError(x).dueTo(DynamicValueNotASubtypeReason(x))
        for {
          arg <- goE(exp)
          dynType = typeOfWithSubtypeFact(arg, in.InterfaceT(itf, Addressability.Exclusive))(pos, info, errT)(ctx)
          staticType = types.typeToExpr(t)(pos, info, errT)(ctx)
          cond  = types.behavioralSubtype(dynType, staticType)(pos, info, errT)(ctx)
          res = t match {
            case ctx.Interface(_) => arg
            case _ => valueOf(arg, t)(pos, info, errT)(ctx)
          }
          resWithCheck <- assert(cond, res, errorT)(ctx)
        } yield resWithCheck

      case n@ in.TypeOf(exp :: ctx.Interface(itf)) =>
        val (pos, info, errT) = n.vprMeta
        for {
          arg <- goE(exp)
        } yield typeOfWithSubtypeFact(arg, in.InterfaceT(itf, Addressability.Exclusive))(pos, info, errT)(ctx)

      case n@ in.IsComparableInterface(exp) =>
        val (pos, info, errT) = n.vprMeta
        for {
          arg <- goE(exp)
        } yield isComparabeInterface(arg)(pos, info, errT)(ctx)

      case n@ in.IsComparableType(exp) =>
        val (pos, info, errT) = n.vprMeta
        for {
          arg <- goE(exp)
        } yield types.isComparableType(arg)(pos, info, errT)(ctx)

      case n: in.TypeExpr =>
        for { es <- sequence(TypeHead.children(n) map goE) } yield withSrc(types.typeApp(TypeHead.typeHead(n), es), n, ctx)
    }
  }

  /**
    * Encodes assertions.
    *
    * Constraints:
    * - in.Access with in.PredicateAccess has to encode to vpr.PredicateAccessPredicate.
    *
    *
    */
  override def assertion(ctx: Context): in.Assertion ==> CodeWriter[vpr.Exp] = {
    def goE(x: in.Expr): CodeWriter[vpr.Exp] = ctx.expr.translate(x)(ctx)

    default(super.assertion(ctx)) {
      case n@ in.Access(in.Accessible.Predicate(in.MPredicateAccess(recv, p, args)), perm) if hasFamily(p)(ctx) =>
        val (pos, info, errT) = n.vprMeta
        for {
          instance <- mpredicateInstance(recv, p, args)(n)(ctx)
          perm <- goE(perm)
        } yield vpr.PredicateAccessPredicate(instance, perm)(pos, info, errT): vpr.Exp

      case n@ in.Access(in.Accessible.Predicate(in.FPredicateAccess(p, args)), perm) if hasFamily(p)(ctx) =>
        val (pos, info, errT) = n.vprMeta
        for {
          instance <- fpredicateInstance(p, args)(n)(ctx)
          perm <- goE(perm)
        } yield vpr.PredicateAccessPredicate(instance, perm)(pos, info, errT): vpr.Exp
    }
  }



  /**
    * Encodes whether a value is comparable or not.
    *
    * isComp[ e: interface{...} ] -> isComparableInterface(e)
    */
  override def isComparable(ctx: Context): in.Expr ==> Either[Boolean, CodeWriter[vpr.Exp]] = {
    case exp :: ctx.Interface(_) =>
      super.isComparable(ctx)(exp).map{ _ =>
        val (pos, info, errT) = exp.vprMeta
        for {
          vExp <- ctx.expr.translate(exp)(ctx)
        } yield isComparabeInterface(vExp)(pos, info ,errT)(ctx): vpr.Exp
      }
  }

  /** returns dynamic type of an interface expression. */
  private def typeOfWithSubtypeFact(arg: vpr.Exp, itfT: in.InterfaceT)(pos: vpr.Position, info: vpr.Info, errT: vpr.ErrorTrafo)(ctx: Context): vpr.Exp = {
    if (itfT.isEmpty) {
      typeOf(arg)(pos, info, errT)(ctx)
    } else {
      vpr.FuncApp(func = typeOfWithSubtypeFactFunc(itfT)(ctx), Seq(arg))(pos, info, errT)
    }
  }

  /** returns dynamic type of an interface expression. */
  private def typeOf(arg: vpr.Exp)(pos: vpr.Position = vpr.NoPosition, info: vpr.Info = vpr.NoInfo, errT: vpr.ErrorTrafo = vpr.NoTrafos)(ctx: Context): vpr.Exp = {
    interfaces.dynTypeOf(arg)(pos, info, errT)(ctx)
  }

  /** Returns dynamic value of an interface expression as a type 'typ'. */
  private def valueOf(arg: vpr.Exp, typ: in.Type)(pos: vpr.Position = vpr.NoPosition, info: vpr.Info = vpr.NoInfo, errT: vpr.ErrorTrafo = vpr.NoTrafos)(ctx: Context): vpr.Exp = {
    val polyVal = interfaces.polyValOf(arg)(pos, info, errT)(ctx)
    poly.unbox(polyVal, typ)(pos, info, errT)(ctx)
  }

  private def boxInterface(value: vpr.Exp, typ: vpr.Exp)(pos: vpr.Position = vpr.NoPosition, info: vpr.Info = vpr.NoInfo, errT: vpr.ErrorTrafo = vpr.NoTrafos)(ctx: Context): vpr.Exp = {
    val polyVar = poly.box(value)(pos, info, errT)(ctx)
    interfaces.create(polyVar, typ)(pos, info ,errT)(ctx)
  }


  /** Function returning whether a type is comparable. */
  private def isComparabeInterface(arg: vpr.Exp)(pos: vpr.Position = vpr.NoPosition, info: vpr.Info = vpr.NoInfo, errT: vpr.ErrorTrafo = vpr.NoTrafos)(ctx: Context): vpr.DomainFuncApp = {
    val func = genComparableInterfaceFunc(ctx)
    vpr.DomainFuncApp(func = func, Seq(arg), Map.empty)(pos, info, errT)
  }

  /** Generates:
    * ComparableInterfaceDomain {
    *
    *   function comparableInterface(i: [interface{}]): Bool
    *
    *   axiom {
    *     forall i: [interface{}] :: { comparableInterface(i) }
    *       comparableType([typeOf(i)]) ==> comparableInterface(i)
    *   }
    * }
    */
  private def genComparableInterfaceFunc(ctx: Context): vpr.DomainFunc = {
    generatedComparableFunc.getOrElse{
      val domainName = "ComparableInterfaceDomain"

      val vItfT = vprInterfaceType(ctx)
      val iDecl = vpr.LocalVarDecl("i", vItfT)(); val i = iDecl.localVar

      val func = vpr.DomainFunc(
        name = "comparableInterface", formalArgs = Seq(iDecl), typ = vpr.Bool
      )(domainName = domainName)
      val funcApp = vpr.DomainFuncApp(func = func, Seq(i), Map.empty)()

      val axiom = vpr.AnonymousDomainAxiom(
        vpr.Forall(
          variables = Seq(iDecl),
          triggers = Seq(vpr.Trigger(Seq(funcApp))()),
          exp = vpr.Implies(
            types.isComparableType(typeOf(i)()(ctx))()(ctx),
            funcApp
          )()
        )()
      )(domainName = domainName)

      val domain = vpr.Domain(
        name = domainName,
        functions = Seq(func),
        axioms = Seq(axiom),
      )()

      genMembers ::= domain
      generatedComparableFunc = Some(func)
      func
    }
  }
  private var generatedComparableFunc: Option[vpr.DomainFunc] = None


  /**
    * Encodes statements.
    * This includes make-statements.
    *
    * The default implements:
    * [v: *T = new(lit)] -> var z (*T)°; inhale Footprint[*z] && [*z == lit]; [v = z]
    *
    * [x, ok = e.(T = interface{...})] ->
    *   assert behavioralSubtype(TYPE_OF([e]), [T])
    *   ok = true
    *   x = [e]
    *
    * [x, ok = e.(T)] ->
    *   ok = TYPE_OF([e]) == [T]
    *   if (ok) { x = valueOf([e], [T]) }
    *   else { x = [ dflt(T) ] }
    *
    *
    */
  override def statement(ctx: Context): in.Stmt ==> CodeWriter[vpr.Stmt] = {
    default(super.statement(ctx)){
      case n@ in.SafeTypeAssertion(resTarget, successTarget, expr :: ctx.Interface(itf), typ@ ctx.Interface(_)) =>
        val (pos, info, errT) = n.vprMeta
        val errorT = (x: Source.Verifier.Info, _: ErrorReason) =>
          TypeAssertionError(x).dueTo(SafeTypeAssertionsToInterfaceNotSucceedingReason(x))
        seqn(
          for {
            arg <- ctx.expr.translate(expr)(ctx)
            dynType = typeOfWithSubtypeFact(arg, in.InterfaceT(itf, Addressability.Exclusive))(pos, info, errT)(ctx)
            staticType = types.typeToExpr(typ)(pos, info, errT)(ctx)
            _ <- assert(types.behavioralSubtype(dynType, staticType)(pos, info, errT)(ctx), errorT)
            vResTarget = ctx.typeEncoding.variable(ctx)(resTarget).localVar
            vSuccessTarget = ctx.typeEncoding.variable(ctx)(successTarget).localVar
          } yield vpr.Seqn(Seq(
            vpr.LocalVarAssign(vResTarget, arg)(pos, info, errT),
            vpr.LocalVarAssign(vSuccessTarget, vpr.TrueLit()(pos, info, errT))(pos, info, errT)
          ), Seq.empty)(pos, info, errT)
        )

      case n@ in.SafeTypeAssertion(resTarget, successTarget, expr :: ctx.Interface(itf), typ) =>
        val (pos, info, errT) = n.vprMeta
        types.genPreciseEqualityAxioms(typ)(ctx)
        seqn(
          for {
            arg <- ctx.expr.translate(expr)(ctx)
            dynType = typeOfWithSubtypeFact(arg, in.InterfaceT(itf, Addressability.Exclusive))(pos, info, errT)(ctx)
            staticType = types.typeToExpr(typ)(pos, info, errT)(ctx)
            vResTarget = ctx.typeEncoding.variable(ctx)(resTarget).localVar
            vSuccessTarget = ctx.typeEncoding.variable(ctx)(successTarget).localVar
            _ <- bind(vSuccessTarget, vpr.EqCmp(dynType, staticType)(pos, info, errT))
            vDflt <- ctx.expr.translate(in.DfltVal(resTarget.typ)(n.info))(ctx)
            res = vpr.If(
              vSuccessTarget,
              vpr.Seqn(Seq(vpr.LocalVarAssign(vResTarget, valueOf(arg, typ)(pos, info, errT)(ctx))(pos, info, errT)), Seq.empty)(pos, info, errT),
              vpr.Seqn(Seq(vpr.LocalVarAssign(vResTarget, vDflt)(pos, info, errT)), Seq.empty)(pos, info, errT)
            )(pos, info, errT)
          } yield res
        ): Writer[vpr.Stmt]
    }
  }

  /**
    * Generates:
    * function toInterface(x: [T°]): [interface{}]
    *   ensures result == tuple2(x, TYPE(T))
    *   ensures isComp[x: T°] ==> comparableInterface(result)
    *
    */
  private val toInterfaceFunc: FunctionGenerator[in.Type] = new FunctionGenerator[in.Type] {
    override def genFunction(t: in.Type)(ctx: Context): vpr.Function = {
      val x = in.LocalVar("x", t.withAddressability(Addressability.Exclusive))(Source.Parser.Internal)
      val vX = ctx.typeEncoding.variable(ctx)(x)

      val isComp = ctx.typeEncoding.isComparable(ctx)(x).fold(vpr.BoolLit(_)(), pure(_)(ctx).res)
      val emptyItfT = vprInterfaceType(ctx)
      val vRes = vpr.Result(emptyItfT)()

      vpr.Function(
        name = Names.toInterfaceFunc,
        formalArgs = Seq(vX),
        typ = emptyItfT,
        pres = Seq.empty,
        posts = Seq(
          vpr.EqCmp(vRes, boxInterface(vX.localVar, types.typeToExpr(t)()(ctx))()(ctx))(),
          vpr.Implies(isComp, isComparabeInterface(vRes)()(ctx))()
        ),
        body = None
      )()
    }
  }

  /**
    * Generates:
    *
    * function typeOfFunc_I(itf: [itf{}]): Type
    *   ensures result == typeOf(itf)
    *   ensures behaviouralSubtype(result, [I])
    */
  private def typeOfWithSubtypeFactFunc(itfT: in.InterfaceT)(ctx: Context): vpr.Function = {
    typeOfWithSubtypeFactFuncMap.getOrElse(itfT.name, {
      val interfaceT = vprInterfaceType(ctx)
      val resT = types.typ()(ctx)
      val formal = vpr.LocalVarDecl("itf", interfaceT)()

      val resFunc = vpr.Function(
        name = s"${Names.typeOfFunc}_${itfT.name}",
        formalArgs = Seq(formal),
        typ = resT,
        pres = Seq.empty,
        posts = Seq(
          vpr.EqCmp(vpr.Result(resT)(), typeOf(formal.localVar)()(ctx))(),
          types.behavioralSubtype(vpr.Result(resT)(), types.typeToExpr(itfT)()(ctx))()(ctx)
        ),
        body = None
      )()

      typeOfWithSubtypeFactFuncMap += (itfT.name -> resFunc)
      resFunc
    })
  }
  private var typeOfWithSubtypeFactFuncMap: Map[String, vpr.Function] = Map.empty


  private def mpredicate(p: in.MPredicate)(ctx: Context): MemberWriter[Vector[vpr.Predicate]] = {
    val id = familyID(p.name)(ctx).getOrElse(Violation.violation("expected dynamic predicate"))
    genPredicate(id)(ctx)
    ml.unit(Vector.empty)
  }

  private def fpredicate(p: in.FPredicate)(ctx: Context): MemberWriter[Vector[vpr.Predicate]] = {
    val id = familyID(p.name)(ctx).getOrElse(Violation.violation("expected dynamic predicate"))
    genPredicate(id)(ctx)
    ml.unit(Vector.empty)
  }

  /**
    * Generates:
    *
    * predicate I_P(itf, args) {
    *     typeOf(itf) == T ? BODY[T_P( valueOf(itf, T), args)] :
    *     ...
    *     I_P_unknown(itf, args)
    * }
    *
    * predicate I_P_unknown(itf, args)
    */
  private def genPredicate(id: Int)(ctx: Context): vpr.Predicate = {
    genPredicateMap.getOrElse(id, {
      val res: vpr.Predicate = {
        val family = predicateFamily(id)(ctx)

        val recvDecl = vpr.LocalVarDecl("i", vprInterfaceType(ctx))()
        val recv = recvDecl.localVar

        val (sigName, inArgTypes) = predicateFamilySignature(id)(ctx)
        val argTypes = inArgTypes.map(ctx.typeEncoding.typ(ctx))
        val argDecls = argTypes.zipWithIndex map { case (t, idx) => vpr.LocalVarDecl(s"x$idx", t)() }
        val args = argDecls.map(_.localVar)

        def clause(p: in.PredicateProxy): Option[(in.Type, vpr.Exp, vpr.Exp)] = {
          val (typ, vPred) = p match {
            case p: in.MPredicateProxy =>
              val symb = ctx.lookup(p)
              (symb.receiver.typ, ctx.predicate.mpredicate(symb)(ctx).res)

            case p: in.FPredicateProxy =>
              val symb = ctx.lookup(p)
              (symb.args.head.typ, ctx.predicate.fpredicate(symb)(ctx).res)
          }

          vPred.body.map{ _ =>
            // generate precise equality axioms to prove inequality
            types.genPreciseEqualityAxioms(typ)(ctx)
            // typeOf(i) == T
            val lhs = vpr.EqCmp(typeOf(recv)()(ctx), types.typeToExpr(typ)()(ctx))()
            // Body[p(valueOf(i): [T], args)]
            val fullArgs = valueOf(recv, typ)()(ctx) +: args
            val rhs = vpr.utility.Expressions.instantiateVariables(vPred.body.get, vPred.formalArgs, fullArgs, Set.empty)
            (typ, lhs, vpr.utility.Simplifier.simplify(rhs))
          }
        }

        val name = genPredicateName(id)
        val defaultName = s"${name}_unknown"

        val defaultPredicate = vpr.Predicate(name = defaultName, formalArgs = recvDecl +: argDecls, body = None)()
        genPredicates ::= defaultPredicate
        val default = {
          vpr.PredicateAccessPredicate(
            vpr.PredicateAccess(recv +: args, defaultPredicate.name)(),
            vpr.FullPerm()()
          )()

        }

        val clauses = family.flatMap(clause)
        val clauseTypes = clauses.map(_._1)

        if (clauseTypes.size != clauses.size) {
          // detecting this error in the type checking phase is challenging.
          throw new Violation.UglyErrorMessage(DiamondError(
            s"Detected an inheritance diamond for predicate $sigName. " +
              s"\nThat means that there exists a subtype S and three interfaces A, B, and C, together with " +
              s"\nthe implementation proofs (S implements A), (S implements B), (A implements C), and (B implements C)," +
              s"\nwhere the predicate $sigName is aliased with different predicates in the proofs (S implements A) and (S implements B)."
          ))
        }


        val res = vpr.Predicate(
          name = name,
          formalArgs = recvDecl +: argDecls,
          body = Some(
            clauses.foldRight(default: vpr.Exp){
              case ((_, l, r), res) => vpr.CondExp(l, r, res)()
            }
          )
        )()
        genPredicates ::= res
        res
      }

      genPredicateMap += (id -> res)
      res
    })
  }
  private def genPredicateName(id: Int): String = s"${Names.dynamicPredicate}_$id"
  private var genPredicateMap: Map[Int, vpr.Predicate] = Map.empty
  private var genPredicates: List[vpr.Predicate] = List.empty


  private def hasFamily(p: in.PredicateProxy)(ctx: Context): Boolean = familyID(p)(ctx).isDefined
  private def familyID(p: in.PredicateProxy)(ctx: Context): Option[Int] = predicateFamilyTuple(ctx)._1.get(p)
  private def predicateFamily(id: Int)(ctx: Context): Set[in.PredicateProxy] = predicateFamilyTuple(ctx)._2.getOrElse(id, Set.empty)
  private def predicateFamilySignature(id: Int)(ctx: Context): (String, Vector[in.Type]) = predicateFamilyTuple(ctx)._3(id)
  private def predicateFamilyTuple(ctx: Context): (Map[in.PredicateProxy, Int], Map[Int, Set[in.PredicateProxy]], Map[Int, (String, Vector[in.Type])]) = {
    predicateFamilyTupleRes.getOrElse{
      val itfNodes = for {
        (itf, impls) <- ctx.table.interfaceImplementations.toSet
        itfProxy <- ctx.table.members(itf).collect{ case m: in.MPredicateProxy => m }
      } yield (itfProxy, itf, impls)

      val edges = for {
        (itfProxy, itf, impls) <- itfNodes
        impl <- impls
        implProxy = ctx.table.lookupImplementationPredicate(impl, itf, itfProxy.name)
          .getOrElse(Violation.violation(s"Did not find predicate ${itfProxy.name} for type $impl."))
      } yield (itfProxy, implProxy)

      val nodes = itfNodes.map(_._1) ++ edges.map(_._2)
      val graphEdges = edges.flatMap{ case (l,r) => Vector((l,r),(r,l)) }

      val (nodesId, families) = Algorithms.connected(nodes, graphEdges)

      val sigs = itfNodes.map{
        case (itfProxy, _, _) => nodesId(itfProxy) -> (itfProxy.name, ctx.lookup(itfProxy).args.map(_.typ))
      }.toMap

      predicateFamilyTupleRes = Some((nodesId, families, sigs))
      (nodesId, families, sigs)
    }
  }
  private var predicateFamilyTupleRes: Option[(Map[in.PredicateProxy, Int], Map[Int, Set[in.PredicateProxy]], Map[Int, (String, Vector[in.Type])])] = None


  private def mpredicateInstance(recv: in.Expr, proxy: in.MPredicateProxy, args: Vector[in.Expr])(src: in.Node)(ctx: Context): CodeWriter[vpr.PredicateAccess] = {
    val (pos, info, errT) = src.vprMeta
    val id = familyID(proxy)(ctx).getOrElse(Violation.violation("expected dynamic predicate"))
    def goE(x: in.Expr): CodeWriter[vpr.Exp] = ctx.expr.translate(x)(ctx)

    for {
      dynValue <- goE(recv)
      vRecv = if (!ctx.lookup(proxy).receiver.typ.isInstanceOf[in.InterfaceT]) {
        val typ = types.typeToExpr(recv.typ)(pos, info, errT)(ctx)
        boxInterface(dynValue, typ)(pos, info, errT)(ctx)
      } else dynValue
      vArgs <- sequence(args map goE)
    } yield vpr.PredicateAccess(vRecv +: vArgs, predicateName = genPredicateName(id))(pos, info, errT)
  }

  private def fpredicateInstance(proxy: in.FPredicateProxy, args: Vector[in.Expr])(src: in.Node)(ctx: Context): CodeWriter[vpr.PredicateAccess] = {
    val (pos, info, errT) = src.vprMeta
    val id = familyID(proxy)(ctx).getOrElse(Violation.violation("expected dynamic predicate"))
    def goE(x: in.Expr): CodeWriter[vpr.Exp] = ctx.expr.translate(x)(ctx)

    for {
      dynValue <- goE(args.head)
      vRecv = if (!ctx.lookup(proxy).args.head.typ.isInstanceOf[in.InterfaceT]) {
        val typ = types.typeToExpr(args.head.typ)(pos, info, errT)(ctx)
        boxInterface(dynValue, typ)(pos, info, errT)(ctx)
      } else dynValue
      vArgs <- sequence(args.tail map goE)
    } yield vpr.PredicateAccess(vRecv +: vArgs, predicateName = genPredicateName(id))(pos, info, errT)
  }

  /**
    * Generates:
    *
    * function I_F(itf: I, args)
    *   requires [PRE]
    *   ensures typeOf(itf) == T ==> result == proof_T_I_F(valueOf(itf, T), args)
    */
  private def function(p: in.PureMethod)(ctx: Context): MemberWriter[Vector[vpr.Function]] = {
    Violation.violation(p.results.size == 1, s"expected a single result, but got ${p.results}")
    Violation.violation(p.posts.isEmpty, s"expected no postcondition, but got ${p.posts}")
<<<<<<< HEAD
    //Violation.violation(p.body.isEmpty, s"expected no body, but got ${p.body}")
=======
>>>>>>> 20346638

    val itfT = p.receiver.typ.asInstanceOf[in.InterfaceT]
    val impls = ctx.table.implementations(itfT)
    val cases = impls.map(impl => (impl, ctx.table.lookup(impl, p.name.name).get))

    val recvDecl = vpr.LocalVarDecl(Names.implicitThis, vprInterfaceType(ctx))()
    val recv = recvDecl.localVar

    val argDecls = p.args map ctx.typeEncoding.variable(ctx)
    val args = argDecls.map(_.localVar)

    val resultType = ctx.typeEncoding.variable(ctx)(p.results.head).typ
    val result = vpr.Result(resultType)()

    def clause(impl: in.Type, proxy: in.MemberProxy): vpr.Exp = {
      // typeOf(i) == T
      val lhs = vpr.EqCmp(typeOf(recv)()(ctx), types.typeToExpr(impl)()(ctx))()
      // proof_T_I_F(valueOf(itf, T), args)
      val fullArgs = valueOf(recv, impl)()(ctx) +: args
      val call = vpr.FuncApp(funcname = proofName(proxy, p.name), fullArgs)(vpr.NoPosition, vpr.NoInfo, typ = resultType, vpr.NoTrafos)
      // typeOf(i) == T ==> result == proof_T_I_F(valueOf(itf, T), args)
      vpr.Implies(lhs, vpr.EqCmp(result, call)())()
    }

    for {
      vPres <- ml.sequence(p.pres map (ctx.ass.precondition(_)(ctx)))
      func = vpr.Function(
        name = p.name.uniqueName,
        formalArgs = recvDecl +: argDecls,
        typ = resultType,
        pres = vPres,
        posts = cases.toVector map { case (impl, implProxy) => clause(impl, implProxy) },
        body = None
      )()
    } yield Vector(func)
  }

  /**
    * function proof_T_I_F(x: T, args)
    *   requires PRE where PRE = [I_F.PRE][ this -> tuple2(this, Type(this)); tuple2(this, Type(this)).I_F -> this.proof_T_implements_I_F ]
    * {
    *   [body]
    * }
    */
  private def functionProof(p: in.PureMethodSubtypeProof)(ctx: Context): MemberWriter[Vector[vpr.Function]] = {
    Violation.violation(p.results.size == 1, s"expected a single result, but got ${p.results}")

    val itfSymb = ctx.lookup(p.superProxy).asInstanceOf[in.PureMethod]
    val vItfFun = ctx.pureMethod.pureMethod(itfSymb)(ctx).res

    val body = p.body.getOrElse(in.PureMethodCall(p.receiver, p.subProxy, p.args, p.results.head.typ)(p.info))

    val pureMethodDummy = ctx.pureMethod.pureMethod(in.PureMethod(
      receiver = p.receiver,
      name = in.MethodProxy(p.superProxy.name, proofName(p.subProxy, p.superProxy))(p.info),
      args = p.args,
      results = p.results,
      pres = Vector.empty,
      posts = Vector.empty,
<<<<<<< HEAD
      terminationMeasure = Option.empty,
=======
      terminationMeasures = Vector.empty,
>>>>>>> 20346638
      body = Some(body)
    )(p.info))(ctx)

    val pres = vItfFun.pres.map { pre =>
      instantiateInterfaceSpecForProof(pre, vItfFun.formalArgs.toVector, p.receiver, p.args, p.superT)(p)(ctx)
    }

    val (pos, info, errT) = p.vprMeta
    pureMethodDummy.map(res => Vector(res.copy(pres = pres)(pos, info, errT)))
  }

  /**
    * method proof_T_I_M(x: T, args) returns (results)
    *   requires PRE where PRE = [I_M.PRE][ this -> tuple2(this, Type(this)); tuple2(this, Type(this)).I_F -> this.proof_T_implements_I_F ]
    *   ensures  POST where POST = [I_M.POST][ this -> tuple2(this, Type(this)); tuple2(this, Type(this)).I_F -> this.proof_T_implements_I_F ]
    * {
    *   [body]
    * }
    */
  private def methodProof(p: in.MethodSubtypeProof)(ctx: Context): MemberWriter[Vector[vpr.Method]] = {

    val itfSymb = ctx.lookup(p.superProxy).asInstanceOf[in.Method]
    val vItfMeth = ctx.method.method(itfSymb)(ctx).res

    val body = p.body.getOrElse {
      val targets = p.results.map(out => in.LocalVar(out.id, out.typ)(out.info))
      val call = in.MethodCall(targets, p.receiver, p.subProxy, p.args)(p.info)
      in.Block(Vector.empty, Vector(call))(p.info)
    }

    val methodDummy = ctx.method.method(in.Method(
      receiver = p.receiver,
      name = in.MethodProxy(p.superProxy.name, proofName(p.subProxy, p.superProxy))(p.info),
      args = p.args,
      results = p.results,
      pres = Vector.empty,
      posts = Vector.empty,
<<<<<<< HEAD
      terminationMeasure = Option.empty,
=======
      terminationMeasures = Vector.empty,
>>>>>>> 20346638
      body = Some(body)
    )(p.info))(ctx)

    val pres = vItfMeth.pres.map { exp =>
      val variablesOfExp = vItfMeth.formalArgs.toVector ++ vItfMeth.formalReturns.toVector
      val parameters = p.args ++ p.results
      instantiateInterfaceSpecForProof(exp, variablesOfExp, p.receiver, parameters, p.superT)(p)(ctx)
    }
    val posts = vItfMeth.posts.map { exp =>
      val variablesOfExp = vItfMeth.formalArgs.toVector ++ vItfMeth.formalReturns.toVector
      val parameters = p.args ++ p.results
      instantiateInterfaceSpecForProof(exp, variablesOfExp, p.receiver, parameters, p.superT)(p)(ctx)
    }

    val (pos, info, errT) = p.vprMeta
    methodDummy.map(res => Vector(res.copy(pres = pres, posts = posts)(pos, info, errT)))
  }


  /**
    * Instantiates a condition of a spec from an interface I for an implementation T.
    * 1) The this reference (of type interface) is replaced with a this of type T that is put into an interface
    * 2) Calls to pure methods of the interface are replaced with calls to the proof that T implements the pure method.
    *
    * returns exp[ this -> tuple2(this, Type(this)); tuple2(this, Type(this)).I_F -> this.proof_T_implements_I_F ]
    * */
  private def instantiateInterfaceSpecForProof(
                         exp: vpr.Exp,
                         variablesOfExpression: Vector[vpr.LocalVarDecl], /** The first variable must be the receiver */
                         recv: in.Parameter.In,
                         otherParameters: Vector[in.Parameter],
                         itfT: in.InterfaceT
                       )(src: in.Node)(ctx: Context): vpr.Exp = {
    val impl = recv.typ
    val vRecvDecls = ctx.typeEncoding.variable(ctx)(recv)
    val vRecv = vRecvDecls.localVar

    val vArgDecls = otherParameters map ctx.typeEncoding.variable(ctx)
    val vArgs = vArgDecls map (_.localVar)


    val itfFuncs = ctx.table.members(itfT).collect{ case x: in.MethodProxy if ctx.lookup(x).isInstanceOf[in.PureMethod] => x }
    val matchingFuncs = itfFuncs.map(f => (f, ctx.table.lookup(impl, f.name).get))
    val nameMap = matchingFuncs.map{ case (itfProxy, implProxy) => (itfProxy.uniqueName, proofName(implProxy, itfProxy)) }.toMap

    val newRecv = boxInterface(vRecv, types.typeToExpr(impl)()(ctx))()(ctx)
    val changedFormals = vpr.utility.Expressions.instantiateVariables(exp, variablesOfExpression, newRecv +: vArgs, Set.empty)
    val changedFuncs = changedFormals.transform{
      case call: vpr.FuncApp if nameMap.isDefinedAt(call.funcname) =>
        val recv = vRecv // maybe check that receiver is the same as newRecv
        call.copy(funcname = nameMap(call.funcname), args = recv +: call.args.tail)(call.pos, call.info, call.typ, call.errT)
    }


    val (pos, info, errT) = src.vprMeta
    changedFuncs.withMeta(pos, info, errT)
  }

  private def proofName(subProxy: in.MemberProxy, supperProxy: in.MemberProxy): String =
    s"${subProxy.uniqueName}_${supperProxy.uniqueName}_proof"


}<|MERGE_RESOLUTION|>--- conflicted
+++ resolved
@@ -663,10 +663,6 @@
   private def function(p: in.PureMethod)(ctx: Context): MemberWriter[Vector[vpr.Function]] = {
     Violation.violation(p.results.size == 1, s"expected a single result, but got ${p.results}")
     Violation.violation(p.posts.isEmpty, s"expected no postcondition, but got ${p.posts}")
-<<<<<<< HEAD
-    //Violation.violation(p.body.isEmpty, s"expected no body, but got ${p.body}")
-=======
->>>>>>> 20346638
 
     val itfT = p.receiver.typ.asInstanceOf[in.InterfaceT]
     val impls = ctx.table.implementations(itfT)
@@ -726,11 +722,7 @@
       results = p.results,
       pres = Vector.empty,
       posts = Vector.empty,
-<<<<<<< HEAD
-      terminationMeasure = Option.empty,
-=======
       terminationMeasures = Vector.empty,
->>>>>>> 20346638
       body = Some(body)
     )(p.info))(ctx)
 
@@ -768,11 +760,7 @@
       results = p.results,
       pres = Vector.empty,
       posts = Vector.empty,
-<<<<<<< HEAD
-      terminationMeasure = Option.empty,
-=======
       terminationMeasures = Vector.empty,
->>>>>>> 20346638
       body = Some(body)
     )(p.info))(ctx)
 
