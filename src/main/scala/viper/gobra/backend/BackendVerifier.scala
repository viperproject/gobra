--- conflicted
+++ resolved
@@ -6,24 +6,16 @@
 
 package viper.gobra.backend
 
-import viper.gobra.ast.frontend.{PFunctionDecl, PMethodDecl}
 import viper.gobra.backend.ViperBackends.{CarbonBackend => Carbon}
 import viper.gobra.frontend.Config
 import viper.gobra.reporting.BackTranslator.BackTrackInfo
-<<<<<<< HEAD
-import viper.gobra.reporting.{BackTranslator, BacktranslatingReporter, ChoppedViperMessage, Source}
-import viper.gobra.util.GobraExecutionContext
-=======
 import viper.gobra.reporting.{BackTranslator, BacktranslatingReporter, ChoppedProgressMessage}
 import viper.gobra.util.{ChopperUtil, GobraExecutionContext}
->>>>>>> 4e403d1a
 import viper.silver
 import viper.silver.verifier.VerificationResult
 import viper.silver.{ast => vpr}
 
 import scala.concurrent.Future
-import viper.gobra.util.ViperChopper
-import viper.silver.ast.SourcePosition
 
 object BackendVerifier {
 
@@ -55,61 +47,6 @@
       case _ =>
     }
 
-<<<<<<< HEAD
-    val verificationResults =  if (config.shouldChop) {
-      val isolate = {
-        def hit(x: SourcePosition, target: SourcePosition): Boolean = {
-          (target.end match {
-            case None => x.start.line == target.start.line
-            case Some(pos) => target.start.line <= x.start.line && x.start.line <= pos.line
-          }) && x.file.getFileName == target.file.getFileName
-        }
-
-        config.isolate.map { names => (m: vpr.Method) => m match {
-          case Source(Source.Verifier.Info(_: PFunctionDecl, _, origin, _)) => names.exists(hit(_, origin.pos))
-          case Source(Source.Verifier.Info(_: PMethodDecl, _, origin, _)) => names.exists(hit(_, origin.pos))
-          case _ => false
-        }}
-      }
-      val programs: Vector[vpr.Program] = ViperChopper.chop(task.program)(isolate = isolate, bound = Some(config.choppingUpperBound))
-      programs.zipWithIndex.foreach{ case (chopped, idx) =>
-        config.reporter report ChoppedViperMessage(config.inputFiles.head, idx, () => chopped, () => task.backtrack)
-      }
-
-      val verifier = config.backend.create(exePaths)
-
-      // val verificationResults = Future.traverse(programs.zipWithIndex) { case (program, idx) =>
-      //   val programID = s"_programID_${config.inputFiles.head.getFileName}_$idx"
-      //   verifier.verify(programID, config.backendConfig, BacktranslatingReporter(config.reporter, task.backtrack, config), program)(executor)
-      // }
-
-      programs.zipWithIndex.foldLeft(Future.successful(Vector(silver.verifier.Success)): Future[Vector[VerificationResult]]) { case (res, (program, idx)) =>
-        val programID = s"_programID_${config.inputFiles.head.getFileName}_$idx"
-        for {
-          acc <- res
-          next <- verifier
-            .verify(programID, config.backendConfig, BacktranslatingReporter(config.reporter, task.backtrack, config), program)(executor)
-            .andThen(_ => println(s"Verified (${idx + 1})"))
-        } yield acc :+ next
-      }
-    } else {
-      val verifier = config.backend.create(exePaths)
-
-      val programID = s"_programID_${config.inputFiles.head}"
-
-      verifier.verify(programID, config.backendConfig, BacktranslatingReporter(config.reporter, task.backtrack, config), task.program)(executor).map(Vector(_))
-    }
-
-    
-    verificationResults.map{ results =>
-      val result = results.foldLeft(silver.verifier.Success: VerificationResult){
-        case (acc, silver.verifier.Success) => acc
-        case (silver.verifier.Success, res) => res
-        case (l: silver.verifier.Failure, r: silver.verifier.Failure) => silver.verifier.Failure(l.errors ++ r.errors)
-      }
-      convertVerificationResult(result, task.backtrack)
-    }
-=======
     val verificationResults =  {
       val verifier = config.backend.create(exePaths, config)
       val programID = s"_programID_${config.inputs.map(_.name).mkString("_")}"
@@ -144,7 +81,6 @@
     }
 
     verificationResults.map(convertVerificationResult(_, task.backtrack))
->>>>>>> 4e403d1a
   }
 
   /**
