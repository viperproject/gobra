package viper.gobra.ast.internal

import org.bitbucket.inkytonik.kiama
import viper.gobra.ast.printing.PrettyPrinterCombinators

trait PrettyPrinter {
  def format(node: Node): String
}

class DefaultPrettyPrinter extends PrettyPrinter with kiama.output.PrettyPrinter with PrettyPrinterCombinators {

  override val defaultIndent = 2
  override val defaultWidth  = 80

  override def format(node: Node): String =
    pretty(show(node)).layout

  def show(n: Node): Doc = n match {
    case n: Program => showProgram(n)
    case n: Member => showMember(n)
    case n: Field => showField(n)
    case n: Stmt => showStmt(n)
    case n: Assignee => showAssignee(n)
    case n: CompositeObject => showCompositeObject(n)
    case n: Assertion => showAss(n)
    case n: Accessible => showAcc(n)
    case n: Expr => showExpr(n)
    case n: Addressable => showAddressable(n)
    case n: Proxy => showProxy(n)
  }

  // program

  def showProgram(p: Program): Doc = p match {
    case Program(types, members, _) =>
      ssep(types map showTopType, line <> line) <>
      ssep(members map showMember, line <> line)
  }

  // member

  def showTopType(t: TopType): Doc = t match {
    case d: DefinedT => showTypeDecl(d)
    case _ => emptyDoc
  }

  def showMember(m: Member): Doc = m match {
    case n: Method => showMethod(n)
    case n: PureMethod => showPureMethod(n)
    case n: Function => showFunction(n)
    case n: PureFunction => showPureFunction(n)
    case n: FPredicate => showFPredicate(n)
    case n: MPredicate => showMPredicate(n)
  }

  def showFunction(f: Function): Doc = f match {
    case Function(name, args, results, pres, posts, body) =>
      "func" <+> name.name <> parens(showFormalArgList(args)) <+> parens(showVarDeclList(results)) <>
        spec(showPreconditions(pres) <> showPostconditions(posts)) <> opt(body)(b => block(showStmt(b)))
  }

  def showPureFunction(f: PureFunction): Doc = f match {
    case PureFunction(name, args, results, pres, body) =>
      "pure func" <+> name.name <> parens(showFormalArgList(args)) <+> parens(showVarDeclList(results)) <>
        spec(showPreconditions(pres)) <> opt(body)(b => block("return" <+> showExpr(b)))
  }

  def showMethod(m: Method): Doc = m match {
    case Method(receiver, name, args, results, pres, posts, body) =>
      "func" <+> parens(showVarDecl(receiver)) <+> name.name <> parens(showFormalArgList(args)) <+> parens(showVarDeclList(results)) <>
        spec(showPreconditions(pres) <> showPostconditions(posts)) <> opt(body)(b => block(showStmt(b)))
  }

  def showPureMethod(m: PureMethod): Doc = m match {
    case PureMethod(receiver, name, args, results, pres, body) =>
      "pure func" <+> parens(showVarDecl(receiver)) <+> name.name <> parens(showFormalArgList(args)) <+> parens(showVarDeclList(results)) <>
        spec(showPreconditions(pres)) <> opt(body)(b => block("return" <+> showExpr(b)))
  }

  def showFPredicate(predicate: FPredicate): Doc = predicate match {
    case FPredicate(name, args, body) =>
    "pred" <+> name.name <> parens(showFormalArgList(args)) <> opt(body)(b => block(showAss(b)))
  }

  def showMPredicate(predicate: MPredicate): Doc = predicate match {
    case MPredicate(recv, name, args, body) =>
      "pred" <+> parens(showVarDecl(recv)) <+> name.name <> parens(showFormalArgList(args)) <> opt(body)(b => block(showAss(b)))
  }

  def showField(field: Field): Doc = field match {
    case Field(name, typ) => "field" <> name <> ":" <+> showType(typ)
  }

  def showTypeDecl(t: DefinedT): Doc =
    "type" <+> t.name <+> "..."

  def showPreconditions[T <: Assertion](list: Vector[T]): Doc =
    hcat(list  map ("requires " <> showAss(_) <> line))

  def showPostconditions[T <: Assertion](list: Vector[T]): Doc =
    hcat(list  map ("ensures " <> showAss(_) <> line))

  def showFormalArgList[T <: Parameter](list: Vector[T]): Doc =
    showVarDeclList(list)

  // statements

  def showStmt(s: Stmt): Doc = s match {
    case Block(decls, stmts) => "decl" <+> showBottomDeclList(decls) <> line <> showStmtList(stmts)
    case Seqn(stmts) => ssep(stmts map showStmt, line)
    case If(cond, thn, els) => "if" <> parens(showExpr(cond)) <+> block(showStmt(thn)) <+> "else" <+> block(showStmt(els))
    case While(cond, invs, body) => "while" <> parens(showExpr(cond)) <> line <>
      hcat(invs  map ("invariant " <> showAss(_) <> line)) <> block(showStmt(body))

    case Make(target, typ) => showVar(target) <+> "=" <+> "new" <> brackets(showCompositeObject(typ))
    case SingleAss(left, right) => showAssignee(left) <+> "=" <+> showExpr(right)

    case FunctionCall(targets, func, args) =>
      (if (targets.nonEmpty) showVarList(targets) <+> "=" <> space else emptyDoc) <>
        func.name <> parens(showExprList(args))

    case MethodCall(targets, recv, meth, args) =>
      (if (targets.nonEmpty) showVarList(targets) <+> "=" <> space else emptyDoc) <>
        showExpr(recv) <> meth.name <> parens(showExprList(args))

    case Return() => "return"
    case Assert(ass) => "assert" <+> showAss(ass)
    case Assume(ass) => "assume" <+> showAss(ass)
    case Inhale(ass) => "inhale" <+> showAss(ass)
    case Exhale(ass) => "exhale" <+> showAss(ass)
    case Fold(acc)   => "fold" <+> showAss(acc)
    case Unfold(acc) => "unfold" <+> showAss(acc)
  }

  def showComposite(c: CompositeObject): Doc = showLit(c.op)

  def showProxy(x: Proxy): Doc = x match {
    case FunctionProxy(name) => name
    case MethodProxy(name, _) => name
    case FPredicateProxy(name) => name
    case MPredicateProxy(name, _) => name
  }

  def showBottomDecl(x: BottomDeclaration): Doc = x match {
<<<<<<< HEAD
    case bvar : BoundVar => showVar(bvar)
    case lvar: LocalVar => showVar(lvar)
=======
    case localVar: LocalVar => showVar(localVar)
    case outParam: Parameter.Out => showVar(outParam)
>>>>>>> 155d34fd
  }

  protected def showStmtList[T <: Stmt](list: Vector[T]): Doc =
    ssep(list map showStmt, line)

  protected def showVarList[T <: Var](list: Vector[T]): Doc =
    showList(list)(showVar)

  protected def showVarDeclList[T <: Var](list: Vector[T]): Doc =
    showList(list)(showVarDecl)

  protected def showBottomDeclList[T <: BottomDeclaration](list: Vector[T]): Doc =
    showList(list)(showBottomDecl)

  protected def showAssigneeList[T <: Assignee](list: Vector[T]): Doc =
    showList(list)(showAssignee)

  protected def showExprList[T <: Expr](list: Vector[T]): Doc =
    showList(list)(showExpr)

  def showAssignee(ass: Assignee): Doc = ass match {
    case Assignee.Var(v) => showVar(v)
    case Assignee.Pointer(e) => showExpr(e)
    case Assignee.Field(f) => showExpr(f)
  }

  def showCompositeObject(co: CompositeObject): Doc = showLit(co.op)

  // assertions

  def showAss(a: Assertion): Doc = a match {
    case SepAnd(left, right) => showAss(left) <+> "&&" <+> showAss(right)
    case ExprAssertion(exp) => showExpr(exp)
    case Implication(left, right) => showExpr(left) <+> "==>" <+> showAss(right)
    case Access(e) => "acc" <> parens(showAcc(e))
  }

  def showAcc(acc: Accessible): Doc = acc match {
    case Accessible.Pointer(der) => showExpr(der)
    case Accessible.Field(op) => showExpr(op)
    case Accessible.Predicate(op) => showPredicateAcc(op)
  }

  def showPredicateAcc(access: PredicateAccess): Doc = access match {
    case FPredicateAccess(pred, args) => pred.name <> parens(showExprList(args))
    case MPredicateAccess(recv, pred, args) => showExpr(recv) <> pred.name <> parens(showExprList(args))
    case MemoryPredicateAccess(arg) => "memory" <> parens(showExpr(arg))
  }

  // expressions

  def showExpr(e: Expr): Doc = e match {
    case Unfolding(acc, exp) => "unfolding" <+> showAss(acc) <+> "in" <+> showExpr(exp)

    case Old(op) => "old(" <> showExpr(op) <> ")"

    case Conditional(cond, thn, els, _) => showExpr(cond) <> "?" <> showExpr(thn) <> ":" <> showExpr(els)

    case PureForall(vars, triggers, body) =>
      "forall" <+> showVarDeclList(vars) <+> showExpr(body)

    case PureFunctionCall(func, args, _) =>
      func.name <> parens(showExprList(args))

    case PureMethodCall(recv, meth, args, _) =>
      showExpr(recv) <> meth.name <> parens(showExprList(args))

    case DfltVal(typ) => "dflt" <> brackets(showType(typ))
    case Tuple(args) => parens(showExprList(args))
    case Deref(exp, typ) => "*" <> showExpr(exp)
    case Ref(ref, typ) => "&" <> showAddressable(ref)
    case FieldRef(recv, field) => showExpr(recv) <> "."  <> field.name
    case Negation(op) => "!" <> showExpr(op)
    case BinaryExpr(left, op, right, _) => showExpr(left) <+> op <+> showExpr(right)
    case lit: Lit => showLit(lit)
    case v: Var   => showVar(v)
  }

  def showAddressable(a: Addressable): Doc = showExpr(a.op)

  // literals

  def showLit(l: Lit): Doc = l match {
    case IntLit(v) => v.toString
    case BoolLit(b) => if (b) "true" else "false"
    case NilLit() => "nil"
    case StructLit(t, args) => showType(t) <> braces(showExprList(args))
  }

  // variables

  def showVar(v: Var): Doc = v match {
<<<<<<< HEAD
    case Parameter(id, _) => id
    case BoundVar(id, _) => id
=======
    case Parameter.In(id, _)    => id
    case Parameter.Out(id, _)    => id
>>>>>>> 155d34fd
    case LocalVar.Ref(id, _) => id
    case LocalVar.Val(id, _) => id
    case LocalVar.Inter(id, _) => id
  }

  def showVarDecl(v: Var): Doc = v match {
<<<<<<< HEAD
    case Parameter(id, t) => id <> ":" <+> showType(t)
    case BoundVar(id, t) => id <> ":" <+> showType(t)
=======
    case Parameter.In(id, t)    => id <> ":" <+> showType(t)
    case Parameter.Out(id, t)    => id <> ":" <+> showType(t)
>>>>>>> 155d34fd
    case LocalVar.Ref(id, t) => id <> ":" <+> "!" <> showType(t)
    case LocalVar.Val(id, t) => id <> ":" <+> showType(t)
    case LocalVar.Inter(id, t) => id <> ":" <+> "?" <> showType(t)
  }

  // types

  def showType(typ: Type): Doc = typ match {
    case BoolT => "bool"
    case IntT => "int"
    case VoidT => "void"
    case NilT => "nil"
    case PermissionT => "perm"
    case DefinedT(name) => name
    case PointerT(t) => "*" <> showType(t)
    case TupleT(ts) => parens(showTypeList(ts))
    case struct: StructT => emptyDoc <> block(hcat(struct.fields map showField))
  }

  private def showTypeList[T <: Type](list: Vector[T]): Doc =
    showList(list)(showType)

  def showList[T](list: Vector[T])(f: T => Doc): Doc = ssep(list map f, comma <> space)

}

class ShortPrettyPrinter extends DefaultPrettyPrinter {

  override val defaultIndent = 2
  override val defaultWidth  = 80

  override def format(node: Node): String =
    pretty(show(node)).layout


  override def showFunction(f: Function): Doc = f match {
    case Function(name, args, results, pres, posts, body) =>
      "func" <+> name.name <> parens(showFormalArgList(args)) <+> parens(showVarDeclList(results)) <>
        spec(showPreconditions(pres) <> showPostconditions(posts))
  }

  override def showPureFunction(f: PureFunction): Doc = f match {
    case PureFunction(name, args, results, pres, body) =>
      "pure func" <+> name.name <> parens(showFormalArgList(args)) <+> parens(showVarDeclList(results)) <>
        spec(showPreconditions(pres))
  }

  override def showMethod(m: Method): Doc = m match {
    case Method(receiver, name, args, results, pres, posts, body) =>
      "func" <+> parens(showVarDecl(receiver)) <+> name.name <> parens(showFormalArgList(args)) <+> parens(showVarDeclList(results)) <>
        spec(showPreconditions(pres) <> showPostconditions(posts))
  }

  override def showPureMethod(m: PureMethod): Doc = m match {
    case PureMethod(receiver, name, args, results, pres, body) =>
      "pure func" <+> parens(showVarDecl(receiver)) <+> name.name <> parens(showFormalArgList(args)) <+> parens(showVarDeclList(results)) <>
        spec(showPreconditions(pres))
  }

  override def showFPredicate(predicate: FPredicate): Doc = predicate match {
    case FPredicate(name, args, body) =>
      "pred" <+> name.name <> parens(showFormalArgList(args))
  }

  override def showMPredicate(predicate: MPredicate): Doc = predicate match {
    case MPredicate(recv, name, args, body) =>
      "pred" <+> parens(showVarDecl(recv)) <+> name.name <> parens(showFormalArgList(args))
  }

  // statements

  override def showStmt(s: Stmt): Doc = s match {
    case Block(decls, stmts) => "decl" <+> showBottomDeclList(decls)
    case Seqn(stmts) => emptyDoc
    case If(cond, thn, els) => "if" <> parens(showExpr(cond)) <+> "{...}" <+> "else" <+> "{...}"
    case While(cond, invs, body) => "while" <> parens(showExpr(cond)) <> line <>
      hcat(invs  map ("invariant " <> showAss(_) <> line))

    case Make(target, typ) => showVar(target) <+> "=" <+> "new" <> brackets(showCompositeObject(typ))
    case SingleAss(left, right) => showAssignee(left) <+> "=" <+> showExpr(right)

    case FunctionCall(targets, func, args) =>
      (if (targets.nonEmpty) showVarList(targets) <+> "=" <> space else emptyDoc) <>
        func.name <> parens(showExprList(args))

    case MethodCall(targets, recv, meth, args) =>
      (if (targets.nonEmpty) showVarList(targets) <+> "=" <> space else emptyDoc) <>
        showExpr(recv) <> meth.name <> parens(showExprList(args))

    case Return() => "return"
    case Assert(ass) => "assert" <+> showAss(ass)
    case Assume(ass) => "assume" <+> showAss(ass)
    case Inhale(ass) => "inhale" <+> showAss(ass)
    case Exhale(ass) => "exhale" <+> showAss(ass)
    case Fold(acc)   => "fold" <+> showAss(acc)
    case Unfold(acc) => "unfold" <+> showAss(acc)
  }
}<|MERGE_RESOLUTION|>--- conflicted
+++ resolved
@@ -142,13 +142,9 @@
   }
 
   def showBottomDecl(x: BottomDeclaration): Doc = x match {
-<<<<<<< HEAD
-    case bvar : BoundVar => showVar(bvar)
-    case lvar: LocalVar => showVar(lvar)
-=======
+    case bvar: BoundVar => showVar(bvar)
     case localVar: LocalVar => showVar(localVar)
     case outParam: Parameter.Out => showVar(outParam)
->>>>>>> 155d34fd
   }
 
   protected def showStmtList[T <: Stmt](list: Vector[T]): Doc =
@@ -184,6 +180,7 @@
     case ExprAssertion(exp) => showExpr(exp)
     case Implication(left, right) => showExpr(left) <+> "==>" <+> showAss(right)
     case Access(e) => "acc" <> parens(showAcc(e))
+    case SepForall(vars, _, body) => "forall" <+> showVarDeclList(vars) <+> showAss(body)
   }
 
   def showAcc(acc: Accessible): Doc = acc match {
@@ -241,26 +238,18 @@
   // variables
 
   def showVar(v: Var): Doc = v match {
-<<<<<<< HEAD
-    case Parameter(id, _) => id
     case BoundVar(id, _) => id
-=======
     case Parameter.In(id, _)    => id
     case Parameter.Out(id, _)    => id
->>>>>>> 155d34fd
     case LocalVar.Ref(id, _) => id
     case LocalVar.Val(id, _) => id
     case LocalVar.Inter(id, _) => id
   }
 
   def showVarDecl(v: Var): Doc = v match {
-<<<<<<< HEAD
-    case Parameter(id, t) => id <> ":" <+> showType(t)
     case BoundVar(id, t) => id <> ":" <+> showType(t)
-=======
     case Parameter.In(id, t)    => id <> ":" <+> showType(t)
     case Parameter.Out(id, t)    => id <> ":" <+> showType(t)
->>>>>>> 155d34fd
     case LocalVar.Ref(id, t) => id <> ":" <+> "!" <> showType(t)
     case LocalVar.Val(id, t) => id <> ":" <+> showType(t)
     case LocalVar.Inter(id, t) => id <> ":" <+> "?" <> showType(t)
