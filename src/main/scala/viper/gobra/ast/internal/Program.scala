--- conflicted
+++ resolved
@@ -224,11 +224,9 @@
   require(argsT.forall(_.addressability == Addressability.Exclusive))
 }
 
-<<<<<<< HEAD
 case class AdtDefinition(name: String, clauses: Vector[AdtClause])(val info: Source.Parser.Info) extends Member
 case class AdtClause(name: AdtClauseProxy, args: Vector[Field])(val info: Source.Parser.Info) extends Node
 
-=======
 case class DomainDefinition(name: String, funcs: Vector[DomainFunc], axioms: Vector[DomainAxiom])(val info: Source.Parser.Info) extends Member
 case class DomainAxiom(expr: Expr)(val info: Source.Parser.Info) extends Node
 case class DomainFunc(
@@ -236,7 +234,6 @@
                        args: Vector[Parameter.In],
                        results: Parameter.Out
                      )(val info: Source.Parser.Info) extends Node
->>>>>>> e6caeac2
 
 
 sealed trait Stmt extends Node
@@ -292,26 +289,6 @@
 
 case class New(target: LocalVar, expr: Expr)(val info: Source.Parser.Info) extends Stmt
 
-<<<<<<< HEAD
-sealed trait CompositeObject extends Node {
-  def op: CompositeLit
-  override def info: Parser.Info = op.info
-}
-
-object CompositeObject {
-  def unapply(arg: CompositeObject): Some[CompositeLit] = Some(arg.op)
-
-  case class Array(op : ArrayLit) extends CompositeObject
-  case class Slice(op : SliceLit) extends CompositeObject
-  case class Struct(op : StructLit) extends CompositeObject
-  case class Sequence(op : SequenceLit) extends CompositeObject
-  case class Set(op : SetLit) extends CompositeObject
-  case class Multiset(op : MultisetLit) extends CompositeObject
-  case class AdtClause(op: AdtConstructorLit) extends CompositeObject
-}
-
-=======
->>>>>>> e6caeac2
 /**
   * Type assertion that does not fail.
   * 'successTarget' gets assigned a boolean, indicating whether the cast is valid or not.
@@ -353,32 +330,29 @@
   */
 case class SafeReceive(resTarget: LocalVar, successTarget: LocalVar, channel: Expr, recvChannel: MPredicateProxy, recvGivenPerm: MethodProxy, recvGotPerm: MethodProxy, closed: MPredicateProxy)(val info: Source.Parser.Info) extends Stmt
 
-<<<<<<< HEAD
-case class PatternMatchExp(exp: Expr, typ: Type, cases: Vector[PatternMatchCaseExp], default: Expr)(val info: Source.Parser.Info) extends Expr
-
-case class PatternMatchCaseExp(mExp: MatchPattern, exp: Expr)(val info: Source.Parser.Info) extends Node
-
-case class PatternMatchStmt(exp: Expr, cases: Vector[PatternMatchCaseStmt], strict: Boolean)(val info: Source.Parser.Info) extends Stmt
-
-case class PatternMatchCaseStmt(mExp: MatchPattern, body: Vector[Stmt])(val info: Source.Parser.Info) extends Node
-
-sealed trait MatchPattern extends Node
-
-case class MatchValue(exp: Expr)(val info: Source.Parser.Info) extends MatchPattern
-
-case class MatchBindVar(name: String, typ: Type)(val info: Source.Parser.Info) extends MatchPattern
-
-case class MatchAdt(clause: AdtClauseT, expr: Vector[MatchPattern])(val info: Source.Parser.Info) extends MatchPattern
-
-case class MatchWildcard()(val info: Source.Parser.Info) extends MatchPattern
-=======
 /**
   * Map lookup operation that returns the result of the lookup or default value if the key is not in the map,
   * and a boolean values stating whether the key is in the map.
   */
 case class SafeMapLookup(resTarget: LocalVar, successTarget: LocalVar, mapLookup: IndexedExp)(val info: Source.Parser.Info) extends Stmt
 
->>>>>>> e6caeac2
+case class PatternMatchExp(exp: Expr, typ: Type, cases: Vector[PatternMatchCaseExp], default: Expr)(val info: Source.Parser.Info) extends Expr
+
+case class PatternMatchCaseExp(mExp: MatchPattern, exp: Expr)(val info: Source.Parser.Info) extends Node
+
+case class PatternMatchStmt(exp: Expr, cases: Vector[PatternMatchCaseStmt], strict: Boolean)(val info: Source.Parser.Info) extends Stmt
+
+case class PatternMatchCaseStmt(mExp: MatchPattern, body: Vector[Stmt])(val info: Source.Parser.Info) extends Node
+
+sealed trait MatchPattern extends Node
+
+case class MatchValue(exp: Expr)(val info: Source.Parser.Info) extends MatchPattern
+
+case class MatchBindVar(name: String, typ: Type)(val info: Source.Parser.Info) extends MatchPattern
+
+case class MatchAdt(clause: AdtClauseT, expr: Vector[MatchPattern])(val info: Source.Parser.Info) extends MatchPattern
+
+case class MatchWildcard()(val info: Source.Parser.Info) extends MatchPattern
 
 sealed trait Assertion extends Node
 
@@ -1038,13 +1012,10 @@
 
 case class StructLit(typ: Type, args: Vector[Expr])(val info: Source.Parser.Info) extends CompositeLit
 
-<<<<<<< HEAD
-case class AdtConstructorLit(typ: Type, clause: AdtClauseProxy, args: Vector[Expr])(val info: Source.Parser.Info) extends CompositeLit
-=======
 case class MapLit(keys : Type, values : Type, entries : Seq[(Expr, Expr)])(val info : Source.Parser.Info) extends CompositeLit {
   override val typ : Type = MapT(keys, values, Addressability.literal)
 }
->>>>>>> e6caeac2
+case class AdtConstructorLit(typ: Type, clause: AdtClauseProxy, args: Vector[Expr])(val info: Source.Parser.Info) extends CompositeLit
 
 sealed trait Declaration extends Node
 
@@ -1210,7 +1181,7 @@
   // this check must be done here instead of at the type system level because the concrete AST does not support
   // ghost fields yet
   require(!hasGhostField(keys))
-  
+
   override def equalsWithoutMod(t: Type): Boolean = t match {
     case MapT(otherKeys, otherValues, _) => keys.equalsWithoutMod(otherKeys) && values.equalsWithoutMod(otherValues)
     case _ => false
@@ -1398,25 +1369,16 @@
 sealed trait MemberProxy extends Proxy {
   def uniqueName: String
 }
-<<<<<<< HEAD
-case class FunctionProxy(name: String)(val info: Source.Parser.Info) extends Proxy
-case class MethodProxy(name: String, uniqueName: String)(val info: Source.Parser.Info) extends MemberProxy
-case class AdtClauseProxy(name: String, adtName: String)(val info: Source.Parser.Info) extends Proxy
-=======
 sealed trait CallProxy extends Proxy
 
 case class FunctionProxy(name: String)(val info: Source.Parser.Info) extends Proxy with CallProxy
 case class MethodProxy(name: String, uniqueName: String)(val info: Source.Parser.Info) extends MemberProxy with CallProxy
 case class DomainFuncProxy(name: String, domainName: String)(val info: Source.Parser.Info) extends Proxy
->>>>>>> e6caeac2
+case class AdtClauseProxy(name: String, adtName: String)(val info: Source.Parser.Info) extends Proxy
 
 sealed trait PredicateProxy extends Proxy
 case class FPredicateProxy(name: String)(val info: Source.Parser.Info) extends PredicateProxy
 case class MPredicateProxy(name: String, uniqueName: String)(val info: Source.Parser.Info) extends PredicateProxy with MemberProxy
 
-<<<<<<< HEAD
 case class LabelProxy(name: String)(val info: Source.Parser.Info) extends Proxy with BlockDeclaration
-=======
-case class LabelProxy(name: String)(val info: Source.Parser.Info) extends Proxy with BlockDeclaration
-
->>>>>>> e6caeac2
+
