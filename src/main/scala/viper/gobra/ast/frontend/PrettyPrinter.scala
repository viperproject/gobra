// This Source Code Form is subject to the terms of the Mozilla Public
// License, v. 2.0. If a copy of the MPL was not distributed with this
// file, You can obtain one at http://mozilla.org/MPL/2.0/.
//
// Copyright (c) 2011-2020 ETH Zurich.

package viper.gobra.ast.frontend

import org.bitbucket.inkytonik.kiama
import viper.gobra.ast.printing.PrettyPrinterCombinators
import viper.gobra.util.Constants

trait PrettyPrinter {
  def format(node: PNode): String
}

class DefaultPrettyPrinter extends PrettyPrinter with kiama.output.PrettyPrinter with PrettyPrinterCombinators {

  override val defaultIndent = 2
  override val defaultWidth = 80

  override def format(node: PNode): String = pretty(show(node)).layout

  def show(node: PNode): Doc = node match {
    case n: PPackage => showPackage(n)
    case n: PProgram => showProgram(n)
    case n: PPackageClause => showPackageClause(n)
    case n: PImport => showImport(n)
    case n: PMember => showMember(n)
    case n: PStatement => showStmt(n)
    case n: PExpression => showExpr(n)
    case n: PSpecification => showSpec(n)
    case n: PType => showType(n)
    case n: PIdnNode => showId(n)
    case n: PLabelNode => showLabel(n)
    case n: PPackageNode => showPackageId(n)
    case n: PFieldDecl => showFieldDecl(n)
    case n: PMisc => showMisc(n)
    case n: PGhostCollectionUpdateClause => showGhostCollectionUpdateClause(n)
    case n: PAssOp => showAssOp(n)
    case n: PLiteralType => showLiteralType(n)
    case n: PCompositeKey => showCompositeKey(n)
    case n: PIfClause => showIfClause(n)
    case n: PExprSwitchClause => showExprSwitchClause(n)
    case n: PTypeSwitchClause => showTypeSwitchClause(n)
    case n: PSelectClause => showSelectClause(n)
    case n: PStructClause => showStructClause(n)
    case n: PInterfaceClause => showInterfaceClause(n)
    case n: PBodyParameterInfo => showBodyParameterInfo(n)
    case PPos(_) => emptyDoc
  }

  // entire package

  def showPackage(p: PPackage): Doc =
    ssep(p.programs map showProgram, line) <> line

  // program

  def showProgram(p: PProgram): Doc = p match {
    case PProgram(packageClause, imports, declarations) =>
      showPackageClause(packageClause) <> line <> line <>
        ssep(imports map showImport, line) <> line <>
        ssep(declarations map showMember, line <> line) <> line
  }

  // package

  def showPackageClause(node: PPackageClause): Doc = "package" <+> showPackageId(node.id)
  def showPackageId(id: PPackageNode): Doc = id.name

  // imports

  def showImport(decl: PImport): Doc = decl match {
    case PExplicitQualifiedImport(PWildcard(), pkg) => "import" <+> "_" <+> pkg
    case PExplicitQualifiedImport(qualifier, pkg) => "import" <+> showId(qualifier) <+> pkg
    case PImplicitQualifiedImport(pkg) => "import" <+> pkg
    case PUnqualifiedImport(pkg) => "import" <+> "." <+> pkg
  }

  // members

  def showMember(mem: PMember): Doc = mem match {
    case mem: PActualMember => mem match {
      case n: PConstDecl => showConstDecl(n)
      case n: PVarDecl => showVarDecl(n)
      case n: PTypeDecl => showTypeDecl(n)
      case PFunctionDecl(id, args, res, spec, body) =>
        showSpec(spec) <> "func" <+> showId(id) <> parens(showParameterList(args)) <> showResult(res) <>
          opt(body)(b => space <> showBodyParameterInfoWithBlock(b._1, b._2))
      case PMethodDecl(id, rec, args, res, spec, body) =>
        showSpec(spec) <> "func" <+> showReceiver(rec) <+> showId(id) <> parens(showParameterList(args)) <> showResult(res) <>
        opt(body)(b => space <> showBodyParameterInfoWithBlock(b._1, b._2))
    }
    case member: PGhostMember => member match {
      case PExplicitGhostMember(m) => "ghost" <+> showMember(m)
      case PFPredicateDecl(id, args, body) =>
        "pred" <+> showId(id) <> parens(showParameterList(args)) <> opt(body)(b => space <> block(showExpr(b)))
      case PMPredicateDecl(id, recv, args, body) =>
        "pred" <+> showReceiver(recv) <+> showId(id) <> parens(showParameterList(args)) <> opt(body)(b => space <> block(showExpr(b)))
      case ip: PImplementationProof =>
        showType(ip.subT) <+> "implements" <+> showType(ip.superT) <> (
            if (ip.alias.isEmpty && ip.memberProofs.isEmpty) emptyDoc
            else block(ssep(ip.alias map showMisc, line) <> line <> ssep(ip.memberProofs map showMisc, line))
          )
    }
  }

  def showPure: Doc = "pure" <> line
  def showPre(pre: PExpression): Doc = "requires" <+> showExpr(pre)
  def showPost(post: PExpression): Doc = "ensures" <+> showExpr(post)
  def showInv(inv: PExpression): Doc = "invariant" <+> showExpr(inv)

  def showSpec(spec: PSpecification): Doc = spec match {
    case PFunctionSpec(pres, posts, isPure) =>
      (if (isPure) showPure else emptyDoc) <>
      hcat(pres map (showPre(_) <> line)) <>
        hcat(posts map (showPost(_) <> line))

    case PLoopSpec(inv) =>
      hcat(inv map (showInv(_) <> line))
  }

  def showBodyParameterInfoWithBlock(info: PBodyParameterInfo, block: PBlock): Doc = {
    this.block(
      showBodyParameterInfo(info) <> showStmtList(block.stmts)
    )
  }

  def showBodyParameterInfo(info: PBodyParameterInfo): Doc = {
    if (info.shareableParameters.nonEmpty) {
      Constants.SHARE_PARAMETER_KEYWORD <+> showIdList(info.shareableParameters) <> line
    } else emptyDoc
  }

  def showNestedStmtList[T <: PStatement](list: Vector[T]): Doc = sequence(ssep(list map showStmt, line))
  def showStmtList[T <: PStatement](list: Vector[T]): Doc = ssep(list map showStmt, line)
  def showParameterList[T <: PParameter](list: Vector[T]): Doc = showList(list)(showParameter)
  def showExprList[T <: PExpression](list: Vector[T]): Doc = showList(list)(showExpr)
  def showTypeList[T <: PType](list: Vector[T]): Doc = showList(list)(showType)
  def showIdList[T <: PIdnNode](list: Vector[T]): Doc = showList(list)(showId)

  def showList[T](list: Vector[T])(f: T => Doc): Doc = ssep(list map f, comma <> space)

  def showVarDecl(decl: PVarDecl): Doc = decl match {
    case PVarDecl(typ, right, left, addressable) =>
      val rhs: Doc = if (right.isEmpty) "" else space <> "=" <+> showExprList(right)
      "var" <+> showList(left zip addressable){ case (v, a) => showAddressable(a, v) } <> opt(typ)(space <> showType(_)) <> rhs
  }

  def showConstDecl(decl: PConstDecl): Doc = decl match {
    case PConstDecl(typ, right, left) => "const" <+> showIdList(left) <> opt(typ)(space <> showType(_)) <+> "=" <+> showExprList(right)
  }

  def showTypeDecl(decl: PTypeDecl): Doc = decl match {
    case PTypeDef(right, left) => "type" <+> showId(left) <+> showType(right)
    case PTypeAlias(right, left) => "type" <+> showId(left) <+> "=" <+> showType(right)
  }

  def showParameter(para: PParameter): Doc = para match {
    case PExplicitGhostParameter(p) => "ghost" <+> showParameter(p)
    case PUnnamedParameter(typ) => showType(typ)
    case PNamedParameter(id, typ) => showId(id) <+> showType(typ)
  }

  def showReceiver(rec: PReceiver): Doc = rec match {
    case PNamedReceiver(id, typ, addressable) => parens(showAddressable(addressable, id) <+> showType(typ))
    case PUnnamedReceiver(typ) => parens(showType(typ))
  }

  def showResult(res: PResult): Doc = res match {
    case PResult(outs) => space <> parens(showParameterList(outs))
  }

  def showAddressable(addressable: Boolean, id: PIdnNode): Doc =
    (if (addressable) Constants.ADDRESSABILITY_MODIFIER else "") <> showId(id)

  // statements

  def showStmt(stmt: PStatement): Doc = stmt match {
    case stmt: PActualStatement => stmt match {
      case n: PConstDecl => showConstDecl(n)
      case n: PVarDecl => showVarDecl(n)
      case n: PTypeDecl => showTypeDecl(n)
      case PShortVarDecl(right, left, addressable) =>
        showList(left zip addressable){ case (l, a) => showAddressable(a, l) } <+> ":=" <+> showExprList(right)
      case PLabeledStmt(label, s) => label.name <> ":" <+> showStmt(s)
      case PEmptyStmt() => emptyDoc
      case PExpressionStmt(exp) => showExpr(exp)
      case PSendStmt(channel, msg) => showExpr(channel) <+> "<-" <+> showExpr(msg)
      case PAssignment(right, left) => showExprList(left) <+> "=" <+> showExprList(right)
      case PAssignmentWithOp(right, op, left) => showExpr(left) <+> showAssOp(op) <> "=" <+> showExpr(right)
      case PIfStmt(ifs, els) =>
        ssep(ifs map showIfClause, space <> "else" <> space) <>
          opt(els)(space <> "else" <+> showStmt(_) <> line)
      case PExprSwitchStmt(pre, _, cases, dflt) =>
        "switch" <> showPreStmt(pre) <+> block(
          ssep(cases map showExprSwitchClause, line) <>
            ssep(dflt map { d =>
              "default"  <> ":" <> showNestedStmtList(d.stmts)
            }, line)
        )
      case PTypeSwitchStmt(pre, exp, binder, cases, dflt) =>
        "switch" <> showPreStmt(pre) <> opt(binder)(space <> showId(_) <+> ":=") <+> showExpr(exp) <> ".(type)" <+> block(
          ssep(cases map showTypeSwitchClause, line)) <>
          ssep(dflt map {d => "default"  <> ":" <> showNestedStmtList(d.stmts) }, line)
      case PForStmt(pre, cond, post, spec, body) => showSpec(spec) <> ((pre, cond, post) match {
        case (None, PBoolLit(true), None) =>  "for" <+> showStmt(body)
        case (None, _, None) => "for" <+> showExpr(cond) <+> showStmt(body)
        case _ => "for" <+> opt(pre)(showStmt) <> ";" <+> showExpr(cond) <> ";" <+> opt(post)(showStmt) <+> showStmt(body)
      })
      case PAssForRange(range, ass, body) =>
        "for" <+> showExprList(ass) <+> "=" <+> showRange(range) <+> block(showStmt(body))
      case PShortForRange(range, shorts, body) =>
        "for" <+> showIdList(shorts) <+> ":=" <+> showRange(range) <+> block(showStmt(body))
      case PGoStmt(exp) => "go" <+> showExpr(exp)
      case PSelectStmt(send, rec, aRec, sRec, dflt) =>
        "select" <+> block(
          ssep(send map showSelectClause, line) <>
            ssep(rec map showSelectClause, line) <>
            ssep(aRec map showSelectClause, line) <>
            ssep(sRec map showSelectClause, line) <>
            ssep(dflt map showSelectClause, line)
        )
      case PReturn(exps) => "return" <+> showExprList(exps)
      case PBreak(label) => "break" <> opt(label)(space <> showLabel(_))
      case PContinue(label) => "continue" <> opt(label)(space <> showLabel(_))
      case PGoto(label) => "goto" <+> showLabel(label)
      case PDeferStmt(exp) => "defer" <+> showExpr(exp)
      case PBlock(stmts) => block(showStmtList(stmts))
      case PSeq(stmts) => showStmtList(stmts)
    }
    case statement: PGhostStatement => statement match {
      case PExplicitGhostStatement(actual) => "ghost" <+> showStmt(actual)
      case PAssert(exp) => "assert" <+> showExpr(exp)
      case PAssume(exp) => "assume" <+> showExpr(exp)
      case PExhale(exp) => "exhale" <+> showExpr(exp)
      case PInhale(exp) => "inhale" <+> showExpr(exp)
      case PUnfold(exp) => "unfold" <+> showExpr(exp)
      case PFold(exp) => "fold" <+> showExpr(exp)
      case PMatchStatement(exp, clauses, strict) => (if (strict) "!" else "") <> "match" <+>
        showExpr(exp) <+> block(ssep(clauses map showMatchClauseStatement, line))
    }
  }

  def showPreStmt(n: Option[PSimpleStmt]): Doc = opt(n)(space <> showStmt(_) <> ";")

  def showAssOp(n: PAssOp): Doc = n match {
    case PAddOp() => "+"
    case PSubOp() => "-"
    case PMulOp() => "*"
    case PDivOp() => "/"
    case PModOp() => "%"
  }

  def showIfClause(n: PIfClause): Doc = n match {
    case PIfClause(pre, condition, body) => "if" <> showPreStmt(pre) <+> showExpr(condition) <+> showStmt(body)
  }

  def showExprSwitchClause(n: PExprSwitchClause): Doc = n match {
    case PExprSwitchDflt(body) => "default"  <> ":" <> showNestedStmtList(body.stmts)
    case PExprSwitchCase(left, body) => "case" <+> showExprList(left) <> ":" <> showNestedStmtList(body.stmts)
  }

  def showTypeSwitchClause(n: PTypeSwitchClause): Doc = n match {
    case PTypeSwitchDflt(body) => "default"  <> ":" <> showNestedStmtList(body.stmts)
    case PTypeSwitchCase(left, body) => "case" <+> showTypeList(left) <> ":" <> sequence(ssep(body.stmts map showStmt, line))
  }

  def showSelectClause(n: PSelectClause): Doc = n match {
    case PSelectDflt(body) =>
      "default" <> ":" <> showNestedStmtList(body.stmts)
    case PSelectSend(send, body) =>
      "case" <+> showStmt(send) <> ":" <> showNestedStmtList(body.stmts)
    case PSelectRecv(recv, body) =>
      "case" <+> showExpr(recv) <> ":" <> showNestedStmtList(body.stmts)
    case PSelectAssRecv(recv, ass, body) =>
      "case" <+> showExprList(ass) <+> "=" <+> showExpr(recv) <> ":" <> showNestedStmtList(body.stmts)
    case PSelectShortRecv(recv, shorts, body) =>
      "case" <+> showIdList(shorts) <+> "=" <+> showExpr(recv) <> ":" <> showNestedStmtList(body.stmts)
  }

  def showRange(n: PRange): Doc = "range" <+> showExpr(n.exp)

  def showMatchClauseStatement(n: PMatchStmtCase): Doc = "case" <+> showMatchPattern(n.pattern) <> ":" <+> nest(line <> ssep(n.stmt map showStmt, line))

  def showMatchPattern(exp: PMatchPattern): Doc = exp match {
    case PMatchWildcard() => "_"
    case PMatchBindVar(idn) => showId(idn)
    case PMatchAdt(clause, fields) => showType(clause) <> "{" <> ssep(fields map showMatchPattern, ", ") <> "}"
    case PMatchValue(lit) => "`" <> showExpr(lit) <> "`"
  }


  // expressions

  def showExprOrType(expr: PExpressionOrType): Doc = expr match {
    case expr: PExpression => expr match {
      case _: PReference => parens(showExpr(expr))
      case _ => showExpr(expr)
    }
    case typ: PType => showType(typ)
  }


  def showMultSubExpr(expr: PExpression): Doc = expr match {
    case _: PAdd => parens(showExpr(expr))
    case _: PSub => parens(showExpr(expr))
    case _ => showExpr(expr)
  }

  def showSubtractionSubExpr(expr: PExpression): Doc = expr match {
    case _: PAdd => parens(showExpr(expr))
    case _ => showExpr(expr)
  }

  def showDivSubExpr(expr: PExpression): Doc = expr match {
    case _: PAdd => parens(showExpr(expr))
    case _: PSub => parens(showExpr(expr))
    case _: PMul => parens(showExpr(expr))
    case _ => showExpr(expr)
  }

  /**
    * Precedence of expressions.
    */
  object Precedence extends Enumeration {
    val p1 = Value(1)
    val p1P5 = Value(2)
    val p2 = Value(3)
    val p3 = Value(4)
    val p4 = Value(5)
    val p5 = Value(6)
    val p6 = Value(7)
    val p7 = Value(8)
  }

  def getPrecedence(expr: PExpressionOrType): Precedence.Value = expr match {
    case _: PConditional => Precedence.p1
    case _: PImplication => Precedence.p1P5
    case _: POr => Precedence.p2
    case _: PAnd => Precedence.p3
    case _: PEquals | _: PUnequals | _: PLess | _: PAtMost | _: PGreater | _: PAtLeast => Precedence.p4
    case _: PAdd | _: PSub => Precedence.p5
    case _: PMul | _: PDiv | _: PMod => Precedence.p6
    case _ => Precedence.p7
  }

  def showSubExpr(expr: PExpression, subExpr: PExpression): Doc = {
    val exprPrecedence = getPrecedence(expr)
    val subExprPrecedence = getPrecedence(subExpr)

    if (subExprPrecedence < exprPrecedence)
      parens(showExpr(subExpr))
    else
      showExpr(subExpr)
  }

  def showSubExprOrType(expr: PExpressionOrType, subExpr: PExpressionOrType): Doc = {
    val exprPrecedence = getPrecedence(expr)
    val subExprPrecedence = getPrecedence(subExpr)

    if (subExprPrecedence < exprPrecedence)
      parens(showExprOrType(subExpr))
    else
      showExprOrType(subExpr)
  }


  def showExpr(expr: PExpression): Doc = expr match {
    case expr: PActualExpression => expr match {
      case PReceive(operand) => "<-" <> showExpr(operand)
      case PReference(operand) => "&" <> showExpr(operand)
      case PDeref(base) => "*" <> showExprOrType(base)
      case PDot(base, id) => showExprOrType(base) <> "." <>  showId(id)
      case PNegation(operand) => "!" <> showExpr(operand)
      case PNamedOperand(id) => showId(id)
      case PBoolLit(lit) => if(lit) "true" else "false"
      case PIntLit(lit) => lit.toString
      case PNilLit() => "nil"
      case PStringLit(lit) => "\"" <> lit <> "\""
      case PCompositeLit(typ, lit) => showLiteralType(typ) <+> showLiteralValue(lit)
      case PFunctionLit(args, result, body) =>
        "func" <> parens(showParameterList(args)) <> showResult(result) <> block(showStmt(body))
      case PInvoke(base, args) => showExprOrType(base) <> parens(showExprList(args))
      case PIndexedExp(base, index) => showExpr(base) <> brackets(showExpr(index))

      case PSliceExp(base, low, high, cap) => {
        val lowP = low.fold(emptyDoc)(showExpr)
        val highP = ":" <> high.fold(emptyDoc)(showExpr)
        val capP = cap.fold(emptyDoc)(":" <> showExpr(_))
        showExpr(base) <> brackets(lowP <> highP <> capP)
      }

      case PUnpackSlice(exp) => showExpr(exp) <> "..."

      case PTypeAssertion(base, typ) => showExpr(base) <> "." <> parens(showType(typ))
      case PEquals(left, right) => showSubExprOrType(expr, left) <+> "==" <+> showSubExprOrType(expr, right)
      case PUnequals(left, right) => showSubExprOrType(expr, left) <+> "!=" <+> showSubExprOrType(expr, right)
      case PAnd(left, right) => showSubExpr(expr, left) <+> "&&" <+> showSubExpr(expr, right)
      case POr(left, right) => showSubExpr(expr, left) <+> "||" <+> showSubExpr(expr, right)
      case PLess(left, right) => showSubExpr(expr, left) <+> "<" <+> showSubExpr(expr, right)
      case PAtMost(left, right) => showSubExpr(expr, left) <+> "<=" <+> showSubExpr(expr, right)
      case PGreater(left, right) => showSubExpr(expr, left) <+> ">" <+> showSubExpr(expr, right)
      case PAtLeast(left, right) => showSubExpr(expr, left) <+> ">=" <+> showSubExpr(expr, right)
      case PAdd(left, right) => showSubExpr(expr, left) <+> "+" <+> showSubExpr(expr, right)
      case PSub(left, right) => showSubExpr(expr, left) <+> "-" <+> showSubExpr(expr, right)
      case PMul(left, right) => showSubExpr(expr, left) <+> "*" <+> showSubExpr(expr, right)
      case PMod(left, right) => showSubExpr(expr, left) <+> "%" <+> showSubExpr(expr, right)
      case PDiv(left, right) => showSubExpr(expr, left) <+> "/" <+> showSubExpr(expr, right)
      case PUnfolding(acc, op) => "unfolding" <+> showExpr(acc) <+> "in" <+> showExpr(op)
      case PLength(expr) => "len" <> parens(showExpr(expr))
      case PCapacity(expr) => "cap" <> parens(showExpr(expr))
      case PMake(typ, args) => "make" <> parens(showList[PExpressionOrType](typ +: args){
        case x: PExpression => showExpr(x)
        case x: PType => showType(x)
      })
      case PNew(typ) => "new" <> parens(showType(typ))
      case PBlankIdentifier() => "_"
      // already using desired notation for predicate constructor instances, i.e. the "{}" delimiters for
      // partially applied predicates
      case PPredConstructor(base, args) => show(base) <> braces(showList(args)(_.fold(text("_"))(showExpr)))
    }
    case expr: PGhostExpression => expr match {
      case POld(e) => "old" <> parens(showExpr(e))
      case PLabeledOld(l, e) => "old" <> brackets(l.name) <> parens(showExpr(e))
      case PConditional(cond, thn, els) => showSubExpr(expr, cond) <> "?" <> showSubExpr(expr, thn) <> ":" <> showSubExpr(expr, els)
      case PForall(vars, triggers, body) =>
        "forall" <+> showList(vars)(showMisc) <+> "::" <+> showList(triggers)(showMisc) <+> showExpr(body)
      case PExists(vars, triggers, body) =>
        "exists" <+> showList(vars)(showMisc) <+> "::" <+> showList(triggers)(showMisc) <+> showExpr(body)
      case PImplication(left, right) => showSubExpr(expr, left) <+> "==>" <+> showSubExpr(expr, right)
      case PAccess(exp, PFullPerm()) => "acc" <> parens(showExpr(exp))
      case PAccess(exp, perm) => "acc" <> parens(showExpr(exp) <> "," <+> showExpr(perm))
      case PPredicateAccess(exp, perm) => exp match {
        case n: PInvoke if perm == PFullPerm() => showExpr(n)
        case n: PExpression if perm == PFullPerm() => "acc" <> parens(showExpr(n))
        case n: PExpression => "acc" <> parens(showExpr(n) <> "," <+> showExpr(perm))
      }

      case PTypeOf(exp) => "typeOf" <> parens(showExpr(exp))
      case PIsComparable(exp) => "isComparable" <> parens(showExprOrType(exp))

      case POptionNone(t) => "none" <> brackets(showType(t))
      case POptionSome(e) => "some" <> parens(showExpr(e))
      case POptionGet(e) => "get" <> parens(showExpr(e))

      case PMatchExp(exp, clauses) => "match" <+> showExpr(exp) <+> block(
        ssep(clauses map {c => showMatchExpClause(c) <+> showExpr(c.exp)}, line))

      case expr : PGhostCollectionExp => expr match {
        case PCardinality(operand) => "|" <> showExpr(operand) <> "|"
        case PIn(left, right) => showSubExpr(expr, left) <+> "in" <+> showSubExpr(expr, right)
        case PMultiplicity(left, right) => showSubExpr(expr, left) <+> "#" <+> showSubExpr(expr, right)
        case PGhostCollectionUpdate(seq, clauses) => showExpr(seq) <>
          (if (clauses.isEmpty) emptyDoc else brackets(showList(clauses)(showGhostColUpdateClause)))
        case expr : PSequenceExp => expr match {
          case PSequenceConversion(exp) => "seq" <> parens(showExpr(exp))
          case PRangeSequence(low, high) => "seq" <> brackets(showExpr(low) <+> ".." <+> showExpr(high))
          case PSequenceAppend(left, right) => showSubExpr(expr, left) <+> "++" <+> showSubExpr(expr, right)
        }
        case expr : PUnorderedGhostCollectionExp => expr match {
          case PUnion(left, right) => showSubExpr(expr, left) <+> "union" <+> showSubExpr(expr, right)
          case PIntersection(left, right) => showSubExpr(expr, left) <+> "intersection" <+> showSubExpr(expr, right)
          case PSetMinus(left, right) => showSubExpr(expr, left) <+> "setminus" <+> showSubExpr(expr, right)
          case PSubset(left, right) => showSubExpr(expr, left) <+> "subset" <+> showSubExpr(expr, right)
          case PSetConversion(exp) => "set" <> parens(showExpr(exp))
          case PMultisetConversion(exp) => "mset" <> parens(showExpr(exp))
          case PMapKeys(exp) => "domain" <> parens(showExpr(exp))
          case PMapValues(exp) => "range" <> parens(showExpr(exp))
        }
      }

      case expr: PPermission => expr match {
        case PFullPerm() => "write"
        case PNoPerm() => "none"
        case PWildcardPerm() => "_"
      }
    }
  }

<<<<<<< HEAD
  def showMatchExpClause(c: PMatchExpClause): Doc = c match {
    case PMatchExpDefault(_) => "default:"
    case PMatchExpCase(pattern, _) => "case" <+> showMatchPattern(pattern) <> ":"
  }

  def showSeqUpdateClause(clause : PSequenceUpdateClause) : Doc =
=======
  def showGhostColUpdateClause(clause : PGhostCollectionUpdateClause) : Doc =
>>>>>>> e6caeac2
    showExpr(clause.left) <+> "=" <+> showExpr(clause.right)

  def showLiteralType(typ: PLiteralType): Doc = typ match {
    case t: PType => showType(t)
    case PImplicitSizeArrayType(elem) => "[...]" <> showType(elem)
  }

  def showCompositeKey(n: PCompositeKey): Doc = n match {
    case PIdentifierKey(id) => showId(id)
    case cv: PCompositeVal => showCompositeVal(cv)
  }

  def showCompositeVal(n: PCompositeVal): Doc = n match {
    case PExpCompositeVal(exp) => showExpr(exp)
    case PLitCompositeVal(l) => showLiteralValue(l)
  }

  def showLiteralValue(lit: PLiteralValue): Doc =
    braces(ssep(lit.elems map showKeyedElement, comma) <> space)

  def showKeyedElement(n: PKeyedElement): Doc = n match {
    case PKeyedElement(key, exp) => opt(key)(showCompositeKey(_) <> ":") <+> showCompositeVal(exp)
  }

  // types

  def showType(typ: PType): Doc = typ match {
    case t: PActualType => showActualType(t)
    case t: PGhostType => showGhostType(t)
  }

  def showActualType(typ : PActualType) : Doc = typ match {
    case PNamedOperand(id) => showId(id)
    case PBoolType() => "bool"
    case PStringType() => "string"
    case PPermissionType() => "perm"
    case PIntType() => "int"
    case PInt8Type() => "int8"
    case PInt16Type() => "int16"
    case PInt32Type() => "int32"
    case PRune() => "rune"
    case PInt64Type() => "int64"
    case PUIntType() => "uint"
    case PUInt8Type() => "uint8"
    case PByte() => "byte"
    case PUInt16Type() => "uint16"
    case PUInt32Type() => "uint32"
    case PUInt64Type() => "uint64"
    case PUIntPtr() => "uintptr"
    case PArrayType(len, elem) => brackets(showExpr(len)) <> showType(elem)
    case PSliceType(elem) => brackets(emptyDoc) <> showType(elem)
    case PVariadicType(elem) => "..." <> showType(elem)
    case PMapType(key, elem) => "map" <> brackets(showType(key)) <> showType(elem)
    case PDeref(base) => "*" <> showExprOrType(base)
    case PDot(base, id) => showExprOrType(base) <> "." <>  showId(id)
    case channelType: PChannelType => channelType match {
      case PBiChannelType(elem)   => "chan" <+> showType(elem)
      case PSendChannelType(elem) => "chan" <> "<-" <+> showType(elem)
      case PRecvChannelType(elem) => "<-" <> "chan" <+> showType(elem)
    }
    case PStructType(clauses) => "struct" <+> block(ssep(clauses map showStructClause, line))
    case PFunctionType(args, result) => "func" <> parens(showParameterList(args)) <> showResult(result)
    case PPredType(args) => "pred" <> parens(showTypeList(args))
    case PInterfaceType(embedded, mspec, pspec) =>
      "interface" <+> block(
        ssep(embedded map showInterfaceClause, line) <>
          ssep(mspec map showInterfaceClause, line) <>
          ssep(pspec map showInterfaceClause, line)
      )
    case PMethodReceiveName(t) => showType(t)
    case PMethodReceivePointer(t) => "*" <> showType(t)
  }

  def showGhostType(typ : PGhostType) : Doc = typ match {
    case PSequenceType(elem) => "seq" <> brackets(showType(elem))
    case PSetType(elem) => "set" <> brackets(showType(elem))
    case PMultisetType(elem) => "mset" <> brackets(showType(elem))
    case PMathematicalMapType(keys, values) => "dict" <> brackets(showType(keys)) <> showType(values)
    case POptionType(elem) => "option" <> brackets(showType(elem))
<<<<<<< HEAD
    case PAdtType(clauses) => "adt" <> block(ssep(clauses map showMisc, line))
=======
    case PGhostSliceType(elem) => "ghost" <+> brackets(emptyDoc) <> showType(elem)
    case PDomainType(funcs, axioms) =>
      "domain" <+> block(
        ssep((funcs ++ axioms) map showMisc, line)
      )
>>>>>>> e6caeac2
  }

  def showStructClause(c: PStructClause): Doc = c match {
    case clause: PActualStructClause => clause match {
      case PFieldDecls(fields) =>
        require(fields.nonEmpty && fields.forall(_.typ == fields.head.typ))
        showIdList(fields map (_.id)) <+> showType(fields.head.typ)
      case PEmbeddedDecl(typ, _) => showEmbeddedType(typ)
    }
    case PExplicitGhostStructClause(actual) => showStructClause(actual)
  }

  def showFieldDecl(f: PFieldDecl): Doc = f match {
    case PFieldDecl(id, typ) => showId(id) <+> showType(typ)
  }

  def showEmbeddedType(t: PEmbeddedType): Doc = t match {
    case PEmbeddedName(typ) => showType(typ)
    case PEmbeddedPointer(typ) => "*" <> showType(typ)
  }

  def showInterfaceClause(n: PInterfaceClause): Doc = n match {
    case PInterfaceName(typ) => showType(typ)
    case PMethodSig(id, args, result, spec, isGhost) =>
      (if (isGhost) "ghost" <> line else emptyDoc) <> showSpec(spec) <>
        showId(id) <> parens(showParameterList(args)) <> showResult(result)
    case PMPredicateSig(id, args) => "pred"  <+> showId(id) <> parens(showParameterList(args))
  }

  // ids

  def showId(id: PIdnNode): Doc = id.name

  def showLabel(id: PLabelNode): Doc = id.name

  // misc

  def showMisc(id: PMisc): Doc = id match {
    case n: PRange => showRange(n)
    case receiver: PReceiver => showReceiver(receiver)
    case result: PResult => showResult(result)
    case embeddedType: PEmbeddedType => showEmbeddedType(embeddedType)
    case parameter: PParameter => showParameter(parameter)
    case literalValue: PLiteralValue => showLiteralValue(literalValue)
    case keyedElement: PKeyedElement => showKeyedElement(keyedElement)
    case compositeVal: PCompositeVal => showCompositeVal(compositeVal)
    case misc: PGhostMisc => misc match {
      case PFPredBase(id) => showId(id)
      case PDottedBase(expr) => showExprOrType(expr)
      case PBoundVariable(v, typ) => showId(v) <> ":" <+> showType(typ)
      case PTrigger(exps) => "{" <> showList(exps)(showExpr) <> "}"
      case PExplicitGhostParameter(actual) => showParameter(actual)
      case PDomainFunction(id, args, res) =>
        "func" <+> showId(id) <> parens(showParameterList(args)) <> showResult(res)
      case PDomainAxiom(exp) => "axiom" <+> block(showExpr(exp))
      case mip: PMethodImplementationProof =>
        (if (mip.isPure) "pure ": Doc else emptyDoc) <>
          parens(showParameter(mip.receiver)) <+> showId(mip.id) <> parens(showParameterList(mip.args)) <> showResult(mip.result) <>
          opt(mip.body)(b => space <> showBodyParameterInfoWithBlock(b._1, b._2))
<<<<<<< HEAD
      case PAdtClause(id, args) =>
        showId(id) <+> block(
        ssep(args map (decl => {
          val fields = decl.fields
          showIdList(fields map (_.id)) <+> showType(fields.head.typ)
        }), line))
      case clause: PMatchStmtCase => showMatchClauseStatement(clause)
      case expr: PMatchPattern => showMatchPattern(expr)
      case c: PMatchExpDefault => showMatchExpClause(c)
      case c: PMatchExpCase => showMatchExpClause(c)
=======
      case ipa: PImplementationProofPredicateAlias =>
        "pred" <+> showId(ipa.left) <+> ":=" <+> showExprOrType(ipa.right)
>>>>>>> e6caeac2
    }
  }

  def showGhostCollectionUpdateClause(clause : PGhostCollectionUpdateClause) : Doc =
    showExpr(clause.left) <+> "=" <+> showExpr(clause.right)
}

class ShortPrettyPrinter extends DefaultPrettyPrinter {
  override val defaultIndent = 2
  override val defaultWidth  = 80

  override def showMember(mem: PMember): Doc = mem match {
    case mem: PActualMember => mem match {
      case n: PConstDecl => showConstDecl(n)
      case n: PVarDecl => showVarDecl(n)
      case n: PTypeDecl => showTypeDecl(n)
      case PFunctionDecl(id, args, res, spec, _) =>
        showSpec(spec) <> "func" <+> showId(id) <> parens(showParameterList(args)) <> showResult(res)
      case PMethodDecl(id, rec, args, res, spec, _) =>
        showSpec(spec) <> "func" <+> showReceiver(rec) <+> showId(id) <> parens(showParameterList(args)) <> showResult(res)
    }
    case member: PGhostMember => member match {
      case PExplicitGhostMember(m) => "ghost" <+> showMember(m)
      case PFPredicateDecl(id, args, _) =>
        "pred" <+> showId(id) <> parens(showParameterList(args))
      case PMPredicateDecl(id, recv, args, _) =>
        "pred" <+> showReceiver(recv) <+> showId(id) <> parens(showParameterList(args))
      case ip: PImplementationProof =>
        showType(ip.subT) <+> "implements" <+> showType(ip.superT)
    }
  }
}<|MERGE_RESOLUTION|>--- conflicted
+++ resolved
@@ -479,17 +479,13 @@
     }
   }
 
-<<<<<<< HEAD
+  def showGhostColUpdateClause(clause : PGhostCollectionUpdateClause) : Doc =
+    showExpr(clause.left) <+> "=" <+> showExpr(clause.right)
+
   def showMatchExpClause(c: PMatchExpClause): Doc = c match {
     case PMatchExpDefault(_) => "default:"
     case PMatchExpCase(pattern, _) => "case" <+> showMatchPattern(pattern) <> ":"
   }
-
-  def showSeqUpdateClause(clause : PSequenceUpdateClause) : Doc =
-=======
-  def showGhostColUpdateClause(clause : PGhostCollectionUpdateClause) : Doc =
->>>>>>> e6caeac2
-    showExpr(clause.left) <+> "=" <+> showExpr(clause.right)
 
   def showLiteralType(typ: PLiteralType): Doc = typ match {
     case t: PType => showType(t)
@@ -568,15 +564,12 @@
     case PMultisetType(elem) => "mset" <> brackets(showType(elem))
     case PMathematicalMapType(keys, values) => "dict" <> brackets(showType(keys)) <> showType(values)
     case POptionType(elem) => "option" <> brackets(showType(elem))
-<<<<<<< HEAD
     case PAdtType(clauses) => "adt" <> block(ssep(clauses map showMisc, line))
-=======
     case PGhostSliceType(elem) => "ghost" <+> brackets(emptyDoc) <> showType(elem)
     case PDomainType(funcs, axioms) =>
       "domain" <+> block(
         ssep((funcs ++ axioms) map showMisc, line)
       )
->>>>>>> e6caeac2
   }
 
   def showStructClause(c: PStructClause): Doc = c match {
@@ -636,7 +629,8 @@
         (if (mip.isPure) "pure ": Doc else emptyDoc) <>
           parens(showParameter(mip.receiver)) <+> showId(mip.id) <> parens(showParameterList(mip.args)) <> showResult(mip.result) <>
           opt(mip.body)(b => space <> showBodyParameterInfoWithBlock(b._1, b._2))
-<<<<<<< HEAD
+      case ipa: PImplementationProofPredicateAlias =>
+        "pred" <+> showId(ipa.left) <+> ":=" <+> showExprOrType(ipa.right)
       case PAdtClause(id, args) =>
         showId(id) <+> block(
         ssep(args map (decl => {
@@ -647,10 +641,6 @@
       case expr: PMatchPattern => showMatchPattern(expr)
       case c: PMatchExpDefault => showMatchExpClause(c)
       case c: PMatchExpCase => showMatchExpClause(c)
-=======
-      case ipa: PImplementationProofPredicateAlias =>
-        "pred" <+> showId(ipa.left) <+> ":=" <+> showExprOrType(ipa.right)
->>>>>>> e6caeac2
     }
   }
 
