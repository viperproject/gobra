--- conflicted
+++ resolved
@@ -109,11 +109,8 @@
       checkOverflows = checkOverflows || other.checkOverflows,
       shouldVerify = shouldVerify,
       int32bit = int32bit || other.int32bit,
-<<<<<<< HEAD
-      checkConsistency = checkConsistency || other.checkConsistency
-=======
+      checkConsistency = checkConsistency || other.checkConsistency,
       onlyFilesWithHeader = onlyFilesWithHeader || other.onlyFilesWithHeader,
->>>>>>> 6acb9e98
     )
   }
 
@@ -338,9 +335,9 @@
     noshort = false
   )
 
-  val checkConsistency: ScallopOption[Boolean] = toggle(
+  val checkConsistency: ScallopOption[Boolean] = opt[Boolean](
     name = "checkConsistency",
-    descrYes = "Perform consistency checks on the generated Viper code",
+    descr = "Perform consistency checks on the generated Viper code",
     default = Some(false),
     noshort = true
   )
@@ -621,10 +618,7 @@
     int32bit = int32Bit(),
     shouldVerify = shouldVerify,
     shouldChop = shouldChop,
-<<<<<<< HEAD
-    checkConsistency = checkConsistency()
-=======
+    checkConsistency = checkConsistency(),
     onlyFilesWithHeader = onlyFilesWithHeader(),
->>>>>>> 6acb9e98
   )
 }