--- conflicted
+++ resolved
@@ -79,11 +79,7 @@
   def results: Vector[Parameter.Out]
   def pres: Vector[Assertion]
   def posts: Vector[Assertion]
-<<<<<<< HEAD
-  def terminationMeasure: Vector[Assertion]
-=======
   def terminationMeasure: Option[Assertion]
->>>>>>> 600ef12b
 }
 
 sealed trait FunctionLikeMember extends Member {
@@ -96,11 +92,7 @@
   def results: Vector[Parameter.Out]
   def pres: Vector[Assertion]
   def posts: Vector[Assertion]
-<<<<<<< HEAD
-  def terminationMeasure: Vector[Assertion]
-=======
   def terminationMeasure: Option[Assertion]
->>>>>>> 600ef12b
 }
 
 sealed trait Location extends Expr
@@ -119,11 +111,7 @@
                  override val results: Vector[Parameter.Out],
                  override val pres: Vector[Assertion],
                  override val posts: Vector[Assertion],
-<<<<<<< HEAD
-                 override val terminationMeasure: Vector[Assertion],
-=======
                  override val terminationMeasure: Option[Assertion],
->>>>>>> 600ef12b
                  body: Option[Block]
                  )(val info: Source.Parser.Info) extends Member with MethodMember
 
@@ -134,11 +122,7 @@
                        override val results: Vector[Parameter.Out],
                        override val pres: Vector[Assertion],
                        override val posts: Vector[Assertion],
-<<<<<<< HEAD
-                       override val terminationMeasure: Vector[Assertion],
-=======
                        override val terminationMeasure: Option[Assertion],
->>>>>>> 600ef12b
                        body: Option[Expr]
                      )(val info: Source.Parser.Info) extends Member with MethodMember {
   require(results.size <= 1)
@@ -183,11 +167,7 @@
                      override val results: Vector[Parameter.Out],
                      override val pres: Vector[Assertion],
                      override val posts: Vector[Assertion],
-<<<<<<< HEAD
-                     override val terminationMeasure: Vector[Assertion],
-=======
                      override val terminationMeasure: Option[Assertion],
->>>>>>> 600ef12b
                      body: Option[Block]
                    )(val info: Source.Parser.Info) extends Member with FunctionMember
 
@@ -197,11 +177,7 @@
                          override val  results: Vector[Parameter.Out],
                          override val  pres: Vector[Assertion],
                          override val  posts: Vector[Assertion],
-<<<<<<< HEAD
-                         override val terminationMeasure: Vector[Assertion],
-=======
                          override val terminationMeasure: Option[Assertion],
->>>>>>> 600ef12b
                          body: Option[Expr]
                        )(val info: Source.Parser.Info) extends Member with FunctionMember {
   require(results.size <= 1)
@@ -276,11 +252,7 @@
 
 case class If(cond: Expr, thn: Stmt, els: Stmt)(val info: Source.Parser.Info) extends Stmt
 
-<<<<<<< HEAD
-case class While(cond: Expr, invs: Vector[Assertion], terminationMeasure: Vector[Assertion], body: Stmt)(val info: Source.Parser.Info) extends Stmt
-=======
 case class While(cond: Expr, invs: Vector[Assertion], terminationMeasure: Option[Assertion], body: Stmt)(val info: Source.Parser.Info) extends Stmt
->>>>>>> 600ef12b
 
 case class Initialization(left: AssignableVar)(val info: Source.Parser.Info) extends Stmt
 
@@ -381,15 +353,6 @@
 }
 
 sealed trait TerminationMeasure extends Assertion
-<<<<<<< HEAD
-case class ExprTerminationMeasure(exp:Expr)(val info: Source.Parser.Info) extends TerminationMeasure
-case class UnderscoreTerminationMeasure()(val info:Source.Parser.Info) extends TerminationMeasure
-case class StarTerminationMeasure()(val info: Source.Parser.Info) extends TerminationMeasure
-case class ConditionalMeasureExpression( vector: Vector[Expr] ,condition:Expr) (val info:Source.Parser.Info) extends TerminationMeasure
-case class ConditionalMeasureUnderscore( condition:Expr) (val info:Source.Parser.Info) extends TerminationMeasure
-case class ConditionalMeasureAdditionalStar()(val info:Source.Parser.Info) extends TerminationMeasure
-case class ExprTupleTerminationMeasure(vector:Vector[Expr])(val info: Source.Parser.Info) extends TerminationMeasure
-=======
 sealed trait UnconditionalTerminationMeasure extends TerminationMeasure
 sealed trait ConditionalTerminationMeasureClause extends Assertion
 
@@ -399,7 +362,6 @@
 case class TupleTerminationMeasure(tuple: Vector[Node])(val info: Source.Parser.Info) extends UnconditionalTerminationMeasure
 case class ConditionalTerminationMeasures(clauses: Vector[ConditionalTerminationMeasureClause])(val info: Source.Parser.Info) extends TerminationMeasure
 case class InferTerminationMeasure()(val info: Source.Parser.Info) extends UnconditionalTerminationMeasure
->>>>>>> 600ef12b
 
 sealed trait Accessible extends Node {
   def op: Node
