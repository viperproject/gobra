// This Source Code Form is subject to the terms of the Mozilla Public
// License, v. 2.0. If a copy of the MPL was not distributed with this
// file, You can obtain one at http://mozilla.org/MPL/2.0/.
//
// Copyright (c) 2011-2020 ETH Zurich.

package viper.gobra.frontend

import viper.gobra.ast.frontend.{PExpression, AstPattern => ap, _}
import viper.gobra.ast.{internal => in}
import viper.gobra.frontend.info.base.BuiltInMemberTag._
import viper.gobra.frontend.info.base.Type._
import viper.gobra.frontend.info.base.{BuiltInMemberTag, Type, SymbolTable => st}
import viper.gobra.frontend.info.implementation.resolution.MemberPath
import viper.gobra.frontend.info.{ExternalTypeInfo, TypeInfo}
import viper.gobra.reporting.Source.AutoImplProofAnnotation
import viper.gobra.reporting.{DesugaredMessage, Source}
import viper.gobra.theory.Addressability
import viper.gobra.translator.Names
import viper.gobra.util.Violation.violation
import viper.gobra.util.{DesugarWriter, Violation}

import scala.annotation.{tailrec, unused}
import scala.collection.Iterable
import scala.reflect.ClassTag

object Desugar {

  def desugar(pkg: PPackage, info: viper.gobra.frontend.info.TypeInfo)(config: Config): in.Program = {
    // independently desugar each imported package. Only used members (i.e. members for which `isUsed` returns true will be desugared:
    val importedPrograms = info.context.getContexts map { tI => {
      val typeInfo: TypeInfo = tI.getTypeInfo
      val importedPackage = typeInfo.tree.originalRoot
      val d = new Desugarer(importedPackage.positions, typeInfo)(config)
      (d, d.packageD(importedPackage))
    }}
    // desugar the main package, i.e. the package on which verification is performed:
    val mainDesugarer = new Desugarer(pkg.positions, info)(config)
    // combine all desugared results into one Viper program:
    val internalProgram = combine(mainDesugarer, mainDesugarer.packageD(pkg), importedPrograms)
    config.reporter report DesugaredMessage(config.inputFiles.head, () => internalProgram)
    internalProgram
  }

  private def combine(mainDesugarer: Desugarer, mainProgram: in.Program, imported: Iterable[(Desugarer, in.Program)]): in.Program = {
    val importedDesugarers = imported.map(_._1)
    val importedPrograms = imported.map(_._2)
    val types = mainProgram.types ++ importedPrograms.flatMap(_.types)
    val members = mainProgram.members ++ importedPrograms.flatMap(_.members)
    val (table, builtInMembers) = combineLookupTable(mainDesugarer +: importedDesugarers.toSeq)
    in.Program(types, builtInMembers.toVector ++ members, table)(mainProgram.info)
  }

  /**
    * Combines the lookup tables of multiple desugarers incl. taking built-in members into account.
    * As a by-product, all built-in members that are used in all desugarers will be returned.
    */
  private def combineLookupTable(desugarers: Iterable[Desugarer]): (in.LookupTable, Iterable[in.Member]) = {
    // note that the same built-in member might exist in multiple tables. Thus, we need to deduplicate.
    // however, a sanity check is performed that filtered built-in members are actually equal
    def combineTableFieldForBuiltInMember[M <: in.BuiltInMember : ClassTag,P <: in.Proxy](getProxy: M => P): Map[P, M] = {
      // apply `f` to every desugarer and filter the resulting maps to only contain values of type `M`
      val res: Iterable[Map[_, M]] = desugarers.map(_.builtInMembers).map(memberMap => memberMap.collect {
        case (tag, m: M) => (tag, m) // note that checking for type `M` here works only because of `: ClassTag`
      })
      // combine maps and group by key to get a list of values per key:
      val duplicateMap = res.flatMap(_.toSeq).groupMap(_._1)(_._2)
      // sanity check that all values for a particular key are equal:
      val deduplicatedMap = duplicateMap map {
        // the first case should never occur since every key has to have at least one value coming from any input map
        case (key, values) if values.isEmpty => violation(s"found a built-in member key ($key) for which no member exists")
        case (key, values) =>
          val set = values.toSet // deduplicate by converting values to a set
          violation(set.size == 1, s"built-in member is not unique, found ${set.mkString(",")} for key $key")
          val member: M = set.head
          (getProxy(member), member) // use proxy as key
      }
      deduplicatedMap
    }

    def combineTableField[X,Y](f: Desugarer => Map[X,Y]): Map[X,Y] =
      desugarers.flatMap(f).toMap

    val builtInMethods = combineTableFieldForBuiltInMember((m: in.BuiltInMethod) => m.name)
    val builtInFunctions = combineTableFieldForBuiltInMember((m: in.BuiltInFunction) => m.name)
    val builtInMPredicates = combineTableFieldForBuiltInMember((m: in.BuiltInMPredicate) => m.name)
    val builtInFPredicates = combineTableFieldForBuiltInMember((m: in.BuiltInFPredicate) => m.name)

    val combinedDefinedT = combineTableField(_.definedTypes)
    val combinedMethods = combineTableField(_.definedMethods)
    val combinedMPredicates = combineTableField(_.definedMPredicates)
    val combinedImplementations = combineTableField(_.interfaceImplementations)
    val combinedMemberProxies = computeMemberProxies(combinedMethods.values ++ combinedMPredicates.values, combinedImplementations, combinedDefinedT)
    val combineImpProofPredAliases = combineTableField(_.implementationProofPredicateAliases)
    val table = new in.LookupTable(
      combinedDefinedT,
      combinedMethods ++ builtInMethods,
      combineTableField(_.definedFunctions) ++ builtInFunctions,
      combinedMPredicates ++ builtInMPredicates,
      combineTableField(_.definedFPredicates) ++ builtInFPredicates      ,
      combinedMemberProxies,
      combinedImplementations,
      combineImpProofPredAliases
      )
    val builtInMembers = builtInMethods.values ++ builtInFunctions.values ++ builtInMPredicates.values ++ builtInFPredicates.values
    (table, builtInMembers)
  }

  /** For now, the memberset is computed in an inefficient way. */
  def computeMemberProxies(decls: Iterable[in.Member], itfImpls: Map[in.InterfaceT, Set[in.Type]], definedT: Map[(String, Addressability), in.Type]): Map[in.Type, Set[in.MemberProxy]] = {
    val keys = itfImpls.flatMap{ case (k, v) => v + k }.toSet
    val pairs: Set[(in.Type, Set[in.MemberProxy])] = keys.map{ key =>

      val underlyingRecv = {
        @tailrec
        def underlyingItf(t: in.Type): Option[in.InterfaceT] = {
          t match {
            case t: in.InterfaceT => Some(t)
            case t: in.DefinedT =>
              definedT.get(t.name, t.addressability) match {
                case Some(ut) => underlyingItf(ut)
                case None => None
              }
            case _ => None
          }
        }

        underlyingItf(key).getOrElse(key)
      }

      key -> decls.collect{
        case m: in.Method if m.receiver.typ == underlyingRecv => m.name
        case m: in.PureMethod if m.receiver.typ == underlyingRecv => m.name
        case m: in.MPredicate if m.receiver.typ == underlyingRecv => m.name
      }.toSet
    }
    pairs.toMap[in.Type, Set[in.MemberProxy]]
  }

  object NoGhost {
    def unapply(arg: PNode): Some[PNode] = arg match {
      case PGhostifier(x) => Some(x)
      case x => Some(x)
    }
  }

  private class Desugarer(pom: PositionManager, info: viper.gobra.frontend.info.TypeInfo)(config: Config) {

    // TODO: clean initialization

    type Meta = Source.Parser.Info

    import viper.gobra.util.Violation._

    val desugarWriter = new DesugarWriter
    import desugarWriter._
    type Writer[+R] = desugarWriter.Writer[R]

//    def complete[X <: in.Stmt](w: Agg[X]): in.Stmt = {val (xs, x) = w.run; in.Seqn(xs :+ x)(x.info)}


    private val nm = new NameManager

    type Identity = Meta

    private def abstraction(id: PIdnNode): Identity = {
      val entity = info.regular(id)
      meta(entity.rep)
    }

    // TODO: make thread safe
    private var proxies: Map[Meta, in.Proxy] = Map.empty

    def getProxy(id: PIdnNode): Option[in.Proxy] =
      proxies.get(abstraction(id))

    def addProxy(from: PIdnNode, to: in.Proxy): Unit =
      proxies += abstraction(from) -> to

    def functionProxyD(decl: PFunctionDecl, context: TypeInfo): in.FunctionProxy = {
      val name = idName(decl.id, context)
      in.FunctionProxy(name)(meta(decl, context))
    }

    def functionProxy(id: PIdnUse, context: TypeInfo): in.FunctionProxy = {
      val name = idName(id, context)
      in.FunctionProxy(name)(meta(id, context))
    }

    def domainFunctionProxy(symb: st.DomainFunction): in.DomainFuncProxy = {
      val domainName = nm.domain(Type.DomainT(symb.domain, symb.context))
      val functionName = idName(symb.decl.id, symb.context.getTypeInfo)
      in.DomainFuncProxy(functionName, domainName)(meta(symb.decl.id, symb.context.getTypeInfo))
    }

    def methodProxyD(decl: PMethodDecl, context: TypeInfo): in.MethodProxy = {
      val name = idName(decl.id, context)
      in.MethodProxy(decl.id.name, name)(meta(decl, context))
    }

    def methodProxyD(decl: PMethodSig, context: TypeInfo): in.MethodProxy = {
      val name = idName(decl.id, context)
      in.MethodProxy(decl.id.name, name)(meta(decl, context))
    }

    def methodProxyFromSymb(symb: st.Method): in.MethodProxy = {
      symb match {
        case symb: st.MethodImpl => in.MethodProxy(symb.decl.id.name, idName(symb.decl.id, symb.context.getTypeInfo))(meta(symb.decl, symb.context.getTypeInfo))
        case symb: st.MethodSpec => in.MethodProxy(symb.spec.id.name, idName(symb.spec.id, symb.context.getTypeInfo))(meta(symb.spec, symb.context.getTypeInfo))
      }
    }

    def methodProxy(id: PIdnUse, context: TypeInfo): in.MethodProxy = {
      val name = idName(id, context)
      in.MethodProxy(id.name, name)(meta(id, context))
    }

    def fpredicateProxyD(decl: PFPredicateDecl, context: TypeInfo): in.FPredicateProxy = {
      val name = idName(decl.id, context)
      in.FPredicateProxy(name)(meta(decl, context))
    }

    def fpredicateProxy(id: PIdnUse, context: TypeInfo): in.FPredicateProxy = {
      val name = idName(id, context)
      in.FPredicateProxy(name)(meta(id, context))
    }

    def mpredicateProxyD(decl: PMPredicateDecl, context: TypeInfo): in.MPredicateProxy = {
      val name = idName(decl.id, context)
      in.MPredicateProxy(decl.id.name, name)(meta(decl, context))
    }

    def mpredicateProxyD(decl: PMPredicateSig, context: TypeInfo): in.MPredicateProxy = {
      val name = idName(decl.id, context)
      in.MPredicateProxy(decl.id.name, name)(meta(decl, context))
    }

    def mpredicateProxyD(id: PIdnUse, context: TypeInfo): in.MPredicateProxy = {
      val name = idName(id, context)
      in.MPredicateProxy(id.name, name)(meta(id, context))
    }


    // proxies to built-in members
    def methodProxy(tag: BuiltInMethodTag, recv: in.Type, args: Vector[in.Type])(src: Meta): in.MethodProxy = {
      def create(tag: BuiltInMethodTag, inRecvWithArgs: Vector[in.Type]): in.BuiltInMethod = {
        violation(inRecvWithArgs.nonEmpty, "receiver has to be among args")
        val inRecv = inRecvWithArgs.head
        val inArgs = inRecvWithArgs.tail
        val proxy = in.MethodProxy(tag.identifier, nm.builtInMember(tag, Vector(inRecv)))(src)
        in.BuiltInMethod(inRecv, tag, proxy, inArgs)(src)
      }

      val inRecv = recv.withAddressability(Addressability.inParameter)
      val inArgs = args.map(_.withAddressability(Addressability.inParameter))
      memberProxy(tag, inRecv +: inArgs, create).name
    }

    def functionProxy(tag: BuiltInFunctionTag, args: Vector[in.Type])(src: Meta): in.FunctionProxy = {
      def create(tag: BuiltInFunctionTag, inArgs: Vector[in.Type]): in.BuiltInFunction = {
        val proxy = in.FunctionProxy(nm.builtInMember(tag, inArgs))(src)
        in.BuiltInFunction(tag, proxy, inArgs)(src)
      }

      val inArgs = args.map(_.withAddressability(Addressability.inParameter))
      memberProxy(tag, inArgs, create).name
    }

    def fpredicateProxy(tag: BuiltInFPredicateTag, args: Vector[in.Type])(src: Meta): in.FPredicateProxy = {
      def create(tag: BuiltInFPredicateTag, inArgs: Vector[in.Type]): in.BuiltInFPredicate = {
        val proxy = in.FPredicateProxy(nm.builtInMember(tag, inArgs))(src)
        in.BuiltInFPredicate(tag, proxy, inArgs)(src)
      }

      val inArgs = args.map(_.withAddressability(Addressability.inParameter))
      memberProxy(tag, inArgs, create).name
    }

    def mpredicateProxy(tag: BuiltInMPredicateTag, recv: in.Type, args: Vector[in.Type])(src: Meta): in.MPredicateProxy = {
      def create(tag: BuiltInMPredicateTag, inRecvWithArgs: Vector[in.Type]): in.BuiltInMPredicate = {
        violation(inRecvWithArgs.nonEmpty, "receiver has to be among args")
        val inRecv = inRecvWithArgs.head
        val inArgs = inRecvWithArgs.tail
        val proxy = in.MPredicateProxy(tag.identifier, nm.builtInMember(tag, Vector(inRecv)))(src)
        in.BuiltInMPredicate(inRecv, tag, proxy, inArgs)(src)
      }

      val inRecv = recv.withAddressability(Addressability.inParameter)
      val inArgs = args.map(_.withAddressability(Addressability.inParameter))
      memberProxy(tag, inRecv +: inArgs, create).name
    }


    var builtInMembers: Map[(BuiltInMemberTag, Vector[in.Type]), in.BuiltInMember] = Map.empty
    /** createMember function is only allowed to depend on its arguments, otherwise caching of members and subsequently generating members are unsound */
    def memberProxy[T <: BuiltInMemberTag, M <: in.BuiltInMember](tag: T, args: Vector[in.Type], createMember: (T, Vector[in.Type]) => M): M = {
      def genAndStore(): M = {
        val member = createMember(tag, args)
        builtInMembers += (tag, args) -> member
        member
      }

      val filteredMembers: Map[(T, Vector[in.Type]), M] = builtInMembers.collect {
        case ((t: T@unchecked, as), m: M@unchecked) => (t, as) -> m
      }
      filteredMembers.getOrElse((tag, args), genAndStore())
    }


    class FunctionContext(
                           val ret: Vector[in.Expr] => Meta => in.Stmt,
                           private var substitutions: Map[Identity, in.Var] = Map.empty
                         ) {

      def apply(id: PIdnNode): Option[in.Var] =
        substitutions.get(abstraction(id))


      def addSubst(from: PIdnNode, to: in.Var): Unit =
        substitutions += abstraction(from) -> to

      def copy: FunctionContext = new FunctionContext(ret, substitutions)
//
//      private var proxies: Map[Identity, in.Proxy] = Map.empty
//
//      def getProxy(id: PIdnNode): Option[in.Proxy] =
//        proxies.get(abstraction(id))
//
//      def addProxy(from: PIdnNode, to: in.Proxy): Unit =
//        proxies += abstraction(from) -> to
    }

    /**
      * Desugars a package with an optional `shouldDesugar` function indicating whether a particular member should be
      * desugared or skipped
      */
    def packageD(p: PPackage, shouldDesugar: PMember => Boolean = _ => true): in.Program = {
      val consideredDecls = p.declarations.collect { case m@NoGhost(x: PMember) if shouldDesugar(x) => m }
      val dMembers = consideredDecls.flatMap{
        case NoGhost(x: PVarDecl) => varDeclGD(x)
        case NoGhost(x: PConstDecl) => constDeclD(x)
        case NoGhost(x: PMethodDecl) => Vector(registerMethod(x))
        case NoGhost(x: PFunctionDecl) => Vector(registerFunction(x))
        case x: PMPredicateDecl => Vector(registerMPredicate(x))
        case x: PFPredicateDecl => Vector(registerFPredicate(x))
        case x: PImplementationProof => registerImplementationProof(x); Vector.empty
        case _ => Vector.empty
      }

      consideredDecls.foreach {
        case NoGhost(x: PTypeDef) => desugarAllTypeDefVariants(x)
        case _ =>
      }

      val additionalMembers = AdditionalMembers.finalizedMembers ++ missingImplProofs

      // built-in members are not (yet) added to the program's members or the lookup table
      // instead, they remain only accessible via this desugarer's getter function.
      // The `combine` function will treat all built-in members across packages (i.e. desugarers) and update the
      // program's members and lookup table accordingly
      val table = new in.LookupTable(
        definedTypes,
        definedMethods,
        definedFunctions,
        definedMPredicates,
        definedFPredicates,
        computeMemberProxies(dMembers ++ additionalMembers, interfaceImplementations, definedTypes),
        interfaceImplementations,
        implementationProofPredicateAliases
      )

      in.Program(types.toVector, dMembers ++ additionalMembers, table)(meta(p))
    }

    def varDeclGD(decl: PVarDecl): Vector[in.GlobalVarDecl] = ???

    def constDeclD(decl: PConstDecl): Vector[in.GlobalConstDecl] = decl.left.flatMap(l => info.regular(l) match {
      case sc@st.SingleConstant(_, id, _, _, _, _) =>
        val src = meta(id)
        val gVar = globalConstD(sc)(src)
        val lit: in.Lit = gVar.typ match {
          case in.BoolT(Addressability.Exclusive) =>
            val constValue = sc.context.boolConstantEvaluation(sc.exp)
            in.BoolLit(constValue.get)(src)
          case in.StringT(Addressability.Exclusive) =>
            val constValue = sc.context.stringConstantEvaluation(sc.exp)
            in.StringLit(constValue.get)(src)
          case x if underlyingType(x).isInstanceOf[in.IntT] && x.addressability == Addressability.Exclusive =>
            val constValue = sc.context.intConstantEvaluation(sc.exp)
            in.IntLit(constValue.get)(src)
          case _ => ???
        }
        Vector(in.GlobalConstDecl(gVar, lit)(src))

      // Constants defined with the blank identifier can be safely ignored as they
      // must be computable statically (and thus do not have side effects) and
      // they can never be read
      case st.Wildcard(_, _) => Vector()

      case _ => ???
    })

    // Note: Alternatively, we could return the set of type definitions directly.
    //       However, currently, this would require to have versions of [[typeD]].
    /** desugars a defined type for each addressability modifier to register them with [[definedTypes]] */
    def desugarAllTypeDefVariants(decl: PTypeDef): Unit = {
      typeD(DeclaredT(decl, info), Addressability.Shared)(meta(decl))
      typeD(DeclaredT(decl, info), Addressability.Exclusive)(meta(decl))
    }

    def functionD(decl: PFunctionDecl): in.FunctionMember =
      if (decl.spec.isPure) pureFunctionD(decl) else {

      val name = functionProxyD(decl, info)
      val fsrc = meta(decl)

      val argsWithSubs = decl.args.zipWithIndex map { case (p,i) => inParameterD(p,i) }
      val (args, argSubs) = argsWithSubs.unzip

      val returnsWithSubs = decl.result.outs.zipWithIndex map { case (p,i) => outParameterD(p,i) }
      val (returns, returnSubs) = returnsWithSubs.unzip

      def assignReturns(rets: Vector[in.Expr])(src: Meta): in.Stmt = {
        if (rets.isEmpty) {
          in.Seqn(
            returnsWithSubs.flatMap{
              case (p, Some(v)) => Some(singleAss(in.Assignee.Var(p), v)(src))
              case _ => None
            } :+ in.Return()(src)
          )(src)
        } else if (rets.size == returns.size) {
          in.Seqn(
            returns.zip(rets).map{
              case (p, v) => singleAss(in.Assignee.Var(p), v)(src)
            } :+ in.Return()(src)
          )(src)
        } else if (rets.size == 1) { // multi assignment
          in.Seqn(Vector(
            multiassD(returns.map(v => in.Assignee.Var(v)), rets.head)(src),
            in.Return()(src)
          ))(src)
        } else {
          violation(s"found ${rets.size} returns but expected 0, 1, or ${returns.size}")
        }
      }

      // create context for spec translation
      val specCtx = new FunctionContext(assignReturns)

      // extent context
      (decl.args zip argsWithSubs).foreach {
        // substitution has to be added since otherwise the parameter is translated as a addressable variable
        // TODO: another, maybe more consistent, option is to always add a context entry
        case (NoGhost(PNamedParameter(id, _)), (p, _)) => specCtx.addSubst(id, p)
        case _ =>
      }

      (decl.result.outs zip returnsWithSubs).foreach {
        case (NoGhost(PNamedParameter(id, _)), (p, _)) => specCtx.addSubst(id, p)
        case _ =>
      }

      // translate pre- and postconditions
<<<<<<< HEAD
      val pres = decl.spec.pres map preconditionD(specCtx)
      val posts = decl.spec.posts map postconditionD(specCtx)
      val terminationMeasure = decl.spec.terminationMeasure match {
        case Some(measure) => measure match {
          case PTupleTerminationMeasure(vector) =>
            val src: Meta = meta(measure)
            val tuple = sequence(vector map exprD(specCtx)).res
            Vector(in.ExprTupleTerminationMeasure(tuple)(src))
          case PUnderscoreCharacter() => 
            val src: Meta = meta(measure)
            Vector(in.UnderscoreTerminationMeasure()(src))
          case PStarCharacter() => 
            val src: Meta = meta(measure)
            Vector(in.StarTerminationMeasure()(src))
          case PConditionalMeasureCollection(tuple) => tuple map conditionalMeasureD(specCtx)(meta(measure))
        }
        case None => Vector.empty
      }
=======
      val pres = (decl.spec.pres ++ decl.spec.preserves) map preconditionD(specCtx)
      val posts = (decl.spec.preserves ++ decl.spec.posts) map postconditionD(specCtx)
>>>>>>> 90860a5d

      // p1' := p1; ... ; pn' := pn
      val argInits = argsWithSubs.flatMap{
        case (p, Some(q)) => Some(singleAss(in.Assignee.Var(q), p)(p.info))
        case _ => None
      }

      // r1 := r1'; .... rn := rn'
      val resultAssignments =
        returnsWithSubs.flatMap{
          case (p, Some(v)) => Some(singleAss(in.Assignee.Var(p), v)(fsrc))
          case _ => None
        } // :+ in.Return()(fsrc)

      // create context for body translation
      val ctx = new FunctionContext(assignReturns)

      // extent context
      (decl.args zip argsWithSubs).foreach{
        case (NoGhost(PNamedParameter(id, _)), (_, Some(q))) => ctx.addSubst(id, q)
        case _ =>
      }

      (decl.result.outs zip returnsWithSubs).foreach{
        case (NoGhost(PNamedParameter(id, _)), (_, Some(q))) => ctx.addSubst(id, q)
        case (NoGhost(_: PUnnamedParameter), (_, Some(_))) => violation("cannot have an alias for an unnamed parameter")
        case _ =>
      }

      val bodyOpt = decl.body.map{ case (_, s) =>
        val vars = argSubs.flatten ++ returnSubs.flatten
        val varsInit = vars map (v => in.Initialization(v)(v.info))
        val body = varsInit ++ argInits ++ Vector(blockD(ctx)(s)) ++ resultAssignments
        in.Block(vars, body)(meta(s))
      }

      in.Function(name, args, returns, pres, posts, terminationMeasure, bodyOpt)(fsrc)
    }

    def pureFunctionD(decl: PFunctionDecl): in.PureFunction = {
      require(decl.spec.isPure)

      val name = functionProxyD(decl, info)
      val fsrc = meta(decl)

      val argsWithSubs = decl.args.zipWithIndex map { case (p,i) => inParameterD(p,i) }
      val (args, _) = argsWithSubs.unzip

      val returnsWithSubs = decl.result.outs.zipWithIndex map { case (p,i) => outParameterD(p,i) }
      val (returns, _) = returnsWithSubs.unzip

      // create context for body translation
      val ctx = new FunctionContext(_ => _ => in.Seqn(Vector.empty)(fsrc)) // dummy assign

      // extent context
      (decl.args zip argsWithSubs).foreach {
        // substitution has to be added since otherwise the parameter is translated as a addressable variable
        // TODO: another, maybe more consistent, option is to always add a context entry
        case (NoGhost(PNamedParameter(id, _)), (p, _)) => ctx.addSubst(id, p)
        case _ =>
      }

      (decl.result.outs zip returnsWithSubs).foreach {
        case (NoGhost(PNamedParameter(id, _)), (p, _)) => ctx.addSubst(id, p)
        case _ =>
      }

      // translate pre- and postconditions
      val pres = decl.spec.pres map preconditionD(ctx)
      val posts = decl.spec.posts map postconditionD(ctx)
      val terminationMeasure = decl.spec.terminationMeasure match {
        case Some(measure) => measure match {
          case PTupleTerminationMeasure(vector) =>
            val src: Meta = meta(measure)
            val tuple = sequence(vector map exprD(ctx)).res
            Vector(in.ExprTupleTerminationMeasure(tuple)(src))
          case PUnderscoreCharacter() => 
            val src: Meta = meta(measure)
            Vector(in.UnderscoreTerminationMeasure()(src))
          case PStarCharacter() => 
            val src: Meta = meta(measure)
            Vector(in.StarTerminationMeasure()(src))
          case PConditionalMeasureCollection(tuple) => tuple map conditionalMeasureD(ctx)(meta(measure))
        }
        case None => Vector.empty
      }

      val bodyOpt = decl.body.map {
        case (_, b: PBlock) =>
          val res = b.nonEmptyStmts match {
            case Vector(PReturn(Vector(ret))) => pureExprD(ctx)(ret)
            case b => Violation.violation(s"unexpected pure function body: $b")
          }
          implicitConversion(res.typ, returns.head.typ, res)
      }

      in.PureFunction(name, args, returns, pres, posts, terminationMeasure, bodyOpt)(fsrc)
    }



    def methodD(decl: PMethodDecl): in.MethodMember =
      if (decl.spec.isPure) pureMethodD(decl) else {

      val name = methodProxyD(decl, info)
      val fsrc = meta(decl)

      val recvWithSubs = receiverD(decl.receiver)
      val (recv, recvSub) = recvWithSubs

      val argsWithSubs = decl.args.zipWithIndex map { case (p,i) => inParameterD(p,i) }
      val (args, argSubs) = argsWithSubs.unzip

      val returnsWithSubs = decl.result.outs.zipWithIndex map { case (p,i) => outParameterD(p,i) }
      val (returns, returnSubs) = returnsWithSubs.unzip

      def assignReturns(rets: Vector[in.Expr])(src: Meta): in.Stmt = {
        if (rets.isEmpty) {
          in.Seqn(
            returnsWithSubs.flatMap{
              case (p, Some(v)) => Some(singleAss(in.Assignee.Var(p), v)(src))
              case _ => None
            } :+ in.Return()(src)
          )(src)
        } else if (rets.size == returns.size) {
          in.Seqn(
            returns.zip(rets).map{
              case (p, v) => singleAss(in.Assignee.Var(p), v)(src)
            } :+ in.Return()(src)
          )(src)
        } else if (rets.size == 1) { // multi assignment
          in.Seqn(Vector(
            multiassD(returns.map(v => in.Assignee.Var(v)), rets.head)(src),
            in.Return()(src)
          ))(src)
        } else {
          violation(s"found ${rets.size} returns but expected 0, 1, or ${returns.size}")
        }
      }

      // create context for spec translation
      val specCtx = new FunctionContext(assignReturns)


      // extent context
      (decl.args zip argsWithSubs).foreach{
        // substitution has to be added since otherwise the parameter is translated as an addressable variable
        // TODO: another, maybe more consistent, option is to always add a context entry
        case (NoGhost(PNamedParameter(id, _)), (p, _)) => specCtx.addSubst(id, p)
        case _ =>
      }

      (decl.receiver, recvWithSubs) match {
        case (NoGhost(PNamedReceiver(id, _, _)), (p, _)) => specCtx.addSubst(id, p)
        case _ =>
      }

      (decl.result.outs zip returnsWithSubs).foreach {
        case (NoGhost(PNamedParameter(id, _)), (p, _)) => specCtx.addSubst(id, p)
        case _ =>
      }

      // translate pre- and postconditions
<<<<<<< HEAD
      val pres = decl.spec.pres map preconditionD(specCtx)
      val posts = decl.spec.posts map postconditionD(specCtx) 
      val terminationMeasure = decl.spec.terminationMeasure match {
        case Some(measure) => measure match {
          case PTupleTerminationMeasure(vector) =>
            val src: Meta = meta(measure)
            val tuple = sequence(vector map exprD(specCtx)).res
            Vector(in.ExprTupleTerminationMeasure(tuple)(src))
          case PUnderscoreCharacter() => 
            val src: Meta = meta(measure)
            Vector(in.UnderscoreTerminationMeasure()(src))
          case PStarCharacter() => 
            val src: Meta = meta(measure)
            Vector(in.StarTerminationMeasure()(src))
          case PConditionalMeasureCollection(tuple) => tuple map conditionalMeasureD(specCtx)(meta(measure))
        }
        case None => Vector.empty
       }
=======
      val pres = (decl.spec.pres ++ decl.spec.preserves) map preconditionD(specCtx)
      val posts = (decl.spec.preserves ++ decl.spec.posts) map postconditionD(specCtx)
>>>>>>> 90860a5d

      // s' := s
      val recvInits = (recvWithSubs match {
        case (p, Some(q)) => Some(singleAss(in.Assignee.Var(q), p)(p.info))
        case _ => None
      }).toVector

      // p1' := p1; ... ; pn' := pn
      val argInits = argsWithSubs.flatMap{
        case (p, Some(q)) => Some(singleAss(in.Assignee.Var(q), p)(p.info))
        case _ => None
      }

      // r1 := r1'; .... rn := rn'
      val resultAssignments =
        returnsWithSubs.flatMap{
          case (p, Some(v)) => Some(singleAss(in.Assignee.Var(p), v)(fsrc))
          case _ => None
        } // :+ in.Return()(fsrc)

      // create context for body translation
      val ctx = new FunctionContext(assignReturns)

      // extent context
      (decl.receiver, recvWithSubs) match {
        case (PNamedReceiver(id, _, _), (_, Some(q))) => ctx.addSubst(id, q)
        case _ =>
      }

      (decl.args zip argsWithSubs).foreach{
        case (NoGhost(PNamedParameter(id, _)), (_, Some(q))) => ctx.addSubst(id, q)
        case _ =>
      }

      (decl.result.outs zip returnsWithSubs).foreach{
        case (NoGhost(PNamedParameter(id, _)), (_, Some(q))) => ctx.addSubst(id, q)
        case (NoGhost(_: PUnnamedParameter), (_, Some(_))) => violation("cannot have an alias for an unnamed parameter")
        case _ =>
      }


      val bodyOpt = decl.body.map{ case (_, s) =>
        val vars = recvSub.toVector ++ argSubs.flatten ++ returnSubs.flatten
        val varsInit = vars map (v => in.Initialization(v)(v.info))
        val body = varsInit ++ recvInits ++ argInits ++ Vector(blockD(ctx)(s)) ++ resultAssignments
        in.Block(vars, body)(meta(s))
      }

      in.Method(recv, name, args, returns, pres, posts, terminationMeasure, bodyOpt)(fsrc)
    }

    def pureMethodD(decl: PMethodDecl): in.PureMethod = {
      require(decl.spec.isPure)

      val name = methodProxyD(decl, info)
      val fsrc = meta(decl)

      val recvWithSubs = receiverD(decl.receiver)
      val (recv, _) = recvWithSubs

      val argsWithSubs = decl.args.zipWithIndex map { case (p,i) => inParameterD(p,i) }
      val (args, _) = argsWithSubs.unzip

      val returnsWithSubs = decl.result.outs.zipWithIndex map { case (p,i) => outParameterD(p,i) }
      val (returns, _) = returnsWithSubs.unzip

      // create context for body translation
      val ctx = new FunctionContext(_ => _ => in.Seqn(Vector.empty)(fsrc)) // dummy assign

      // extent context
      (decl.args zip argsWithSubs).foreach{
        // substitution has to be added since otherwise the parameter is translated as an addressable variable
        // TODO: another, maybe more consistent, option is to always add a context entry
        case (NoGhost(PNamedParameter(id, _)), (p, _)) => ctx.addSubst(id, p)
        case _ =>
      }

      (decl.receiver, recvWithSubs) match {
        case (NoGhost(PNamedReceiver(id, _, _)), (p, _)) => ctx.addSubst(id, p)
        case _ =>
      }

      (decl.result.outs zip returnsWithSubs).foreach {
        case (NoGhost(PNamedParameter(id, _)), (p, _)) => ctx.addSubst(id, p)
        case _ =>
      }

      // translate pre- and postconditions
<<<<<<< HEAD
      val pres = decl.spec.pres map preconditionD(ctx)
      val posts = decl.spec.posts map postconditionD(ctx)
      val terminationMeasure = decl.spec.terminationMeasure match {
        case Some(measure) => measure match {
          case PTupleTerminationMeasure(vector) =>
            val src: Meta = meta(measure)
            val tuple = sequence(vector map exprD(ctx)).res
            Vector(in.ExprTupleTerminationMeasure(tuple)(src))
          case PUnderscoreCharacter() => 
            val src: Meta = meta(measure)
            Vector(in.UnderscoreTerminationMeasure()(src))
          case PStarCharacter() => 
            val src: Meta = meta(measure)
            Vector(in.StarTerminationMeasure()(src))
          case PConditionalMeasureCollection(tuple) => tuple map conditionalMeasureD(ctx)(meta(measure))
        }
        case None => Vector.empty
      }
=======
      val pres = (decl.spec.pres ++ decl.spec.preserves) map preconditionD(ctx)
      val posts = (decl.spec.preserves ++ decl.spec.posts) map postconditionD(ctx)
>>>>>>> 90860a5d

      val bodyOpt = decl.body.map {
        case (_, b: PBlock) =>
          val res = b.nonEmptyStmts match {
            case Vector(PReturn(Vector(ret))) => pureExprD(ctx)(ret)
            case s => Violation.violation(s"unexpected pure function body: $s")
          }
          implicitConversion(res.typ, returns.head.typ, res)
      }

      in.PureMethod(recv, name, args, returns, pres, posts, terminationMeasure, bodyOpt)(fsrc)
    }

    def fpredicateD(decl: PFPredicateDecl): in.FPredicate = {
      val name = fpredicateProxyD(decl, info)
      val fsrc = meta(decl)

      val argsWithSubs = decl.args.zipWithIndex map { case (p,i) => inParameterD(p,i) }
      val (args, _) = argsWithSubs.unzip

      // create context for body translation
      val ctx = new FunctionContext(_ => _ => in.Seqn(Vector.empty)(fsrc)) // dummy assign

      val bodyOpt = decl.body.map{ s =>
        specificationD(ctx)(s)
      }

      in.FPredicate(name, args, bodyOpt)(fsrc)
    }

    def mpredicateD(decl: PMPredicateDecl): in.MPredicate = {
      val name = mpredicateProxyD(decl, info)
      val fsrc = meta(decl)

      val recvWithSubs = receiverD(decl.receiver)
      val (recv, _) = recvWithSubs

      val argsWithSubs = decl.args.zipWithIndex map { case (p,i) => inParameterD(p,i) }
      val (args, _) = argsWithSubs.unzip

      // create context for body translation
      val ctx = new FunctionContext(_ => _ => in.Seqn(Vector.empty)(fsrc)) // dummy assign

      val bodyOpt = decl.body.map{ s =>
        specificationD(ctx)(s)
      }

      in.MPredicate(recv, name, args, bodyOpt)(fsrc)
    }



    // Statements

    def maybeStmtD(ctx: FunctionContext)(stmt: Option[PStatement])(src: Source.Parser.Info): Writer[in.Stmt] =
      stmt.map(stmtD(ctx)).getOrElse(unit(in.Seqn(Vector.empty)(src)))

    def blockD(ctx: FunctionContext)(block: PBlock): in.Stmt = {
      val dStatements = sequence(block.nonEmptyStmts map (s => seqn(stmtD(ctx)(s))))
      blockV(dStatements)(meta(block))
    }
    
     def getMeasureStmts(ctx: FunctionContext)(ass:PExpression):Vector[in.Stmt]={
      val measure=exprD(ctx)(ass)
      measure.stmts
    }

    def stmtD(ctx: FunctionContext)(stmt: PStatement): Writer[in.Stmt] = {

      def goS(s: PStatement): Writer[in.Stmt] = stmtD(ctx)(s)
      def goE(e: PExpression): Writer[in.Expr] = exprD(ctx)(e)
      def goL(a: PAssignee): Writer[in.Assignee] = assigneeD(ctx)(a)

      val src: Meta = meta(stmt)

      /**
        * Desugars the left side of an assignment, short variable declaration, and normal variable declaration.
        * If the left side is an identifier definition, a variable declaration and initialization is written, as well.
        */
      def leftOfAssignmentD(idn: PIdnNode)(t: in.Type): Writer[in.AssignableVar] = {
        val isDef = idn match {
          case _: PIdnDef => true
          case unk: PIdnUnk if info.isDef(unk) => true
          case _ => false
        }

        idn match {
          case _: PWildcard =>
            freshDeclaredExclusiveVar(t.withAddressability(Addressability.Exclusive))(src)

          case _ =>
            val x = assignableVarD(ctx)(idn)
            if (isDef) {
              val v = x.asInstanceOf[in.LocalVar]
              for {
                _ <- declare(v)
                _ <- write(in.Initialization(v)(src))
              } yield v
            } else unit(x)
        }
      }

      stmt match {
        case NoGhost(noGhost) => noGhost match {
          case _: PEmptyStmt => unit(in.Seqn(Vector.empty)(src))

          case s: PSeq => for {ss <- sequence(s.nonEmptyStmts map goS)} yield in.Seqn(ss)(src)

          case b: PBlock => unit(blockD(ctx)(b))

          case l: PLabeledStmt =>
            val proxy = labelProxy(l.label)
            for {
              _ <- declare(proxy)
              _ <- write(in.Label(proxy)(src))
              s <- goS(l.stmt)
            } yield s

          case PIfStmt(ifs, els) =>
            val elsStmt = maybeStmtD(ctx)(els)(src)
            unit(block( // is a block because 'pre' might define new variables
              ifs.foldRight(elsStmt){
                case (PIfClause(pre, cond, body), c) =>
                  for {
                    dPre <- maybeStmtD(ctx)(pre)(src)
                    dCond <- exprD(ctx)(cond)
                    dBody = blockD(ctx)(body)
                    els <- seqn(c)
                  } yield in.Seqn(Vector(dPre, in.If(dCond, dBody, els)(src)))(src)
              }
            ))

          case PForStmt(pre, cond, post, spec, body) =>
            unit(block( // is a block because 'pre' might define new variables
              for {
                dPre <- maybeStmtD(ctx)(pre)(src)
                (dCondPre, dCond) <- prelude(exprD(ctx)(cond))
                (dInvPre, dInv) <- prelude(sequence(spec.invariants map assertionD(ctx)))
                (dTerPre, dTer) = spec.terminationMeasure match {
                  case Some(measure) => measure match { 
                    case PTupleTerminationMeasure(vector) =>
                      val src: Meta = meta(measure)
                      val tuple = sequence(vector map exprD(ctx)).res
                       (vector flatMap getMeasureStmts(ctx), Vector(in.ExprTupleTerminationMeasure(tuple)(src)))
                    case PUnderscoreCharacter() => 
                      val src: Meta = meta(measure)
                      (Vector.empty, Vector(in.UnderscoreTerminationMeasure()(src)))
                    case PStarCharacter() =>
                      val src: Meta = meta(measure)
                      (Vector.empty, Vector(in.StarTerminationMeasure()(src)))
                    case PConditionalMeasureCollection(tuple) => {
                      def getCmeasureStmts(ctx: FunctionContext)(ass: PConditionalMeasure): Vector[in.Stmt] = {
                        ass match {
                          case PConditionalMeasureExpression(expressions, cond) =>
                            val vector = expressions flatMap getMeasureStmts(ctx)
                            val condition = exprD(ctx)(cond)
                            vector ++ condition.stmts
                          case PConditionalMeasureUnderscore(cond) =>
                            exprD(ctx)(cond).stmts
                          case PConditionalMeasureAdditionalStar() =>
                            Vector.empty
                        }
                      }
                      (tuple flatMap getCmeasureStmts(ctx), tuple map conditionalMeasureD(ctx)(meta(measure)))
                    }
                  }
                  case None => (Vector.empty, Vector.empty)
                }
                
                dBody = blockD(ctx)(body)
                dPost <- maybeStmtD(ctx)(post)(src)

                wh = in.Seqn(
                  Vector(dPre) ++ dCondPre ++ dInvPre ++ dTerPre ++ Vector(
                    in.While(dCond, dInv, dTer, in.Seqn(
                      Vector(dBody, dPost) ++ dCondPre ++ dInvPre ++ dTerPre
                    )(src))(src)
                  )
                )(src)
              } yield wh
            ))

          case PExpressionStmt(e) =>
            val w = goE(e)
            create(stmts = w.stmts, decls = w.decls, res = in.Seqn(Vector.empty)(src))

          case PAssignment(right, left) =>
            if (left.size == right.size) {
              if (left.size == 1) {
                for{le <- goL(left.head); re <- goE(right.head)} yield singleAss(le, re)(src)
              } else {
                // copy results to temporary variables and then to assigned variables
                val temps = left map (l => freshExclusiveVar(typeD(info.typ(l), Addressability.exclusiveVariable)(src))(src))
                val resToTemps = (temps zip right).map{ case (l, r) =>
                  for{re <- goE(r)} yield singleAss(in.Assignee.Var(l), re)(src)
                }
                val tempsToVars = (left zip temps).map{ case (l, r) =>
                  for{le <- goL(l)} yield singleAss(le, r)(src)
                }
                declare(temps: _*) flatMap (_ =>
                  sequence(resToTemps ++ tempsToVars).map(in.Seqn(_)(src))
                  )
              }
            } else if (right.size == 1) {
              for{les <- sequence(left map goL); re  <- goE(right.head)}
                yield multiassD(les, re)(src)
            } else { violation("invalid assignment") }

          case PAssignmentWithOp(right, op, left) =>
              for {
                l <- goL(left)
                r <- goE(right)

                rWithOp = op match {
                  case PAddOp() => in.Add(l.op, r)(src)
                  case PSubOp() => in.Sub(l.op, r)(src)
                  case PMulOp() => in.Mul(l.op, r)(src)
                  case PDivOp() => in.Div(l.op, r)(src)
                  case PModOp() => in.Mod(l.op, r)(src)
                  case PBitAndOp() => in.BitAnd(l.op, r)(src)
                  case PBitOrOp() => in.BitOr(l.op, r)(src)
                  case PBitXorOp() => in.BitXor(l.op, r)(src)
                  case PBitClearOp() => in.BitClear(l.op, r)(src)
                  case PShiftLeftOp() => in.ShiftLeft(l.op, r)(src)
                  case PShiftRightOp() => in.ShiftRight(l.op, r)(src)
                }
              } yield singleAss(l, rWithOp)(src)

          case PShortVarDecl(right, left, _) =>
            if (left.size == right.size) {
              seqn(sequence((left zip right).map{ case (l, r) =>
                for {
                  re <- goE(r)
                  dL <- leftOfAssignmentD(l)(re.typ)
                  le = in.Assignee.Var(dL)
                } yield singleAss(le, re)(src)
              }).map(in.Seqn(_)(src)))
            } else if (right.size == 1) {
              seqn(for {
                re  <- goE(right.head)
                les <- sequence(left.map{ l =>
                  for {
                    dL <- leftOfAssignmentD(l)(typeD(info.typ(l), Addressability.exclusiveVariable)(src))
                  } yield in.Assignee.Var(dL)
                })
              } yield multiassD(les, re)(src))
            } else { violation("invalid assignment") }

          case PVarDecl(typOpt, right, left, _) =>

            if (left.size == right.size) {
              seqn(sequence((left zip right).map{ case (l, r) =>
                for {
                  re <- goE(r)
                  typ = typOpt.map(x => typeD(info.symbType(x), Addressability.exclusiveVariable)(src)).getOrElse(re.typ)
                  dL <- leftOfAssignmentD(l)(typ)
                  le <- unit(in.Assignee.Var(dL))
                } yield singleAss(le, re)(src)
              }).map(in.Seqn(_)(src)))
            } else if (right.size == 1) {
              seqn(for {
                re  <- goE(right.head)
                les <- sequence(left.map{l =>
                  for {
                    dL <- leftOfAssignmentD(l)(re.typ)
                  } yield in.Assignee.Var(dL)
                })
              } yield multiassD(les, re)(src))
            } else if (right.isEmpty && typOpt.nonEmpty) {
              val typ = typeD(info.symbType(typOpt.get), Addressability.exclusiveVariable)(src)
              val lelems = sequence(left.map{ l =>
                for {
                  dL <- leftOfAssignmentD(l)(typ)
                } yield in.Assignee.Var(dL)
              })
              val relems = left.map{ l => in.DfltVal(typeD(info.symbType(typOpt.get), Addressability.defaultValue)(meta(l)))(meta(l)) }
              seqn(lelems.map{ lelemsV =>
                in.Seqn((lelemsV zip relems).map{
                  case (l, r) => singleAss(l, r)(src)
                })(src)
              })
            } else { violation("invalid declaration") }

          case PReturn(exps) =>
            for{es <- sequence(exps map goE)} yield ctx.ret(es)(src)

          case g: PGhostStatement => ghostStmtD(ctx)(g)

          case PExprSwitchStmt(pre, exp, cases, dflt) =>
            for {
              dPre <- maybeStmtD(ctx)(pre)(src)
              dExp <- exprD(ctx)(exp)
              exprVar <- freshDeclaredExclusiveVar(dExp.typ.withAddressability(Addressability.exclusiveVariable))(dExp.info)
              exprAss = singleAss(in.Assignee.Var(exprVar), dExp)(dExp.info)
              _ <- write(exprAss)
              clauses <- sequence(cases.map(c => switchCaseD(c, exprVar)(ctx)))

              dfltStmt <- if (dflt.size > 1) {
                violation("switch statement has more than one default clause")
              } else if (dflt.size == 1) {
                stmtD(ctx)(dflt(0))
              } else {
                unit(in.Seqn(Vector.empty)(src))
              }

              clauseBody = clauses.foldRight(dfltStmt){
                (clauseD, tail) =>
                  clauseD match {
                    case (exprCond, body) => in.If(exprCond, body, tail)(body.info)
                  }
              }
            } yield in.Seqn(Vector(dPre, exprAss, clauseBody))(src)

          case PGoStmt(exp) =>
            def unexpectedExprError(exp: PExpression) = violation(s"unexpected expression $exp in go statement")

            // nParams is the number of parameters in the function/method definition, and
            // args is the actual list of arguments
            def getArgs(nParams: Int, args: Vector[PExpression]): Writer[Vector[in.Expr]] = {
              sequence(args map exprD(ctx)).map {
                // go function chaining feature
                case Vector(in.Tuple(targs)) if nParams > 1 => targs
                case dargs => dargs
              }
            }

            exp match {
              case inv: PInvoke => info.resolve(inv) match {
                // TODO: the whole thing should just be desugared as a call. The code below has multiple bugs.
                case Some(p: ap.FunctionCall) => p.callee match {
                  case ap.Function(_, st.Function(decl, _, context)) =>
                    val func = functionProxyD(decl, context.getTypeInfo)
                    for { args <- getArgs(decl.args.length, p.args) } yield in.GoFunctionCall(func, args)(src)

                  case ap.ReceivedMethod(recv, _, _, st.MethodImpl(decl, _, context)) =>
                    val meth = methodProxyD(decl, context.getTypeInfo)
                    for {
                      args <- getArgs(decl.args.length, p.args)
                      recvIn <- goE(recv)
                    } yield in.GoMethodCall(recvIn, meth, args)(src)

                  case ap.MethodExpr(_, _, _, st.MethodImpl(decl, _, context)) =>
                    val meth = methodProxyD(decl, context.getTypeInfo)
                    for {
                      args <- getArgs(decl.args.length, p.args.tail)
                      recv <- goE(p.args.head)
                    } yield in.GoMethodCall(recv, meth, args)(src)

                  case _ => unexpectedExprError(exp)
                }
                case _ => unexpectedExprError(exp)
              }
              case _ => unexpectedExprError(exp)
            }

          case PSendStmt(channel, msg) =>
            for {
              dchannel <- goE(channel)
              dmsg <- goE(msg)
              sendChannelProxy = mpredicateProxy(BuiltInMemberTag.SendChannelMPredTag, dchannel.typ, Vector())(src)
              sendGivenPermProxy = methodProxy(BuiltInMemberTag.SendGivenPermMethodTag, dchannel.typ, Vector())(src)
              sendGotPermProxy = methodProxy(BuiltInMemberTag.SendGotPermMethodTag, dchannel.typ, Vector())(src)
            } yield in.Send(dchannel, dmsg, sendChannelProxy, sendGivenPermProxy, sendGotPermProxy)(src)

          case PTypeSwitchStmt(pre, exp, binder, cases, dflt) =>
            for {
              dPre <- maybeStmtD(ctx)(pre)(src)
              dExp <- exprD(ctx)(exp)
              exprVar <- freshDeclaredExclusiveVar(dExp.typ.withAddressability(Addressability.exclusiveVariable))(dExp.info)
              exprAss = singleAss(in.Assignee.Var(exprVar), dExp)(dExp.info)
              _ <- write(exprAss)
              clauses <- sequence(cases.map(c => typeSwitchCaseD(c, exprVar, binder)(ctx)))

              dfltStmt <- if (dflt.size > 1) {
                violation("switch statement has more than one default clause")
              } else if (dflt.size == 1) {
                stmtD(ctx)(dflt(0))
              } else {
                unit(in.Seqn(Vector.empty)(src))
              }

              clauseBody = clauses.foldRight(dfltStmt){
                (clauseD, tail) =>
                  clauseD match {
                    case (exprCond, body) => in.If(exprCond, body, tail)(body.info)
                  }
              }
            } yield in.Seqn(Vector(dPre, exprAss, clauseBody))(src)

          case _ => ???
        }
      }
    }

    def switchCaseD(switchCase: PExprSwitchCase, scrutinee: in.LocalVar)(ctx: FunctionContext): Writer[(in.Expr, in.Stmt)] = {
      val left = switchCase.left
      val body = switchCase.body
      for {
        acceptExprs <- sequence(left.map(clause => exprD(ctx)(clause)))
        acceptCond = acceptExprs.foldRight(in.BoolLit(b = false)(meta(switchCase)): in.Expr){
          (expr, tail) => in.Or(in.EqCmp(scrutinee, expr)(expr.info), tail)(expr.info)
        }
        stmt <- stmtD(ctx)(body)
      } yield (acceptCond, stmt)
    }

    def typeSwitchCaseD(switchCase: PTypeSwitchCase, scrutinee: in.LocalVar, bind: Option[PIdnDef])(ctx: FunctionContext): Writer[(in.Expr, in.Stmt)] = {
      val left = switchCase.left
      val body = switchCase.body
      val metaCase = meta(switchCase)
      for {
        acceptExprs <- sequence(left.map {
          case t: PType => underlyingType(info.symbType(t)) match {
            case _: Type.InterfaceT => violation(s"Interface Types are not supported in case clauses yet, but got $t")
            case _ => for { e <- exprAndTypeAsExpr(ctx)(t) } yield in.EqCmp(in.TypeOf(scrutinee)(meta(t)), e)(metaCase)
          }
          case n: PNilLit => for { e <- exprAndTypeAsExpr(ctx)(n) } yield in.EqCmp(scrutinee, e)(metaCase)
          case n => violation(s"Expected either a type or nil, but got $n instead")
        })
        acceptCond = acceptExprs.foldRight(in.BoolLit(b = false)(metaCase): in.Expr) {
          (expr, tail) => in.Or(expr, tail)(expr.info)
        }
        // In clauses with a case listing exactly one type, the variable has that type;
        // otherwise, the variable has the type of the expression in the TypeSwitchGuard
        assign = for {
          bId <- bind
          typ = left match {
            case Vector(t: PType) => typeD(info.symbType(t), Addressability.rValue)(Source.Parser.Internal)
            case Vector(_: PNilLit) => scrutinee.typ
            case l if l.length > 1 => scrutinee.typ
            case c => violation(s"This case should be unreachable, but got $c")
          }
          name = idName(bId)
        } yield in.LocalVar(name, typ)(Source.Parser.Internal)

        context = (bind, assign) match {
          case (Some(id), Some(v)) =>
            val newCtx = ctx.copy
            newCtx.addSubst(id, v)
            newCtx
          case (None, None) => ctx
          case c => violation(s"This case should be unreachable, but got $c")
        }

        init = assign.map(v => in.SingleAss(in.Assignee.Var(v), in.TypeAssertion(scrutinee, v.typ)(v.info))(v.info)).toVector

        stmt = blockD(context)(body) match {
          case in.Block(decls, stmts) => in.Block(assign.toVector ++ decls, init ++ stmts)(meta(body))
          case c => violation(s"Expected Block as result from blockD, but got $c")
        }
      } yield (acceptCond, stmt)
    }

    def multiassD(lefts: Vector[in.Assignee], right: in.Expr)(src: Source.Parser.Info): in.Stmt = {

      right match {
        case in.Tuple(args) if args.size == lefts.size =>
          in.Seqn(lefts.zip(args) map { case (l, r) => singleAss(l, r)(src)})(src)

        case n: in.TypeAssertion if lefts.size == 2 =>
          val resTarget = freshExclusiveVar(lefts(0).op.typ.withAddressability(Addressability.exclusiveVariable))(src)
          val successTarget = freshExclusiveVar(lefts(1).op.typ.withAddressability(Addressability.exclusiveVariable))(src)
          in.Block(
            Vector(resTarget, successTarget),
            Vector( // declare for the fresh variables is not necessary because they are put into a block
              in.SafeTypeAssertion(resTarget, successTarget, n.exp, n.arg)(n.info),
              singleAss(lefts(0), resTarget)(src),
              singleAss(lefts(1), successTarget)(src)
            )
          )(src)

        case n: in.Receive if lefts.size == 2 =>
          val resTarget = freshExclusiveVar(lefts(0).op.typ.withAddressability(Addressability.exclusiveVariable))(src)
          val successTarget = freshExclusiveVar(in.BoolT(Addressability.exclusiveVariable))(src)
          val recvChannelProxy = n.recvChannel
          val recvGivenPermProxy = n.recvGivenPerm
          val recvGotPermProxy = n.recvGotPerm
          val closedProxy = mpredicateProxy(BuiltInMemberTag.ClosedMPredTag, n.channel.typ, Vector())(src)
          in.Block(
            Vector(resTarget, successTarget),
            Vector( // declare for the fresh variables is not necessary because they are put into a block
              in.SafeReceive(resTarget, successTarget, n.channel, recvChannelProxy, recvGivenPermProxy, recvGotPermProxy, closedProxy)(n.info),
              singleAss(lefts(0), resTarget)(src),
              singleAss(lefts(1), successTarget)(src)
            )
          )(src)

        case l@ in.IndexedExp(base, _, _) if base.typ.isInstanceOf[in.MapT] && lefts.size == 2 =>
          val resTarget = freshExclusiveVar(lefts(0).op.typ.withAddressability(Addressability.exclusiveVariable))(src)
          val successTarget = freshExclusiveVar(in.BoolT(Addressability.exclusiveVariable))(src)
          in.Block(
            Vector(resTarget, successTarget),
            Vector(
              in.SafeMapLookup(resTarget, successTarget, l)(l.info),
              singleAss(lefts(0), resTarget)(src),
              singleAss(lefts(1), successTarget)(src)
            )
          )(src)

        case _ => Violation.violation(s"Multi assignment of $right to $lefts is not supported")
      }
    }


    // Expressions

    def derefD(ctx: FunctionContext)(p: ap.Deref)(src: Meta): Writer[in.Deref] = {
      exprD(ctx)(p.base) map (in.Deref(_)(src))
    }

    def fieldSelectionD(ctx: FunctionContext)(p: ap.FieldSelection)(src: Meta): Writer[in.FieldRef] = {
      for {
        r <- exprD(ctx)(p.base)
        base = applyMemberPathD(r, p.path)(src)
        f = structMemberD(p.symb, Addressability.fieldLookup(base.typ.addressability))(src)
      } yield in.FieldRef(base, f)(src)
    }

    def functionCallD(ctx: FunctionContext)(p: ap.FunctionCall)(src: Meta): Writer[in.Expr] = {
      def getBuiltInFuncType(f: ap.BuiltInFunctionKind): FunctionT = {
        val abstractType = f.symb.tag.typ(config)
        val argsForTyping = f match {
          case _: ap.BuiltInFunction =>
            p.args.map(info.typ)
          case base: ap.BuiltInReceivedMethod =>
            Vector(info.typ(base.recv))
          case base: ap.BuiltInMethodExpr =>
            Vector(info.symbType(base.typ))
        }
        Violation.violation(abstractType.typing.isDefinedAt(argsForTyping), s"cannot type built-in member ${f.symb.tag} as it is not defined for arguments $argsForTyping")
        abstractType.typing(argsForTyping)
      }

      def getFunctionProxy(f: ap.FunctionKind, args: Vector[in.Expr]): in.FunctionProxy = f match {
        case ap.Function(id, _) => functionProxy(id, info)
        case ap.BuiltInFunction(_, symb) => functionProxy(symb.tag, args.map(_.typ))(src)
        case c => Violation.violation(s"This case should be unreachable, but got $c")
      }

      def getMethodProxy(f: ap.FunctionKind, recv: in.Expr, args: Vector[in.Expr]): in.MethodProxy = f match {
        case ap.ReceivedMethod(_, id, _, _) => methodProxy(id, info)
        case ap.MethodExpr(_, id, _, _) => methodProxy(id, info)
        case bm: ap.BuiltInMethodKind => methodProxy(bm.symb.tag, recv.typ, args.map(_.typ))(src)
        case c => Violation.violation(s"This case should be unreachable, but got $c")
      }

      def convertArgs(args: Vector[in.Expr]): Vector[in.Expr] = {
        // implicitly convert arguments:
        p.callee match {
          // `BuiltInFunctionKind` has to be checked first since it implements `Symbolic` as well
          case f: ap.BuiltInFunctionKind => arguments(getBuiltInFuncType(f), args)
          case base: ap.Symbolic => base.symb match {
            case fsym: st.WithArguments => arguments(fsym, args)
            case c => Violation.violation(s"This case should be unreachable, but got $c")
          }
        }
      }

      // encode arguments
      val dArgs = {
        val params: Vector[Type] = p.callee match {
          // `BuiltInFunctionKind` has to be checked first since it implements `Symbolic` as well
          case f: ap.BuiltInFunctionKind => getBuiltInFuncType(f).args
          case base: ap.Symbolic => base.symb match {
            case fsym: st.WithArguments => fsym.args.map(fsym.context.typ(_))
            case c => Violation.violation(s"This case should be unreachable, but got $c")
          }
        }

        val parameterCount: Int = params.length

        // is of the form Some(x) if the type of the last param is variadic and the type of its elements is x
        val variadicTypeOption: Option[Type] = params.lastOption match {
          case Some(VariadicT(elem)) => Some(elem)
          case _ => None
        }

        val wRes: Writer[Vector[in.Expr]] = sequence(p.args map exprD(ctx)).map {
          // go function chaining feature
          case Vector(in.Tuple(targs)) if parameterCount > 1 => targs
          case dargs => dargs
        }

        lazy val getArgsMap = (args: Vector[in.Expr], typ: in.Type) =>
          args.zipWithIndex.map {
            case (arg, index) => BigInt(index) -> implicitConversion(arg.typ, typ, arg)
          }.toMap

        variadicTypeOption match {
          case Some(variadicTyp) => for {
            res <- wRes
            variadicInTyp = typeD(variadicTyp, Addressability.sliceElement)(src)
            len = res.length
            argList = res.lastOption.map(_.typ) match {
              case Some(in.SliceT(elems, _)) if len == parameterCount && elems == variadicInTyp =>
                // corresponds to the case where an unpacked slice is already passed as an argument
                res
              case Some(in.TupleT(_, _)) if len == 1 && parameterCount == 1 =>
                // supports chaining function calls with variadic functions of one argument
                val argsMap = getArgsMap(res.last.asInstanceOf[in.Tuple].args, variadicInTyp)
                Vector(in.SliceLit(variadicInTyp, argsMap)(src))
              case _ if len >= parameterCount =>
                val argsMap = getArgsMap(res.drop(parameterCount-1), variadicInTyp)
                res.take(parameterCount-1) :+ in.SliceLit(variadicInTyp, argsMap)(src)
              case _ if len == parameterCount - 1 =>
                // variadic argument not passed
                res :+ in.NilLit(in.SliceT(variadicInTyp, Addressability.nil))(src)
              case t => violation(s"this case should be unreachable, but got $t")
            }
          } yield argList

          case None => wRes
        }
      }

      // encode results
      val (resT, targets) = p.callee match {
        // `BuiltInFunctionKind` has to be checked first since it implements `Symbolic` as well
        case f: ap.BuiltInFunctionKind =>
          val ft = getBuiltInFuncType(f)
          val resT = typeD(ft.result, Addressability.callResult)(src)
          val targets = resT match {
            case in.VoidT => Vector()
            case _ => Vector(freshExclusiveVar(resT)(src))
          }
          (resT, targets)
        case base: ap.Symbolic => base.symb match {
          case fsym: st.WithResult =>
            val resT = typeD(fsym.context.typ(fsym.result), Addressability.callResult)(src)
            val targets = fsym.result.outs map (o => freshExclusiveVar(typeD(fsym.context.symbType(o.typ), Addressability.exclusiveVariable)(src))(src))
            (resT, targets)
          case c => Violation.violation(s"This case should be unreachable, but got $c")
        }
      }
      val res = if (targets.size == 1) targets.head else in.Tuple(targets)(src) // put returns into a tuple if necessary

      val isPure = p.callee match {
        case base: ap.Symbolic => base.symb match {
          case f: st.Function => f.isPure
          case m: st.Method => m.isPure
          case _: st.DomainFunction => true
          case f: st.BuiltInFunction => f.isPure
          case m: st.BuiltInMethod => m.isPure
          case c => Violation.violation(s"This case should be unreachable, but got $c")
        }
      }

      p.callee match {
        case base: ap.FunctionKind => base match {
          case _: ap.Function | _: ap.BuiltInFunction =>
            if (isPure) {
              for {
                args <- dArgs
                convertedArgs = convertArgs(args)
                fproxy = getFunctionProxy(base, convertedArgs)
              } yield in.PureFunctionCall(fproxy, convertedArgs, resT)(src)
            } else {
              for {
                args <- dArgs
                _ <- declare(targets: _*)
                convertedArgs = convertArgs(args)
                fproxy = getFunctionProxy(base, convertedArgs)
                _ <- write(in.FunctionCall(targets, fproxy, convertedArgs)(src))
              } yield res
            }

          case iim: ap.ImplicitlyReceivedInterfaceMethod =>
            violation(info == iim.symb.context.getTypeInfo,
              "invariance in desugarer violated: interface methods can only be implicitly call in the interface itself")
            if (isPure) {
              for {
                args <- dArgs
                convertedArgs = convertArgs(args)
                proxy = methodProxy(iim.id, iim.symb.context.getTypeInfo)
                recvType = typeD(iim.symb.itfType, Addressability.receiver)(src)
              } yield in.PureMethodCall(implicitThisD(recvType)(src), proxy, convertedArgs, resT)(src)
            } else {
              for {
                args <- dArgs
                _ <- declare(targets: _*)
                convertedArgs = convertArgs(args)
                proxy = methodProxy(iim.id, iim.symb.context.getTypeInfo)
                recvType = typeD(iim.symb.itfType, Addressability.receiver)(src)
                _ <- write(in.MethodCall(targets, implicitThisD(recvType)(src), proxy, convertedArgs)(src))
              } yield res
            }

          case df: ap.DomainFunction =>
            for {
              args <- dArgs
              convertedArgs = convertArgs(args)
              proxy = domainFunctionProxy(df.symb)
            } yield in.DomainFunctionCall(proxy, convertedArgs, resT)(src)

          case _: ap.ReceivedMethod | _: ap.MethodExpr | _: ap.BuiltInReceivedMethod | _: ap.BuiltInMethodExpr => {
            val dRecvWithArgs = base match {
              case base: ap.ReceivedMethod =>
                for {
                  r <- exprD(ctx)(base.recv)
                  args <- dArgs
                } yield (applyMemberPathD(r, base.path)(src), args)
              case base: ap.MethodExpr =>
                // first argument is the receiver, the remaining arguments are the rest
                dArgs map (args => (applyMemberPathD(args.head, base.path)(src), args.tail))
              case base: ap.BuiltInReceivedMethod =>
                for {
                  r <- exprD(ctx)(base.recv)
                  args <- dArgs
                } yield (applyMemberPathD(r, base.path)(src), args)
              case base: ap.BuiltInMethodExpr =>
                // first argument is the receiver, the remaining arguments are the rest
                dArgs map (args => (applyMemberPathD(args.head, base.path)(src), args.tail))
              case c => Violation.violation(s"This case should be unreachable, but got $c")
            }

            if (isPure) {
              for {
                (recv, args) <- dRecvWithArgs
                convertedArgs = convertArgs(args)
                mproxy = getMethodProxy(base, recv, convertedArgs)
              } yield in.PureMethodCall(recv, mproxy, convertedArgs, resT)(src)
            } else {
              for {
                (recv, args) <- dRecvWithArgs
                _ <- declare(targets: _*)
                convertedArgs = convertArgs(args)
                mproxy = getMethodProxy(base, recv, convertedArgs)
                _ <- write(in.MethodCall(targets, recv, mproxy, convertedArgs)(src))
              } yield res
            }
          }
          case sym => Violation.violation(s"expected symbol with arguments and result or a built-in entity, but got $sym")
        }
      }
    }

    def implicitConversion(from: in.Type, to: in.Type, exp: in.Expr): in.Expr = {

      val fromUt = underlyingType(from)
      val toUt = underlyingType(to)

      if (toUt.isInstanceOf[in.InterfaceT] && !fromUt.isInstanceOf[in.InterfaceT]) {
        in.ToInterface(exp, toUt)(exp.info)
      } else {
        exp
      }
    }

    def singleAss(left: in.Assignee, right: in.Expr)(info: Source.Parser.Info): in.SingleAss = {
      in.SingleAss(left, implicitConversion(right.typ, left.op.typ, right))(info)
    }

    def arguments(symb: st.WithArguments, args: Vector[in.Expr]): Vector[in.Expr] = {
      val c = args zip symb.args
      val assignments = c.map{ case (from, pTo) => (from, typeD(symb.context.symbType(pTo.typ), Addressability.inParameter)(from.info)) }
      assignments.map{ case (from, to) => implicitConversion(from.typ, to, from) }
    }

    def arguments(ft: FunctionT, args: Vector[in.Expr]): Vector[in.Expr] = {
      val c = args zip ft.args
      val assignments = c.map{ case (from, pTo) => (from, typeD(pTo, Addressability.inParameter)(from.info)) }
      assignments.map{ case (from, to) => implicitConversion(from.typ, to, from) }
    }

    def assigneeD(ctx: FunctionContext)(expr: PExpression): Writer[in.Assignee] = {
      val src: Meta = meta(expr)

      info.resolve(expr) match {
        case Some(p: ap.LocalVariable) =>
          unit(in.Assignee.Var(assignableVarD(ctx)(p.id)))
        case Some(p: ap.Deref) =>
          derefD(ctx)(p)(src) map in.Assignee.Pointer
        case Some(p: ap.FieldSelection) =>
          fieldSelectionD(ctx)(p)(src) map in.Assignee.Field
        case Some(p : ap.IndexedExp) =>
          indexedExprD(p.base, p.index)(ctx)(src) map in.Assignee.Index
        case Some(ap.BlankIdentifier(decl)) =>
          for {
            expr <- exprD(ctx)(decl)
            v <- freshDeclaredExclusiveVar(expr.typ)(src)
          } yield in.Assignee.Var(v)
        case p => Violation.violation(s"unexpected ast pattern $p")
      }
    }

    def addressableD(ctx: FunctionContext)(expr: PExpression): Writer[in.Addressable] = {
      val src: Meta = meta(expr)

      info.resolve(expr) match {
        case Some(p: ap.LocalVariable) =>
          varD(ctx)(p.id) match {
            case r: in.LocalVar => unit(in.Addressable.Var(r))
            case r => Violation.violation(s"expected variable reference but got $r")
          }
        case Some(p: ap.Deref) =>
          derefD(ctx)(p)(src) map in.Addressable.Pointer
        case Some(p: ap.FieldSelection) =>
          fieldSelectionD(ctx)(p)(src) map in.Addressable.Field
        case Some(p: ap.IndexedExp) =>
          indexedExprD(p)(ctx)(src) map in.Addressable.Index

        case p => Violation.violation(s"unexpected ast pattern $p ")
      }
    }


    private def indexedExprD(base : PExpression, index : PExpression)(ctx : FunctionContext)(src : Meta) : Writer[in.IndexedExp] = {
      for {
        dbase <- exprD(ctx)(base)
        dindex <- exprD(ctx)(index)
        baseUnderlyingType = underlyingType(dbase.typ)
      } yield in.IndexedExp(dbase, dindex, baseUnderlyingType)(src)
    }

    def indexedExprD(expr : PIndexedExp)(ctx : FunctionContext) : Writer[in.IndexedExp] =
      indexedExprD(expr.base, expr.index)(ctx)(meta(expr))
    def indexedExprD(expr : ap.IndexedExp)(ctx : FunctionContext)(src : Meta) : Writer[in.IndexedExp] =
      indexedExprD(expr.base, expr.index)(ctx)(src)

    def exprD(ctx: FunctionContext)(expr: PExpression): Writer[in.Expr] = {

      def go(e: PExpression): Writer[in.Expr] = exprD(ctx)(e)
      def goTExpr(e: PExpressionOrType): Writer[in.Expr] = exprAndTypeAsExpr(ctx)(e)

      val src: Meta = meta(expr)

      // if expr is a permission and its case is defined in maybePermissionD,
      // then desugaring expr should yield the value returned by that method
      if(info.typ(expr) == PermissionT) {
        val maybePerm = maybePermissionD(ctx)(expr)
        if (maybePerm.isDefined) {
          return maybePerm.head
        }
      }

      expr match {
        case NoGhost(noGhost) => noGhost match {
          case n: PNamedOperand => info.resolve(n) match {
            case Some(p: ap.Constant) => unit(globalConstD(p.symb)(src))
            case Some(_: ap.LocalVariable) => unit(varD(ctx)(n.id))
            case Some(_: ap.NamedType) =>
              val name = typeD(info.symbType(n), Addressability.Exclusive)(src).asInstanceOf[in.DefinedT].name
              unit(in.DefinedTExpr(name)(src))
            case p => Violation.violation(s"encountered unexpected pattern: $p")
          }

          case n: PDeref => info.resolve(n) match {
            case Some(p: ap.Deref) => derefD(ctx)(p)(src)
            case Some(p: ap.PointerType) => for { inElem <- goTExpr(p.base) } yield in.PointerTExpr(inElem)(src)
            case p => Violation.violation(s"encountered unexpected pattern: $p")
          }

          case PReference(exp) => exp match {
            // The reference of a literal is desugared to a new call
            case c: PCompositeLit =>
              for {
                c <- compositeLitD(ctx)(c)
                v <- freshDeclaredExclusiveVar(in.PointerT(c.typ.withAddressability(Addressability.Shared), Addressability.reference))(src)
                _ <- write(in.New(v, c)(src))
              } yield v

            case _ => addressableD(ctx)(exp) map (a => in.Ref(a, in.PointerT(a.op.typ, Addressability.reference))(src))
          }

          case n: PDot => info.resolve(n) match {
            case Some(p: ap.FieldSelection) => fieldSelectionD(ctx)(p)(src)
            case Some(p: ap.Constant) => unit[in.Expr](globalConstD(p.symb)(src))
            case Some(_: ap.NamedType) =>
              val name = typeD(info.symbType(n), Addressability.Exclusive)(src).asInstanceOf[in.DefinedT].name
              unit(in.DefinedTExpr(name)(src))
            case Some(p) => Violation.violation(s"only field selections, global constants, and types can be desugared to an expression, but got $p")
            case _ => Violation.violation(s"could not resolve $n")
          }

          case n: PInvoke => invokeD(ctx)(n)

          case n: PTypeAssertion =>
            for {
              inExpr <- go(n.base)
              inArg = typeD(info.symbType(n.typ), Addressability.typeAssertionResult)(src)
            } yield in.TypeAssertion(inExpr, inArg)(src)

          case PNegation(op) => for {o <- go(op)} yield in.Negation(o)(src)

          case PEquals(left, right) =>
            if (info.typOfExprOrType(left) == PermissionT || info.typOfExprOrType(right) == PermissionT) {
              for {
                l <- permissionD(ctx)(left.asInstanceOf[PExpression])
                r <- permissionD(ctx)(right.asInstanceOf[PExpression])
              } yield in.EqCmp(l, r)(src)
            } else {
              for {
                l <- exprAndTypeAsExpr(ctx)(left)
                r <- exprAndTypeAsExpr(ctx)(right)
              } yield in.EqCmp(l, r)(src)
            }

          case PUnequals(left, right) =>
            if (info.typOfExprOrType(left) == PermissionT || info.typOfExprOrType(right) == PermissionT) {
              for {
                l <- permissionD(ctx)(left.asInstanceOf[PExpression])
                r <- permissionD(ctx)(right.asInstanceOf[PExpression])
              } yield in.UneqCmp(l, r)(src)
            } else {
              for {
                l <- exprAndTypeAsExpr(ctx)(left)
                r <- exprAndTypeAsExpr(ctx)(right)
              } yield in.UneqCmp(l, r)(src)
            }

          case PLess(left, right) =>
            if (info.typ(left) == PermissionT || info.typ(right) == PermissionT) {
              for {l <- permissionD(ctx)(left); r <- permissionD(ctx)(right)} yield in.PermLtCmp(l, r)(src)
            } else {
              for {l <- go(left); r <- go(right)} yield in.LessCmp(l, r)(src)
            }

          case PAtMost(left, right) =>
            if (info.typ(left) == PermissionT || info.typ(right) == PermissionT) {
              for {l <- permissionD(ctx)(left); r <- permissionD(ctx)(right)} yield in.PermLeCmp(l, r)(src)
            } else {
              for {l <- go(left); r <- go(right)} yield in.AtMostCmp(l, r)(src)
            }

          case PGreater(left, right) =>
            if (info.typ(left) == PermissionT || info.typ(right) == PermissionT) {
              for {l <- permissionD(ctx)(left); r <- permissionD(ctx)(right)} yield in.PermGtCmp(l, r)(src)
            } else {
              for {l <- go(left); r <- go(right)} yield in.GreaterCmp(l, r)(src)
            }

          case PAtLeast(left, right) =>
            if (info.typ(left) == PermissionT || info.typ(right) == PermissionT) {
              for {l <- permissionD(ctx)(left); r <- permissionD(ctx)(right)} yield in.PermGeCmp(l, r)(src)
            } else {
              for {l <- go(left); r <- go(right)} yield in.AtLeastCmp(l, r)(src)
            }

          case PAnd(left, right) => for {l <- go(left); r <- go(right)} yield in.And(l, r)(src)
          case POr(left, right) => for {l <- go(left); r <- go(right)} yield in.Or(l, r)(src)

          case PAdd(left, right) =>
            for {
              l <- go(left)
              r <- go(right)
              res = (info.typ(left), info.typ(right)) match {
                case (StringT, StringT) => in.Concat(l, r)(src)
                case _ => in.Add(l, r)(src)
              }
            } yield res
          case PSub(left, right) => for {l <- go(left); r <- go(right)} yield in.Sub(l, r)(src)
          case PMul(left, right) => for {l <- go(left); r <- go(right)} yield in.Mul(l, r)(src)
          case PMod(left, right) => for {l <- go(left); r <- go(right)} yield in.Mod(l, r)(src)
          case PDiv(left, right) => for {l <- go(left); r <- go(right)} yield in.Div(l, r)(src)

          case PBitAnd(left, right) => for {l <- go(left); r <- go(right)} yield in.BitAnd(l, r)(src)
          case PBitOr(left, right) => for {l <- go(left); r <- go(right)} yield in.BitOr(l, r)(src)
          case PBitXor(left, right) => for {l <- go(left); r <- go(right)} yield in.BitXor(l, r)(src)
          case PBitClear(left, right) => for {l <- go(left); r <- go(right)} yield in.BitClear(l, r)(src)
          case PShiftLeft(left, right) => for {l <- go(left); r <- go(right)} yield in.ShiftLeft(l, r)(src)
          case PShiftRight(left, right) => for {l <- go(left); r <- go(right)} yield in.ShiftRight(l, r)(src)
          case PBitNegation(exp) => for {e <- go(exp)} yield in.BitNeg(e)(src)

          case l: PLiteral => litD(ctx)(l)

          case PUnfolding(acc, op) =>
            val dAcc = specificationD(ctx)(acc).asInstanceOf[in.Access]
            val dOp = pureExprD(ctx)(op)
            unit(in.Unfolding(dAcc, dOp)(src))

          case n : PIndexedExp => indexedExprD(n)(ctx)

          case PSliceExp(base, low, high, cap) => for {
            dbase <- go(base)
            dlow <- option(low map go)
            dhigh <- option(high map go)
            dcap <- option(cap map go)
          } yield underlyingType(dbase.typ) match {
            case _: in.SequenceT => (dlow, dhigh) match {
              case (None, None) => dbase
              case (Some(lo), None) => in.SequenceDrop(dbase, lo)(src)
              case (None, Some(hi)) => in.SequenceTake(dbase, hi)(src)
              case (Some(lo), Some(hi)) =>
                val sub = in.Sub(hi, lo)(src)
                val drop = in.SequenceDrop(dbase, lo)(src)
                in.SequenceTake(drop, sub)(src)
            }
            case baseT @ (_: in.ArrayT | _: in.SliceT) => (dlow, dhigh) match {
              case (None, None) => in.Slice(dbase, in.IntLit(0)(src), in.Length(dbase)(src), dcap, baseT)(src)
              case (Some(lo), None) => in.Slice(dbase, lo, in.Length(dbase)(src), dcap, baseT)(src)
              case (None, Some(hi)) => in.Slice(dbase, in.IntLit(0)(src), hi, dcap, baseT)(src)
              case (Some(lo), Some(hi)) => in.Slice(dbase, lo, hi, dcap, baseT)(src)
            }
            case t => Violation.violation(s"desugaring of slice expressions of base type $t is currently not supported")
          }

          case PLength(op) => for {
            dop <- go(op)
          } yield dop match {
            case dop : in.ArrayLit => in.IntLit(dop.length)(src)
            case dop : in.SequenceLit => in.IntLit(dop.length)(src)
            case _ => in.Length(dop)(src)
          }

          case PCapacity(op) => for {
            dop <- go(op)
          } yield dop match {
            case dop : in.ArrayLit => in.IntLit(dop.length)(src)
            case _ => dop.typ match {
              case _: in.ArrayT => in.Length(dop)(src)
              case _: in.SliceT => in.Capacity(dop)(src)
              case t => violation(s"expected an array or slice type, but got $t")
            }
          }

          case g: PGhostExpression => ghostExprD(ctx)(g)

          case b: PBlankIdentifier =>
            val typ = typeD(info.typ(b), Addressability.exclusiveVariable)(src)
            freshDeclaredExclusiveVar(typ)(src)

          case PReceive(op) =>
            for {
              dop <- go(op)
              recvChannel = mpredicateProxy(BuiltInMemberTag.RecvChannelMPredTag, dop.typ, Vector())(src)
              recvGivenPerm = methodProxy(BuiltInMemberTag.RecvGivenPermMethodTag, dop.typ, Vector())(src)
              recvGotPerm = methodProxy(BuiltInMemberTag.RecvGotPermMethodTag, dop.typ, Vector())(src)
            } yield in.Receive(dop, recvChannel, recvGivenPerm, recvGotPerm)(src)

          case PMake(t, args) =>
            def elemD(t: Type): in.Type = typeD(t, Addressability.make)(src)

            // the target arguments must be always exclusive, that is an invariant of the desugarer
            val resT = typeD(info.symbType(t), Addressability.Exclusive)(src)

            for {
              target <- freshDeclaredExclusiveVar(resT)(src)
              argsD <- sequence(args map go)
              arg0 = argsD.lift(0)
              arg1 = argsD.lift(1)

              make: in.MakeStmt = underlyingType(info.symbType(t)) match {
                case s: SliceT => in.MakeSlice(target, elemD(s).asInstanceOf[in.SliceT], arg0.get, arg1)(src)
                case s: GhostSliceT => in.MakeSlice(target, elemD(s).asInstanceOf[in.SliceT], arg0.get, arg1)(src)
                case c@ChannelT(_, _) =>
                  val channelType = elemD(c).asInstanceOf[in.ChannelT]
                  val isChannelProxy = mpredicateProxy(BuiltInMemberTag.IsChannelMPredTag, channelType, Vector())(src)
                  val bufferSizeProxy = methodProxy(BuiltInMemberTag.BufferSizeMethodTag, channelType, Vector())(src)
                  in.MakeChannel(target, channelType, arg0, isChannelProxy, bufferSizeProxy)(src)
                case m@MapT(_, _) => in.MakeMap(target, elemD(m).asInstanceOf[in.MapT], arg0)(src)
                case c => Violation.violation(s"This case should be unreachable, but got $c")
              }
              _ <- write(make)
            } yield target

          case PNew(t) =>
            val allocatedType = typeD(info.symbType(t), Addressability.Exclusive)(src)
            val targetT = in.PointerT(allocatedType.withAddressability(Addressability.Shared), Addressability.reference)
            for {
              target <- freshDeclaredExclusiveVar(targetT)(src)
              zero = in.DfltVal(allocatedType)(src)
              _ <- write(in.New(target, zero)(src))
            } yield target

          case PPredConstructor(base, args) =>
            def handleBase(base: PPredConstructorBase, w: (in.PredT, Vector[Option[in.Expr]]) => Writer[in.Expr]) = {
              for {
                dArgs <- sequence(args.map { x => option(x.map(exprD(ctx)(_))) })
                idT = info.typ(base) match {
                  case FunctionT(fnArgs, AssertionT) => in.PredT(fnArgs.map(typeD(_, Addressability.rValue)(src)), Addressability.rValue)
                  case _: AbstractType =>
                    violation(dArgs.length == dArgs.flatten.length, "non-applied arguments in abstract type")
                    // The result can have arguments, namely the arguments that are provided.
                    // The receiver type is not necessary, since this should already be partially applied by the typing of base
                    in.PredT(dArgs.flatten.map(_.typ), Addressability.rValue)
                  case c => Violation.violation(s"This case should be unreachable, but got $c")
                }
                res <- w(idT, dArgs)
              } yield res
            }

            def getFPredProxy(args: Vector[Option[in.Expr]]) = info.regular(base.id) match {
              case _: st.FPredicate => fpredicateProxy(base.id, info)
              case st.BuiltInFPredicate(tag, _, _) =>
                // the type checker ensures that all arguments are applied
                val appliedArgs = args.flatten
                violation(appliedArgs.length == args.length, s"unsupported predicate construction of a built-in predicate with partially applied arguments")
                fpredicateProxy(tag, appliedArgs.map(_.typ))(src)
              case c => Violation.violation(s"This case should be unreachable, but got $c")
            }

            def getMPredProxy(recvT: in.Type, argsT: Vector[in.Type]) = info.regular(base.id) match {
              case _: st.MPredicate => mpredicateProxyD(base.id, info)
              case st.BuiltInMPredicate(tag, _, _) => mpredicateProxy(tag, recvT, argsT)(src)
              case c => Violation.violation(s"This case should be unreachable, but got $c")
            }

            base match {
              case b: PFPredBase =>
                handleBase(b, { case (baseT: in.PredT, dArgs: Vector[Option[in.Expr]]) =>
                  unit( in.PredicateConstructor(getFPredProxy(dArgs), baseT, dArgs)(src) )
                })

              case b@PDottedBase(recvWithId) => info.resolve(recvWithId) match {
                case Some(_: ap.ReceivedPredicate) =>
                  handleBase(b, { case (baseT: in.PredT, dArgs: Vector[Option[in.Expr]]) =>
                    for {
                      dRecv <- exprAndTypeAsExpr(ctx)(b.recv)
                      proxy = getMPredProxy(dRecv.typ, baseT.args)
                      idT = in.PredT(dRecv.typ +: baseT.args, Addressability.rValue)
                    } yield in.PredicateConstructor(proxy, idT, Some(dRecv) +: dArgs)(src)
                  })

                case Some(_: ap.Predicate) =>
                  handleBase(b, { case (baseT: in.PredT, dArgs: Vector[Option[in.Expr]]) =>
                    unit( in.PredicateConstructor(getFPredProxy(dArgs), baseT, dArgs)(src) )
                  })

                case Some(_: ap.PredicateExpr) =>
                  handleBase(b, { case (baseT: in.PredT, dArgs: Vector[Option[in.Expr]]) =>
                    for {
                      dRecv <- exprAndTypeAsExpr(ctx)(b.recv)
                      proxy = getMPredProxy(dRecv.typ, baseT.args.tail) // args must include at least the receiver
                      idT = in.PredT(baseT.args, Addressability.rValue)
                    } yield in.PredicateConstructor(proxy, idT, dArgs)(src)
                  })
                case c => Violation.violation(s"This case should be unreachable, but got $c")
              }
          }

          case PUnpackSlice(slice) => exprD(ctx)(slice)
          case e => Violation.violation(s"desugarer: $e is not supported")
        }
      }
    }

    def invokeD(ctx: FunctionContext)(expr: PExpression): Writer[in.Expr] = {
      val src: Meta = meta(expr)
      info.resolve(expr) match {
        case Some(p: ap.FunctionCall) => functionCallD(ctx)(p)(src)
        case Some(ap.Conversion(typ, arg)) =>
          val desugaredTyp = typeD(info.symbType(typ), info.addressability(expr))(src)
          for { expr <- exprD(ctx)(arg) } yield in.Conversion(desugaredTyp, expr)(src)
        case Some(_: ap.PredicateCall) => Violation.violation(s"cannot desugar a predicate call ($expr) to an expression")
        case p => Violation.violation(s"expected function call, predicate call, or conversion, but got $p")
      }
    }

    def applyMemberPathD(base: in.Expr, path: Vector[MemberPath])(pinfo: Source.Parser.Info): in.Expr = {
      path.foldLeft(base){ case (e, p) => p match {
        case MemberPath.Underlying => e
        case MemberPath.Deref => in.Deref(e)(pinfo)
        case MemberPath.Ref => in.Ref(e)(pinfo)
        case MemberPath.Next(g) =>
          in.FieldRef(e, embeddedDeclD(g.decl, Addressability.fieldLookup(base.typ.addressability), info)(pinfo))(pinfo)
      }}
    }

    def exprAndTypeAsExpr(ctx: FunctionContext)(expr: PExpressionOrType): Writer[in.Expr] = {

      def go(x: PExpressionOrType): Writer[in.Expr] = exprAndTypeAsExpr(ctx)(x)

      val src: Meta = meta(expr)

      expr match {
        case e: PExpression => exprD(ctx)(e)

        case PBoolType() => unit(in.BoolTExpr()(src))

        case PStringType() => unit(in.StringTExpr()(src))

        case t: PIntegerType =>
          val st = info.symbType(t).asInstanceOf[Type.IntT]
          unit(in.IntTExpr(st.kind)(src))

        case PArrayType(len, elem) =>
          for {
            inLen <- exprD(ctx)(len)
            inElem <- go(elem)
          } yield in.ArrayTExpr(inLen, inElem)(src)

        case PSliceType(elem) =>
          for {
            inElem <- go(elem)
          } yield in.SliceTExpr(inElem)(src)

        case PSequenceType(elem) => for { inElem <- go(elem) } yield in.SequenceTExpr(inElem)(src)
        case PSetType(elem) => for { inElem <- go(elem) } yield in.SetTExpr(inElem)(src)
        case PMultisetType(elem) => for { inElem <- go(elem) } yield in.MultisetTExpr(inElem)(src)
        case POptionType(elem) => for { inElem <- go(elem) } yield in.OptionTExpr(inElem)(src)

          // TODO: struct and interface types will be added later.
        case t => Violation.violation(s"encountered unsupported type expression: $t")
      }
    }


    def litD(ctx: FunctionContext)(lit: PLiteral): Writer[in.Expr] = {

      val src: Meta = meta(lit)
      def single[E <: in.Expr](gen: Meta => E): Writer[in.Expr] = unit[in.Expr](gen(src))

      lit match {
        case PIntLit(v, base)  => single(in.IntLit(v, base = base))
        case PBoolLit(b) => single(in.BoolLit(b))
        case PStringLit(s) => single(in.StringLit(s))
        case nil: PNilLit => single(in.NilLit(typeD(info.nilType(nil).getOrElse(Type.PointerT(Type.BooleanT)), Addressability.literal)(src))) // if no type is found, then use *bool
        case c: PCompositeLit => compositeLitD(ctx)(c)
        case _ => ???
      }
    }

    def compositeLitD(ctx: FunctionContext)(lit: PCompositeLit): Writer[in.CompositeLit] = lit.typ match {

      case t: PImplicitSizeArrayType =>
        val arrayLen : BigInt = lit.lit.elems.length
        val arrayTyp = typeD(info.symbType(t.elem), Addressability.arrayElement(Addressability.literal))(meta(lit))
        literalValD(ctx)(lit.lit, in.ArrayT(arrayLen, arrayTyp, Addressability.literal))

      case t: PType =>
        val it = typeD(info.symbType(t), Addressability.literal)(meta(lit))
        literalValD(ctx)(lit.lit, it)

      case _ => ???
    }

    def underlyingType(t: Type.Type): Type.Type = t match {
      case Type.DeclaredT(d, context) => underlyingType(context.symbType(d.right))
      case _ => t
    }

    sealed trait CompositeKind

    object CompositeKind {
      case class Array(t : in.ArrayT) extends CompositeKind
      case class Slice(t : in.SliceT) extends CompositeKind
      case class Multiset(t : in.MultisetT) extends CompositeKind
      case class Sequence(t : in.SequenceT) extends CompositeKind
      case class Set(t : in.SetT) extends CompositeKind
      case class Map(t : in.MapT) extends CompositeKind
      case class MathematicalMap(t : in.MathMapT) extends CompositeKind
      case class Struct(t: in.Type, st: in.StructT) extends CompositeKind
    }

    def compositeTypeD(t : in.Type) : CompositeKind = underlyingType(t) match {
      case _ if isStructType(t) => CompositeKind.Struct(t, structType(t).get)
      case t: in.ArrayT => CompositeKind.Array(t)
      case t: in.SliceT => CompositeKind.Slice(t)
      case t: in.SequenceT => CompositeKind.Sequence(t)
      case t: in.SetT => CompositeKind.Set(t)
      case t: in.MultisetT => CompositeKind.Multiset(t)
      case t: in.MapT => CompositeKind.Map(t)
      case t: in.MathMapT => CompositeKind.MathematicalMap(t)
      case _ => Violation.violation(s"expected composite type but got $t")
    }

    def underlyingType(typ: in.Type): in.Type = {
      typ match {
        case t: in.DefinedT => underlyingType(definedTypes(t.name, t.addressability)) // it is contained in the map, since 'typ' was translated
        case _ => typ
      }
    }

    def isStructType(typ: in.Type): Boolean = structType(typ).isDefined

    def structType(typ: in.Type): Option[in.StructT] = underlyingType(typ) match {
      case st: in.StructT => Some(st)
      case _ => None
    }

    def interfaceType(typ: in.Type): Option[in.InterfaceT] = underlyingType(typ) match {
      case st: in.InterfaceT => Some(st)
      case _ => None
    }

    def compositeValD(ctx : FunctionContext)(expr : PCompositeVal, typ : in.Type) : Writer[in.Expr] = {
      val e = expr match {
        case PExpCompositeVal(e) => exprD(ctx)(e)
        case PLitCompositeVal(lit) => literalValD(ctx)(lit, typ)
      }
      e map { exp => implicitConversion(exp.typ, typ, exp) }
    }

    def literalValD(ctx: FunctionContext)(lit: PLiteralValue, t: in.Type): Writer[in.CompositeLit] = {
      val src = meta(lit)

      compositeTypeD(t) match {

        case CompositeKind.Struct(it, ist) => {
          val fields = ist.fields

          if (lit.elems.exists(_.key.isEmpty)) {
            // all elements are not keyed
            val wArgs = fields.zip(lit.elems).map { case (f, PKeyedElement(_, exp)) => exp match {
              case PExpCompositeVal(ev) => exprD(ctx)(ev)
              case PLitCompositeVal(lv) => literalValD(ctx)(lv, f.typ)
            }}

            for {
              args <- sequence(wArgs)
            } yield in.StructLit(it, args)(src)

          } else { // all elements are keyed
            // maps field names to fields
            val fMap = fields.map(f => nm.inverse(f.name) -> f).toMap
            // maps fields to given value (if one is given)
            val vMap = lit.elems.map {
              case PKeyedElement(Some(PIdentifierKey(key)), exp) =>
                val f = fMap(key.name)
                exp match {
                  case PExpCompositeVal(ev) => f -> exprD(ctx)(ev)
                  case PLitCompositeVal(lv) => f -> literalValD(ctx)(lv, f.typ)
                }

              case _ => Violation.violation("expected identifier as a key")
            }.toMap
            // list of value per field
            val wArgs = fields.map {
              case f if vMap.isDefinedAt(f) => vMap(f)
              case f => unit(in.DfltVal(f.typ)(src))
            }

            for {
              args <- sequence(wArgs)
            } yield in.StructLit(it, args)(src)
          }
        }

        case CompositeKind.Array(in.ArrayT(len, typ, addressability)) =>
          Violation.violation(addressability == Addressability.literal, "Literals have to be exclusive")
          for { elemsD <- sequence(lit.elems.map(e => compositeValD(ctx)(e.exp, typ))) }
            yield in.ArrayLit(len, typ, info.keyElementIndices(lit.elems).zip(elemsD).toMap)(src)

        case CompositeKind.Slice(in.SliceT(typ, addressability)) =>
          Violation.violation(addressability == Addressability.literal, "Literals have to be exclusive")
          for { elemsD <- sequence(lit.elems.map(e => compositeValD(ctx)(e.exp, typ))) }
            yield in.SliceLit(typ, info.keyElementIndices(lit.elems).zip(elemsD).toMap)(src)

        case CompositeKind.Sequence(in.SequenceT(typ, _)) => for {
          elemsD <- sequence(lit.elems.map(e => compositeValD(ctx)(e.exp, typ)))
          elemsMap = info.keyElementIndices(lit.elems).zip(elemsD).toMap
          lengthD = if (elemsMap.isEmpty) BigInt(0) else elemsMap.maxBy(_._1)._1 + 1
        } yield in.SequenceLit(lengthD, typ, elemsMap)(src)

        case CompositeKind.Set(in.SetT(typ, _)) => for {
          elemsD <- sequence(lit.elems.map(e => compositeValD(ctx)(e.exp, typ)))
        } yield in.SetLit(typ, elemsD)(src)

        case CompositeKind.Multiset(in.MultisetT(typ, _)) => for {
          elemsD <- sequence(lit.elems.map(e => compositeValD(ctx)(e.exp, typ)))
        } yield in.MultisetLit(typ, elemsD)(src)

        case CompositeKind.Map(in.MapT(keys, values, _)) => for {
          entriesD <- handleMapEntries(ctx)(lit, keys, values)
        } yield in.MapLit(keys, values, entriesD)(src)

        case CompositeKind.MathematicalMap(in.MathMapT(keys, values, _)) => for {
          entriesD <- handleMapEntries(ctx)(lit, keys, values)
        } yield in.MathMapLit(keys, values, entriesD)(src)
      }
    }

    private def handleMapEntries(ctx: FunctionContext)(lit: PLiteralValue, keys: in.Type, values: in.Type): Writer[Seq[(in.Expr, in.Expr)]] = {
      sequence(
        lit.elems map {
          case PKeyedElement(Some(key), value) => for {
            entryKey <- key match {
              case v: PCompositeVal => compositeValD(ctx)(v, keys)
              case k: PIdentifierKey => info.regular(k.id) match {
                case _: st.Variable => unit(varD(ctx)(k.id))
                case c: st.Constant => unit(globalConstD(c)(meta(k)))
                case _ => violation(s"unexpected key $key")
              }
            }
            entryVal <- compositeValD(ctx)(value, values)
          } yield (entryKey, entryVal)

          case _ => violation("unexpected pattern, missing key in map literal")
        })
    }

    // Type

    var types: Set[in.TopType] = Set.empty


    def registerType[T <: in.TopType](t: T): T = {
      types += t
      t
    }

    var definedTypes: Map[(String, Addressability), in.Type] = Map.empty
    var definedTypesSet: Set[(String, Addressability)] = Set.empty
    var definedFunctions : Map[in.FunctionProxy, in.FunctionMember] = Map.empty
    var definedMethods: Map[in.MethodProxy, in.MethodMember] = Map.empty
    var definedMPredicates: Map[in.MPredicateProxy, in.MPredicate] = Map.empty
    var definedFPredicates: Map[in.FPredicateProxy, in.FPredicate] = Map.empty

    def registerDefinedType(t: Type.DeclaredT, addrMod: Addressability)(src: Meta): in.DefinedT = {
      // this type was declared in the current package
      val name = nm.typ(t.decl.left.name, t.context)

      if (!definedTypesSet.contains(name, addrMod)) {
        definedTypesSet += ((name, addrMod))
        val newEntry = typeD(t.context.symbType(t.decl.right), Addressability.underlying(addrMod))(src)
        definedTypes += (name, addrMod) -> newEntry
      }

      in.DefinedT(name, addrMod)
    }



    def registerInterface(t: Type.InterfaceT, dT: in.InterfaceT): Unit = {
      Violation.violation(t.decl.embedded.isEmpty, "embeddings in interfaces are currently not supported")

      if (!registeredInterfaces.contains(dT.name) && info == t.context.getTypeInfo) {
        registeredInterfaces += dT.name

        val itfT = dT.withAddressability(Addressability.Exclusive)
        val xInfo = t.context.getTypeInfo

        t.decl.predSpec foreach { p =>
          val src = meta(p, xInfo)
          val proxy = mpredicateProxyD(p, xInfo)
          val recv = implicitThisD(itfT)(src)
          val argsWithSubs = p.args.zipWithIndex map { case (p,i) => inParameterD(p,i,xInfo) }
          val (args, _) = argsWithSubs.unzip

          val mem = in.MPredicate(recv, proxy, args, None)(src)

          definedMPredicates += (proxy -> mem)
          AdditionalMembers.addMember(mem)
        }

        t.decl.methSpecs foreach { m =>
          val src = meta(m, xInfo)
          val proxy = methodProxyD(m, xInfo)
          val recv = implicitThisD(itfT)(src)
          val argsWithSubs = m.args.zipWithIndex map { case (p,i) => inParameterD(p,i,xInfo) }
          val (args, _) = argsWithSubs.unzip
          val returnsWithSubs = m.result.outs.zipWithIndex map { case (p,i) => outParameterD(p,i,xInfo) }
          val (returns, _) = returnsWithSubs.unzip
          val specCtx = new FunctionContext(_ => _ => in.Seqn(Vector.empty)(src)) // dummy assign
<<<<<<< HEAD
          val pres = m.spec.pres map preconditionD(specCtx)
          val posts = m.spec.posts map postconditionD(specCtx)
          val terminationMeasure = m.spec.terminationMeasure match {
            case Some(measure) => measure match {
              case PTupleTerminationMeasure(vector) =>
                val src: Meta = meta(measure)
                val tuple = sequence(vector map exprD(specCtx)).res
                Vector(in.ExprTupleTerminationMeasure(tuple)(src))
              case PUnderscoreCharacter() => 
                val src: Meta = meta(measure)
                Vector(in.UnderscoreTerminationMeasure()(src))
              case PStarCharacter() => 
                val src: Meta = meta(measure)
                Vector(in.StarTerminationMeasure()(src))
              case PConditionalMeasureCollection(tuple) => tuple map conditionalMeasureD(specCtx)(meta(measure))
            }
            case None => Vector.empty
          }
=======
          val pres = (m.spec.pres ++ m.spec.preserves) map preconditionD(specCtx)
          val posts = (m.spec.preserves ++ m.spec.posts) map postconditionD(specCtx)
>>>>>>> 90860a5d

          val mem = if (m.spec.isPure) {
            in.PureMethod(recv, proxy, args, returns, pres, posts, terminationMeasure, None)(src)
          } else {
            in.Method(recv, proxy, args, returns, pres, posts, terminationMeasure, None)(src)
          }

          definedMethods += (proxy -> mem)
          AdditionalMembers.addMember(mem)
        }
      }
    }
    var registeredInterfaces: Set[String] = Set.empty



    object AdditionalMembers {

      private var additionalMembers: List[in.Member] = List.empty
      private var finalized: Boolean = false
      private var computationsBeforeFinalize: List[() => Unit] = List.empty

      def addMember(m: in.Member): Unit = additionalMembers ::= m
      def addFinalizingComputation(f: () => Unit): Unit = computationsBeforeFinalize ::= f
      def finalizedMembers: List[in.Member] = {
        require(!finalized)

        if (!finalized) {
          computationsBeforeFinalize.foreach(_())
          finalized = true
        }

        additionalMembers
      }
    }


    def registerDomain(t: Type.DomainT, dT: in.DomainT): Unit = {
      if (!registeredDomains.contains(dT.name) && info == t.context.getTypeInfo) {
        registeredDomains += dT.name

        AdditionalMembers.addFinalizingComputation{ () =>

          val xInfo = t.context.getTypeInfo

          val funcs = t.decl.funcs.map{ f =>
            val src = meta(f, xInfo)
            val proxy = domainFunctionProxy(st.DomainFunction(f, t.decl, t.context))
            val argsWithSubs = f.args.zipWithIndex map { case (p,i) => inParameterD(p,i,xInfo) }
            val (args, _) = argsWithSubs.unzip
            val returnsWithSubs = f.result.outs.zipWithIndex map { case (p,i) => outParameterD(p,i,xInfo) }
            val (returns, _) = returnsWithSubs.unzip
            in.DomainFunc(proxy, args, returns.head)(src)
          }

          val axioms = t.decl.axioms.map{ ax =>
            val src = meta(ax, xInfo)
            val specCtx = new FunctionContext(_ => _ => in.Seqn(Vector.empty)(src)) // dummy assign
            in.DomainAxiom(pureExprD(specCtx)(ax.exp))(src)
          }

          AdditionalMembers.addMember(
            in.DomainDefinition(dT.name, funcs, axioms)(meta(t.decl, xInfo))
          )
        }
      }
    }
    var registeredDomains: Set[String] = Set.empty

    def registerImplementationProof(decl: PImplementationProof): Unit = {

      val src = meta(decl)
      val subT = info.symbType(decl.subT)
      val dSubT = typeD(subT, Addressability.Exclusive)(src)
      val superT = info.symbType(decl.superT)
      val dSuperT = interfaceType(typeD(superT, Addressability.Exclusive)(src)).get

      decl.alias foreach { al =>
        info.resolve(al.right) match {
          case Some(p: ap.Predicate) =>
            implementationProofPredicateAliases += ((dSubT, dSuperT, al.left.name) -> fpredicateProxyD(p.symb.decl, p.symb.context.getTypeInfo))
          case _ => violation("Right-hand side of an predicate assignment in an implementation proof must be a predicate")
        }
      }

      decl.memberProofs foreach { mp =>

        val subSymb = info.getMember(subT, mp.id.name).get._1.asInstanceOf[st.MethodImpl]
        val subProxy = methodProxyFromSymb(subSymb)
        val superSymb = info.getMember(superT, mp.id.name).get._1.asInstanceOf[st.MethodSpec]
        val superProxy = methodProxyFromSymb(superSymb)

        val src = meta(mp)
        val recvWithSubs = inParameterD(mp.receiver, 0)
        val (recv, _) = recvWithSubs
        val argsWithSubs = mp.args.zipWithIndex map { case (p, i) => inParameterD(p, i) }
        val (args, _) = argsWithSubs.unzip
        val returnsWithSubs = mp.result.outs.zipWithIndex map { case (p, i) => outParameterD(p, i) }
        val (returns, _) = returnsWithSubs.unzip

        val ctx = new FunctionContext(_ => _ => in.Seqn(Vector.empty)(src)) // dummy assign
        val res = if (mp.isPure) {
          val bodyOpt = mp.body.map {
            case (_, b: PBlock) =>
              b.nonEmptyStmts match {
                case Vector(PReturn(Vector(ret))) => pureExprD(ctx)(ret)
                case s => Violation.violation(s"unexpected pure function body: $s")
              }
          }
          in.PureMethodSubtypeProof(subProxy, dSuperT, superProxy, recv, args, returns, bodyOpt)(src)
        } else {
          val bodyOpt = mp.body.map { case (_, s) => blockD(ctx)(s).asInstanceOf[in.Block] }
          in.MethodSubtypeProof(subProxy, dSuperT, superProxy, recv, args, returns, bodyOpt)(src)
        }

        AdditionalMembers.addMember(res)
      }
    }

    lazy val interfaceImplementations: Map[in.InterfaceT, Set[in.Type]] = {
      info.interfaceImplementations.map{ case (itfT, implTs) =>
        (
          interfaceType(typeD(itfT, Addressability.Exclusive)(Source.Parser.Unsourced)).get,
          implTs.map(implT => typeD(implT, Addressability.Exclusive)(Source.Parser.Unsourced))
        )
      }
    }
    def missingImplProofs: Vector[in.Member] = {

      info.missingImplProofs.map{ case (implT, itfT, implSymb, itfSymb) =>
        val subProxy = methodProxyFromSymb(implSymb)
        val superT = interfaceType(typeD(itfT, Addressability.Exclusive)(Source.Parser.Unsourced)).get
        val superProxy = methodProxyFromSymb(itfSymb)
        val receiver = receiverD(implSymb.decl.receiver, implSymb.context.getTypeInfo)._1
        val args = implSymb.args.zipWithIndex.map{ case (arg, idx) => inParameterD(arg, idx, implSymb.context.getTypeInfo)._1 }
        val results = implSymb.result.outs.zipWithIndex.map{ case (res, idx) => outParameterD(res, idx, implSymb.context.getTypeInfo)._1 }

        val src = meta(implSymb.decl, implSymb.context.getTypeInfo).createAnnotatedInfo(AutoImplProofAnnotation(implT.toString, itfT.toString))

        if (itfSymb.isPure) in.PureMethodSubtypeProof(subProxy, superT, superProxy, receiver, args, results, None)(src)
        else in.MethodSubtypeProof(subProxy, superT, superProxy, receiver, args, results, None)(src)
      }
    }
    var implementationProofPredicateAliases: Map[(in.Type, in.InterfaceT, String), in.FPredicateProxy] = Map.empty


    def registerMethod(decl: PMethodDecl): in.MethodMember = {
      val method = methodD(decl)
      val methodProxy = methodProxyD(decl, info)
      definedMethods += methodProxy -> method
      method
    }

    def registerFunction(decl: PFunctionDecl): in.FunctionMember = {
      val function = functionD(decl)
      val functionProxy = functionProxyD(decl, info)
      definedFunctions += functionProxy -> function
      function
    }

    def registerMPredicate(decl: PMPredicateDecl): in.MPredicate = {
      val mPredProxy = mpredicateProxyD(decl, info)
      val mPred = mpredicateD(decl)
      definedMPredicates += mPredProxy -> mPred
      mPred
    }

    def registerFPredicate(decl: PFPredicateDecl): in.FPredicate = {
      val fPredProxy = fpredicateProxyD(decl, info)
      val fPred = fpredicateD(decl)
      definedFPredicates += fPredProxy -> fPred
      fPred
    }

    def embeddedTypeD(t: PEmbeddedType, addrMod: Addressability)(src: Meta): in.Type = t match {
      case PEmbeddedName(typ) => typeD(info.symbType(typ), addrMod)(src)
      case PEmbeddedPointer(typ) =>
        registerType(in.PointerT(typeD(info.symbType(typ), Addressability.pointerBase)(src), addrMod))
    }

    def typeD(t: Type, addrMod: Addressability)(src: Source.Parser.Info): in.Type = t match {
      case Type.VoidType => in.VoidT
      case t: DeclaredT => registerType(registerDefinedType(t, addrMod)(src))
      case Type.BooleanT => in.BoolT(addrMod)
      case Type.StringT => in.StringT(addrMod)
      case Type.IntT(x) => in.IntT(addrMod, x)
      case Type.ArrayT(length, elem) => in.ArrayT(length, typeD(elem, Addressability.arrayElement(addrMod))(src), addrMod)
      case Type.SliceT(elem) => in.SliceT(typeD(elem, Addressability.sliceElement)(src), addrMod)
      case Type.MapT(keys, values) =>
        val keysD = typeD(keys, Addressability.mapKey)(src)
        val valuesD = typeD(values, Addressability.mapValue)(src)
        in.MapT(keysD, valuesD, addrMod)
      case Type.GhostSliceT(elem) => in.SliceT(typeD(elem, Addressability.sliceElement)(src), addrMod)
      case Type.OptionT(elem) => in.OptionT(typeD(elem, Addressability.mathDataStructureElement)(src), addrMod)
      case PointerT(elem) => registerType(in.PointerT(typeD(elem, Addressability.pointerBase)(src), addrMod))
      case Type.ChannelT(elem, _) => in.ChannelT(typeD(elem, Addressability.channelElement)(src), addrMod)
      case Type.SequenceT(elem) => in.SequenceT(typeD(elem, Addressability.mathDataStructureElement)(src), addrMod)
      case Type.SetT(elem) => in.SetT(typeD(elem, Addressability.mathDataStructureElement)(src), addrMod)
      case Type.MultisetT(elem) => in.MultisetT(typeD(elem, Addressability.mathDataStructureElement)(src), addrMod)
      case Type.MathMapT(keys, values) =>
        val keysD = typeD(keys, Addressability.mathDataStructureElement)(src)
        val valuesD = typeD(values, Addressability.mathDataStructureElement)(src)
        in.MathMapT(keysD, valuesD, addrMod)

      case t: Type.StructT =>
        val inFields: Vector[in.Field] = structD(t, addrMod)(src)

        val structName = nm.struct(t)
        registerType(in.StructT(structName, inFields, addrMod))

      case Type.PredT(args) => in.PredT(args.map(typeD(_, Addressability.rValue)(src)), Addressability.rValue)

      case Type.FunctionT(_, _) => ???

      case t: Type.InterfaceT =>
        val interfaceName = nm.interface(t)
        val res = registerType(in.InterfaceT(interfaceName, addrMod))
        registerInterface(t, res)
        res

      case t: Type.DomainT =>
        val domainT = in.DomainT(nm.domain(t), addrMod)
        registerType(domainT)
        registerDomain(t, domainT)
        domainT

      case Type.InternalTupleT(ts) => in.TupleT(ts.map(t => typeD(t, Addressability.mathDataStructureElement)(src)), addrMod)

      case Type.SortT => in.SortT

      case Type.VariadicT(elem) =>
        val elemD = typeD(elem, Addressability.sliceElement)(src)
        in.SliceT(elemD, addrMod)

      case Type.PermissionT => in.PermissionT(addrMod)

      case _ => Violation.violation(s"got unexpected type $t")
    }


    // Identifier

    def idName(id: PIdnNode, context: TypeInfo = info): String = context.regular(id) match {
      case f: st.Function => nm.function(id.name, f.context)
      case m: st.MethodImpl => nm.method(id.name, m.decl.receiver.typ, m.context)
      case m: st.MethodSpec => nm.spec(id.name, m.itfType, m.context)
      case f: st.FPredicate => nm.function(id.name, f.context)
      case m: st.MPredicateImpl => nm.method(id.name, m.decl.receiver.typ, m.context)
      case m: st.MPredicateSpec => nm.spec(id.name, m.itfType, m.context)
      case f: st.DomainFunction => nm.function(id.name, f.context)
      case v: st.Variable => nm.variable(id.name, context.scope(id), v.context)
      case sc: st.SingleConstant => nm.global(id.name, sc.context)
      case st.Embbed(_, _, _) | st.Field(_, _, _) => violation(s"expected that fields and embedded field are desugared by using embeddedDeclD resp. fieldDeclD but idName was called with $id")
      case n: st.NamedType => nm.typ(id.name, n.context)
      case _ => ???
    }

    def globalConstD(c: st.Constant)(src: Meta): in.GlobalConst = {
      c match {
        case sc: st.SingleConstant =>
          val typ = typeD(c.context.typ(sc.idDef), Addressability.constant)(src)
          in.GlobalConst.Val(idName(sc.idDef, c.context.getTypeInfo), typ)(src)
        case _ => ???
      }
    }

    def varD(ctx: FunctionContext)(id: PIdnNode): in.Var = {
      require(info.regular(id).isInstanceOf[st.Variable])

      ctx(id) match {
        case Some(v : in.Var) => v
        case Some(_) => violation("expected a variable")
        case None => localVarContextFreeD(id)
      }
    }

    def assignableVarD(ctx: FunctionContext)(id: PIdnNode) : in.AssignableVar = {
      require(info.regular(id).isInstanceOf[st.Variable])

      ctx(id) match {
        case Some(v: in.AssignableVar) => v
        case Some(_) => violation("expected an assignable variable")
        case None => localVarContextFreeD(id)
      }
    }

    def freshExclusiveVar(typ: in.Type)(info: Source.Parser.Info): in.LocalVar = {
      require(typ.addressability == Addressability.exclusiveVariable)
      in.LocalVar(nm.fresh, typ)(info)
    }

    def freshDeclaredExclusiveVar(typ: in.Type)(info: Source.Parser.Info): Writer[in.LocalVar] = {
      require(typ.addressability == Addressability.exclusiveVariable)
      val res = in.LocalVar(nm.fresh, typ)(info)
      declare(res).map(_ => res)
    }

    def localVarD(ctx: FunctionContext)(id: PIdnNode): in.LocalVar = {
      require(info.regular(id).isInstanceOf[st.Variable]) // TODO: add local check

      ctx(id) match {
        case Some(v: in.LocalVar) => v
        case None => localVarContextFreeD(id)
        case _ => violation("expected local variable")
      }
    }

    def localVarContextFreeD(id: PIdnNode, context: TypeInfo = info): in.LocalVar = {
      require(context.regular(id).isInstanceOf[st.Variable]) // TODO: add local check

      val src: Meta = meta(id, context)

      val typ = typeD(context.typ(id), context.addressableVar(id))(meta(id, context))
      in.LocalVar(idName(id, context), typ)(src)
    }

    def parameterAsLocalValVar(p: in.Parameter): in.LocalVar = {
      in.LocalVar(p.id, p.typ)(p.info)
    }

    def labelProxy(l: PLabelNode): in.LabelProxy = {
      val src = meta(l)
      in.LabelProxy(nm.label(l.name))(src)
    }

    // Miscellaneous

    /** desugars parameter.
      * The second return argument contains an addressable copy, if necessary */
    def inParameterD(p: PParameter, idx: Int, context: TypeInfo = info): (in.Parameter.In, Option[in.LocalVar]) = {
      val src: Meta = meta(p, context)
      p match {
        case NoGhost(noGhost: PActualParameter) =>
          noGhost match {
            case PNamedParameter(id, typ) =>
              val param = in.Parameter.In(idName(id, context), typeD(context.symbType(typ), Addressability.inParameter)(src))(src)
              val local = Some(localAlias(localVarContextFreeD(id, context)))
              (param, local)

            case PUnnamedParameter(typ) =>
              val param = in.Parameter.In(nm.inParam(idx, context.codeRoot(p), context), typeD(context.symbType(typ), Addressability.inParameter)(src))(src)
              val local = None
              (param, local)
          }
        case c => Violation.violation(s"This case should be unreachable, but got $c")
      }
    }

    /** desugars parameter.
      * The second return argument contains an addressable copy, if necessary */
    def outParameterD(p: PParameter, idx: Int, context: TypeInfo = info): (in.Parameter.Out, Option[in.LocalVar]) = {
      val src: Meta = meta(p, context)
      p match {
        case NoGhost(noGhost: PActualParameter) =>
          noGhost match {
            case PNamedParameter(id, typ) =>
              val param = in.Parameter.Out(idName(id, context), typeD(context.symbType(typ), Addressability.outParameter)(src))(src)
              val local = Some(localAlias(localVarContextFreeD(id, context)))
              (param, local)

            case PUnnamedParameter(typ) =>
              val param = in.Parameter.Out(nm.outParam(idx, context.codeRoot(p), context), typeD(context.symbType(typ), Addressability.outParameter)(src))(src)
              val local = None
              (param, local)
          }
        case c => Violation.violation(s"This case should be unreachable, but got $c")
      }
    }

    def receiverD(p: PReceiver, context: TypeInfo = info): (in.Parameter.In, Option[in.LocalVar]) = {
      val src: Meta = meta(p)
      p match {
        case PNamedReceiver(id, typ, _) =>
          val param = in.Parameter.In(idName(id, context), typeD(context.symbType(typ), Addressability.receiver)(src))(src)
          val local = Some(localAlias(localVarContextFreeD(id, context)))
          (param, local)

        case PUnnamedReceiver(typ) =>
          val param = in.Parameter.In(nm.receiver(context.codeRoot(p), context), typeD(context.symbType(typ), Addressability.receiver)(src))(src)
          val local = None
          (param, local)
      }
    }

    def localAlias(internal: in.LocalVar): in.LocalVar = internal match {
      case in.LocalVar(id, typ) => in.LocalVar(nm.alias(id), typ)(internal.info)
    }

    def structD(struct: StructT, addrMod: Addressability)(src: Meta): Vector[in.Field] =
      struct.clauses.map {
        case (name, (true, typ)) => fieldDeclD((name, typ), Addressability.field(addrMod), struct)(src)
        case (name, (false, typ)) => embeddedDeclD((name, typ), Addressability.field(addrMod), struct)(src)
      }.toVector

    def structMemberD(m: st.StructMember, addrMod: Addressability)(src: Meta): in.Field = m match {
      case st.Field(decl, _, context) => fieldDeclD(decl, addrMod, context)(src)
      case st.Embbed(decl, _, context) => embeddedDeclD(decl, addrMod, context)(src)
    }

    def embeddedDeclD(embedded: (String, Type), fieldAddrMod: Addressability, struct: StructT)(src: Source.Parser.Info): in.Field = {
      val idname = nm.field(embedded._1, struct)
      val td = embeddedTypeD(???, fieldAddrMod)(src) // TODO fix me or embeddedTypeD
      in.Field(idname, td, ghost = false)(src) // TODO: fix ghost attribute
    }

    def embeddedDeclD(decl: PEmbeddedDecl, addrMod: Addressability, context: ExternalTypeInfo)(src: Meta): in.Field =
      in.Field(idName(decl.id, context.getTypeInfo), embeddedTypeD(decl.typ, addrMod)(src), ghost = false)(src) // TODO: fix ghost attribute

    def fieldDeclD(field: (String, Type), fieldAddrMod: Addressability, struct: StructT)(src: Source.Parser.Info): in.Field = {
      val idname = nm.field(field._1, struct)
      val td = typeD(field._2, fieldAddrMod)(src)
      in.Field(idname, td, ghost = false)(src) // TODO: fix ghost attribute
    }

    def fieldDeclD(decl: PFieldDecl, addrMod: Addressability, context: ExternalTypeInfo)(src: Meta): in.Field = {
      val struct = context.struct(decl)
      val field: (String, Type) = (decl.id.name, context.symbType(decl.typ))
      fieldDeclD(field, addrMod, struct.get)(src)
    }


    // Ghost Statement

    def ghostStmtD(ctx: FunctionContext)(stmt: PGhostStatement): Writer[in.Stmt] = {

      def goA(ass: PExpression): Writer[in.Assertion] = assertionD(ctx)(ass)

      val src: Meta = meta(stmt)

      stmt match {
        case PAssert(exp) => for {e <- goA(exp)} yield in.Assert(e)(src)
        case PAssume(exp) => for {e <- goA(exp)} yield in.Assume(e)(src)
        case PInhale(exp) => for {e <- goA(exp)} yield in.Inhale(e)(src)
        case PExhale(exp) => for {e <- goA(exp)} yield in.Exhale(e)(src)
        case PFold(exp)   =>
          info.resolve(exp.pred) match {
            case Some(_: ap.PredExprInstance) => for {
              // the well-definedness checks guarantees that a pred expr instance in a Fold is in format predName{p1,...,pn}(a1, ...., am)
              e <- goA(exp)
              access = e.asInstanceOf[in.Access]
              predExpInstance = access.e.op.asInstanceOf[in.PredExprInstance]
            } yield in.PredExprFold(predExpInstance.base.asInstanceOf[in.PredicateConstructor],  predExpInstance.args, access.p)(src)

            case _ => for {e <- goA(exp)} yield in.Fold(e.asInstanceOf[in.Access])(src)
          }
        case PUnfold(exp) =>
          info.resolve(exp.pred) match {
            case Some(_: ap.PredExprInstance) => for {
              // the well-definedness checks guarantees that a pred expr instance in an Unfold is in format predName{p1,...,pn}(a1, ...., am)
              e <- goA(exp)
              access = e.asInstanceOf[in.Access]
              predExpInstance = access.e.op.asInstanceOf[in.PredExprInstance]
            } yield in.PredExprUnfold(predExpInstance.base.asInstanceOf[in.PredicateConstructor],  predExpInstance.args, access.p)(src)
            case _ => for {e <- goA(exp)} yield in.Unfold(e.asInstanceOf[in.Access])(src)
          }
        case PExplicitGhostStatement(actual) => stmtD(ctx)(actual)
        case _ => ???
      }
    }

    // Ghost Expression

    def ghostExprD(ctx: FunctionContext)(expr: PGhostExpression): Writer[in.Expr] = {

      def go(e: PExpression): Writer[in.Expr] = exprD(ctx)(e)

      val src: Meta = meta(expr)

      val typ = typeD(info.typ(expr), info.addressability(expr))(src)

      expr match {
        case POld(op) => for {o <- go(op)} yield in.Old(o, typ)(src)
        case PLabeledOld(l, op) => for {o <- go(op)} yield in.LabeledOld(labelProxy(l), o)(src)
        case PConditional(cond, thn, els) =>  for {
          wcond <- go(cond)
          wthn <- go(thn)
          wels <- go(els)
        } yield in.Conditional(wcond, wthn, wels, typ)(src)

        case PForall(vars, triggers, body) =>
          for { (newVars, newTriggers, newBody) <- quantifierD(ctx)(vars, triggers, body)(exprD) }
            yield in.PureForall(newVars, newTriggers, newBody)(src)

        case PExists(vars, triggers, body) =>
          for { (newVars, newTriggers, newBody) <- quantifierD(ctx)(vars, triggers, body)(exprD) }
            yield in.Exists(newVars, newTriggers, newBody)(src)

        case PImplication(left, right) => for {
          wcond <- go(left)
          wthn <- go(right)
          wels = in.BoolLit(b = true)(src)
        } yield in.Conditional(wcond, wthn, wels, typ)(src)

        case PTypeOf(exp) => for { wExp <- go(exp) } yield in.TypeOf(wExp)(src)
        case PIsComparable(exp) => underlyingType(info.typOfExprOrType(exp)) match {
          case _: Type.InterfaceT => for { wExp <- exprAndTypeAsExpr(ctx)(exp) } yield in.IsComparableInterface(wExp)(src)
          case Type.SortT => for { wExp <- exprAndTypeAsExpr(ctx)(exp) } yield in.IsComparableType(wExp)(src)
          case t => Violation.violation(s"Expected interface or sort type, but got $t")
        }

        case PIn(left, right) => for {
          dleft <- go(left)
          dright <- go(right)
        } yield underlyingType(dright.typ) match {
          case _: in.SequenceT | _: in.SetT => in.Contains(dleft, dright)(src)
          case _: in.MultisetT => in.LessCmp(in.IntLit(0)(src), in.Contains(dleft, dright)(src))(src)
          case t => violation(s"expected a sequence or (multi)set type, but got $t")
        }

        case PMultiplicity(left, right) => for {
          dleft <- go(left)
          dright <- go(right)
        } yield in.Multiplicity(dleft, dright)(src)

        case PRangeSequence(low, high) => for {
          dlow <- go(low)
          dhigh <- go(high)
        } yield in.RangeSequence(dlow, dhigh)(src)

        case PSequenceAppend(left, right) => for {
          dleft <- go(left)
          dright <- go(right)
        } yield in.SequenceAppend(dleft, dright)(src)

        case PGhostCollectionUpdate(col, clauses) => clauses.foldLeft(go(col)) {
          case (dcol, clause) => for {
            dcolExp <- dcol
            baseUnderlyingType = underlyingType(dcolExp.typ)
            dleft <- go(clause.left)
            dright <- go(clause.right)
          } yield in.GhostCollectionUpdate(dcol.res, dleft, dright, baseUnderlyingType)(src)
        }

        case PSequenceConversion(op) => for {
          dop <- go(op)
        } yield dop.typ match {
          case _: in.SequenceT => dop
          case _: in.ArrayT => in.SequenceConversion(dop)(src)
          case _: in.OptionT => in.SequenceConversion(dop)(src)
          case t => violation(s"expected a sequence, array or option type, but got $t")
        }

        case PSetConversion(op) => for {
          dop <- go(op)
        } yield dop.typ match {
          case _: in.SetT => dop
          case _: in.SequenceT => in.SetConversion(dop)(src)
          case _: in.OptionT => in.SetConversion(in.SequenceConversion(dop)(src))(src)
          case t => violation(s"expected a sequence, set or option type, but found $t")
        }

        case PUnion(left, right) => for {
          dleft <- go(left)
          dright <- go(right)
        } yield in.Union(dleft, dright)(src)

        case PIntersection(left, right) => for {
          dleft <- go(left)
          dright <- go(right)
        } yield in.Intersection(dleft, dright)(src)

        case PSetMinus(left, right) => for {
          dleft <- go(left)
          dright <- go(right)
        } yield in.SetMinus(dleft, dright)(src)

        case PSubset(left, right) => for {
          dleft <- go(left)
          dright <- go(right)
        } yield in.Subset(dleft, dright)(src)

        case PMultisetConversion(op) => for {
          dop <- go(op)
        } yield dop.typ match {
          case _: in.MultisetT => dop
          case _: in.SequenceT => in.MultisetConversion(dop)(src)
          case _: in.OptionT => in.MultisetConversion(in.SequenceConversion(dop)(src))(src)
          case t => violation(s"expected a sequence, multiset or option type, but found $t")
        }

        case POptionNone(t) => {
          val dt = typeD(info.symbType(t), Addressability.rValue)(src)
          unit(in.OptionNone(dt)(src))
        }

        case POptionSome(op) => for {
          dop <- go(op)
        } yield in.OptionSome(dop)(src)

        case POptionGet(op) => for {
          dop <- go(op)
        } yield in.OptionGet(dop)(src)

        case PMapKeys(exp) => for {
          e <- go(exp)
          t = underlyingType(e.typ)
        } yield in.MapKeys(e, t)(src)

        case PMapValues(exp) => for {
          e <- go(exp)
          t = underlyingType(e.typ)
        } yield in.MapValues(e, t)(src)

        case _ => Violation.violation(s"cannot desugar expression to an internal expression, $expr")
      }
    }

    /**
      * Desugars a quantifier-like structure: a sequence `vars` of variable declarations,
      * together with a sequence `triggers` of triggers and a quantifier `body`.
      * @param ctx A function context consisting of variable substitutions.
      * @param vars The sequence of variable (declarations) bound by the quantifier.
      * @param triggers The sequence of triggers for the quantifier.
      * @param body The quantifier body.
      * @param go The desugarer for `body`, for example `exprD` or `assertionD`.
      * @tparam T The type of the desugared quantifier body (e.g., expression, or assertion).
      * @return The desugared versions of `vars`, `triggers` and `body`.
      */
    def quantifierD[T](ctx: FunctionContext)
                      (vars: Vector[PBoundVariable], triggers: Vector[PTrigger], body: PExpression)
                      (go : FunctionContext => PExpression => Writer[T])
        : Writer[(Vector[in.BoundVar], Vector[in.Trigger], T)] = {
      val newVars = vars map boundVariableD

      // substitution has to be added since otherwise all bound variables are translated to addressable variables
      val bodyCtx = ctx.copy
      (vars zip newVars).foreach { case (a, b) => bodyCtx.addSubst(a.id, b) }

      for {
        newTriggers <- sequence(triggers map triggerD(bodyCtx))
        newBody <- go(bodyCtx)(body)
      } yield (newVars, newTriggers, newBody)
    }

    def boundVariableD(x: PBoundVariable) : in.BoundVar =
      in.BoundVar(idName(x.id), typeD(info.symbType(x.typ), Addressability.boundVariable)(meta(x)))(meta(x))

    def pureExprD(ctx: FunctionContext)(expr: PExpression): in.Expr = {
      val dExp = exprD(ctx)(expr)
      Violation.violation(dExp.stmts.isEmpty && dExp.decls.isEmpty, s"expected pure expression, but got $expr")
      dExp.res
    }


    // Assertion

    def specificationD(ctx: FunctionContext)(ass: PExpression): in.Assertion = {
      val condition = assertionD(ctx)(ass)
      Violation.violation(condition.stmts.isEmpty && condition.decls.isEmpty, s"$ass is not an assertion")
      condition.res
    }

    def preconditionD(ctx: FunctionContext)(ass: PExpression): in.Assertion = {
      specificationD(ctx)(ass)
    }

    def postconditionD(ctx: FunctionContext)(ass: PExpression): in.Assertion = {
      specificationD(ctx)(ass)
    }
    
    def terminationMeasureD(ctx: FunctionContext)(ass: PExpression): in.Assertion = {
      val src: Meta = meta(ass)
      val measure = exprD(ctx)(ass) map (in.ExprTerminationMeasure(_)(src))
      Violation.violation(measure.stmts.isEmpty && measure.decls.isEmpty, s"$ass is not an assertion")
      measure.res
    }

    def conditionalMeasureD(ctx:FunctionContext)(src:Meta)(ass:PConditionalMeasure):in.Assertion={
      
      def singleConditionalMeasureD(ctx: FunctionContext)(ass: PExpression): in.Expr = {
        val measure = exprD(ctx)(ass)
        Violation.violation(measure.stmts.isEmpty && measure.decls.isEmpty, s"$ass is not an assertion")
        measure.res
      }
      
      ass match{
        case PConditionalMeasureExpression(expressions, cond) =>
          val vector = expressions map singleConditionalMeasureD(ctx)
          val condition = exprD(ctx)(cond)
          Violation.violation(condition.stmts.isEmpty && condition.decls.isEmpty, s"$ass is not a condition")
          in.ConditionalMeasureExpression(vector, condition.res)(src)
        case PConditionalMeasureUnderscore(cond) =>
          val condition = exprD(ctx)(cond)
          Violation.violation(condition.stmts.isEmpty && condition.decls.isEmpty, s"$ass is not a condition")
          in.ConditionalMeasureUnderscore(condition.res)(src)
        case PConditionalMeasureAdditionalStar() =>
          in.ConditionalMeasureAdditionalStar()(src)
      }
    }

    def assertionD(ctx: FunctionContext)(n: PExpression): Writer[in.Assertion] = {

      def goE(e: PExpression): Writer[in.Expr] = exprD(ctx)(e)
      def goA(a: PExpression): Writer[in.Assertion] = assertionD(ctx)(a)

      val src: Meta = meta(n)

      n match {
        case n: PImplication => for {l <- goE(n.left); r <- goA(n.right)} yield in.Implication(l, r)(src)
        case n: PConditional => // TODO: create Conditional Expression in internal ast
          for {
            cnd <- goE(n.cond)
            thn <- goA(n.thn)
            els <- goA(n.els)
          } yield in.SepAnd(in.Implication(cnd, thn)(src), in.Implication(in.Negation(cnd)(src), els)(src))(src)

        case n: PAnd => for {l <- goA(n.left); r <- goA(n.right)} yield in.SepAnd(l, r)(src)

        case n: PAccess => for {e <- accessibleD(ctx)(n.exp); p <- permissionD(ctx)(n.perm)} yield in.Access(e, p)(src)
        case n: PPredicateAccess => predicateCallD(ctx)(n.pred, n.perm)

        case n: PInvoke =>
          // a predicate invocation corresponds to a predicate access with full permissions
          // register the full permission AST node in the position manager such that its meta information
          // is retrievable in predicateCallD
          val perm = PFullPerm()
          pom.positions.dupPos(n, perm)
          predicateCallD(ctx)(n, perm)

        case PForall(vars, triggers, body) =>
          for { (newVars, newTriggers, newBody) <- quantifierD(ctx)(vars, triggers, body)(assertionD) }
            yield newBody match {
              case in.ExprAssertion(exprBody) =>
                in.ExprAssertion(in.PureForall(newVars, newTriggers, exprBody)(src))(src)
              case _ => in.SepForall(newVars, newTriggers, newBody)(src)
            }

        case _ => exprD(ctx)(n) map (in.ExprAssertion(_)(src)) // a boolean expression
      }
    }

    def predicateCallD(ctx: FunctionContext)(n: PInvoke, perm: PExpression): Writer[in.Assertion] = {

      val src: Meta = meta(n)

      info.resolve(n) match {
        case Some(p: ap.PredicateCall) =>
          for {
            predAcc <- predicateCallAccD(ctx)(p)(src)
            p <- permissionD(ctx)(perm)
          } yield in.Access(in.Accessible.Predicate(predAcc), p)(src)

        case Some(_: ap.PredExprInstance) =>
          for {
            base <- exprD(ctx)(n.base.asInstanceOf[PExpression])
            args <- sequence(n.args.map(exprD(ctx)(_)))
            predExprInstance = in.PredExprInstance(base, args)(src)
            p <- permissionD(ctx)(perm)
          } yield in.Access(in.Accessible.PredExpr(predExprInstance), p)(src)

        case _ => exprD(ctx)(n) map (in.ExprAssertion(_)(src)) // a boolean expression
      }
    }

    def predicateCallAccD(ctx: FunctionContext)(p: ap.PredicateCall)(src: Meta): Writer[in.PredicateAccess] = {

      val dArgs = p.args map pureExprD(ctx)

      p.predicate match {
        case b: ap.Predicate =>
          val fproxy = fpredicateProxy(b.id, info)
          unit(in.FPredicateAccess(fproxy, dArgs)(src))

        case b: ap.ReceivedPredicate =>
          val dRecv = pureExprD(ctx)(b.recv)
          val dRecvWithPath = applyMemberPathD(dRecv, b.path)(src)
          val proxy = mpredicateProxyD(b.id, info)
          unit(in.MPredicateAccess(dRecvWithPath, proxy, dArgs)(src))

        case b: ap.PredicateExpr =>
          val dRecvWithPath = applyMemberPathD(dArgs.head, b.path)(src)
          val proxy = mpredicateProxyD(b.id, info)
          unit(in.MPredicateAccess(dRecvWithPath, proxy, dArgs.tail)(src))

        case _: ap.PredExprInstance => Violation.violation("this case should be handled somewhere else")

        case b: ap.ImplicitlyReceivedInterfacePredicate =>
          val proxy = mpredicateProxyD(b.id, info)
          val recvType = typeD(b.symb.itfType, Addressability.receiver)(src)
          unit(in.MPredicateAccess(implicitThisD(recvType)(src), proxy, dArgs)(src))

        case b: ap.BuiltInPredicate =>
          val fproxy = fpredicateProxy(b.id, info)
          unit(in.FPredicateAccess(fproxy, dArgs)(src))

        case b: ap.BuiltInReceivedPredicate =>
          val dRecv = pureExprD(ctx)(b.recv)
          val dRecvWithPath = applyMemberPathD(dRecv, b.path)(src)
          val proxy = mpredicateProxy(b.symb.tag, dRecvWithPath.typ, dArgs.map(_.typ))(src)
          unit(in.MPredicateAccess(dRecvWithPath, proxy, dArgs)(src))

        case b: ap.BuiltInPredicateExpr =>
          val dRecvWithPath = applyMemberPathD(dArgs.head, b.path)(src)
          val proxy = mpredicateProxy(b.symb.tag, dRecvWithPath.typ, dArgs.map(_.typ))(src)
          unit(in.MPredicateAccess(dRecvWithPath, proxy, dArgs.tail)(src))
      }
    }

    def implicitThisD(p: in.Type)(src: Source.Parser.Info): in.Parameter.In =
      in.Parameter.In(nm.implicitThis, p.withAddressability(Addressability.receiver))(src)

    def accessibleD(ctx: FunctionContext)(acc: PExpression): Writer[in.Accessible] = {

      def goE(e: PExpression): Writer[in.Expr] = exprD(ctx)(e)

      val src: Meta = meta(acc)

      info.resolve(acc) match {
        case Some(p: ap.PredicateCall) =>
          predicateCallAccD(ctx)(p)(src) map (x => in.Accessible.Predicate(x))

        case Some(p: ap.PredExprInstance) =>
          for {
            base <- goE(p.base)
            predInstArgs <- sequence(p.args map goE)
          } yield in.Accessible.PredExpr(in.PredExprInstance(base, predInstArgs)(src))

        case _ =>
          val argT = info.typ(acc)
          underlyingType(argT) match {
            case Single(ut: Type.PointerT) =>
              // [[in.Accessible.Address]] represents '&'.
              // If there is no outermost '&', then adds '&*'.
              acc match {
                case PReference(op) => addressableD(ctx)(op) map (x => in.Accessible.Address(x.op))
                case _ =>
                  goE(acc) map (x => in.Accessible.Address(in.Deref(x, typeD(ut.elem, Addressability.dereference)(src))(src)))
              }

            // TODO: do similarly same for slices (issue #238)
            case Single(_: Type.MapT) =>
              goE(acc) map (x => in.Accessible.ExprAccess(x))

            case _ => Violation.violation(s"expected pointer type or a predicate, but got $argT")
          }
      }

    }

    def permissionD(ctx: FunctionContext)(exp: PExpression): Writer[in.Expr] = {
      maybePermissionD(ctx)(exp) getOrElse exprD(ctx)(exp)
    }

    def maybePermissionD(ctx: FunctionContext)(exp: PExpression): Option[Writer[in.Expr]] = {
      val src: Meta = meta(exp)
      def goE(e: PExpression): Writer[in.Expr] = exprD(ctx)(e)

      exp match {
        case n: PInvoke => info.resolve(n) match {
          case Some(_: ap.Conversion) =>
            Some(for {
              // the well-definedness checker ensures that there is exactly one argument
              arg <- permissionD(ctx)(n.args.head)
            } yield in.Conversion(in.PermissionT(Addressability.conversionResult), arg)(src))
          case _ => None
        }
        case PFullPerm() => Some(unit(in.FullPerm(src)))
        case PNoPerm() => Some(unit(in.NoPerm(src)))
        case PWildcardPerm() => Some(unit(in.WildcardPerm(src)))
        case PDiv(l, r) => (info.typ(l), info.typ(r)) match {
          case (PermissionT, IntT(_)) => Some(for { vl <- permissionD(ctx)(l); vr <- goE(r) } yield in.PermDiv(vl, vr)(src))
          case (IntT(_), IntT(_)) => Some(for { vl <- goE(l); vr <- goE(r) } yield in.FractionalPerm(vl, vr)(src))
          case err => violation(s"This case should be unreachable, but got $err")
        }
        case PNegation(exp) => Some(for {e <- permissionD(ctx)(exp)} yield in.PermMinus(e)(src))
        case PAdd(l, r) => Some(for { vl <- permissionD(ctx)(l); vr <- permissionD(ctx)(r) } yield in.PermAdd(vl, vr)(src))
        case PSub(l, r) => Some(for { vl <- permissionD(ctx)(l); vr <- permissionD(ctx)(r) } yield in.PermSub(vl, vr)(src))
        case PMul(l, r) => Some(for {vl <- goE(l); vr <- permissionD(ctx)(r)} yield in.PermMul(vl, vr)(src))
        case x if info.typ(x).isInstanceOf[IntT] => Some(for { e <- goE(x) } yield in.FractionalPerm(e, in.IntLit(BigInt(1))(src))(src))
        case _ => None
      }
    }

    def triggerD(ctx: FunctionContext)(trigger: PTrigger) : Writer[in.Trigger] = {
      val src: Meta = meta(trigger)
      for { exprs <- sequence(trigger.exps map exprD(ctx)) } yield in.Trigger(exprs)(src)
    }


    //    private def origin(n: PNode): in.Origin = {
//      val start = pom.positions.getStart(n).get
//      val finish = pom.positions.getFinish(n).get
//      val pos = pom.translate(start, finish)
//      val code = pom.positions.substring(start, finish).get
//      in.Origin(code, pos)
//    }

    private def meta(n: PNode, context: TypeInfo = info): Source.Parser.Single = {
      val pom = context.getTypeInfo.tree.originalRoot.positions
      val start = pom.positions.getStart(n).get
      val finish = pom.positions.getFinish(n).get
      val pos = pom.translate(start, finish)
      val tag = pom.positions.substring(start, finish).get
      Source.Parser.Single(n, Source.Origin(pos, tag))
    }
  }

  /**
    * The NameManager returns unique names for various entities.
    * It adheres to the following naming conventions:
    * - variables, receiver, in-, and output parameter include scope counter in their names
    * - the above mentioned entities and all others except structs include the package name in which they are declared
    * - structs are differently handled as the struct type does not consist of a name. Hence, we include the positional
    *   information of the struct in its name. This positional information consists of the file name, line nr and
    *   column of the start of the struct declaration.
    * As a result, the desugared name of all entities that can be accesses from outside of a package does not depend on
    * any counters and/or maps but can be computed based on the package name and/or positional information of the
    * entity's declaration.
    * This is key to desugar packages in isolation without knowing the desugarer instance and/or name manager of each
    * imported package.
    */
  private class NameManager {

    private val FRESH_PREFIX = "N"
    private val IN_PARAMETER_PREFIX = "PI"
    private val OUT_PARAMETER_PREFIX = "PO"
    private val RECEIVER_PREFIX = "RECV"
    private val VARIABLE_PREFIX = "V"
    private val FIELD_PREFIX = "A"
    private val COPY_PREFIX = "C"
    private val FUNCTION_PREFIX = "F"
    private val METHODSPEC_PREFIX = "S"
    private val METHOD_PREFIX = "M"
    private val TYPE_PREFIX = "T"
    private val STRUCT_PREFIX = "X"
    private val INTERFACE_PREFIX = "Y"
    private val DOMAIN_PREFIX = "D"
    private val LABEL_PREFIX = "L"
    private val GLOBAL_PREFIX = "G"
    private val BUILTIN_PREFIX = "B"

    private var counter = 0

    private var scopeCounter = 0
    private var scopeMap: Map[PScope, Int] = Map.empty

    private def maybeRegister(s: PScope): Unit = {
      if (!(scopeMap contains s)) {
        scopeMap += (s -> scopeCounter)
        scopeCounter += 1
      }
    }

    val implicitThis: String = Names.implicitThis

    private def name(postfix: String)(n: String, s: PScope, context: ExternalTypeInfo): String = {
      maybeRegister(s)
      // n has occur first in order that function inverse properly works
      s"${n}_${context.pkgName}_$postfix${scopeMap(s)}" // deterministic
    }

    private def nameWithoutScope(postfix: String)(n: String, context: ExternalTypeInfo): String = {
      // n has occur first in order that function inverse properly works
      s"${n}_${context.pkgName}_$postfix" // deterministic
    }

    def variable(n: String, s: PScope, context: ExternalTypeInfo): String = name(VARIABLE_PREFIX)(n, s, context)
    def global  (n: String, context: ExternalTypeInfo): String = nameWithoutScope(GLOBAL_PREFIX)(n, context)
    def typ     (n: String, context: ExternalTypeInfo): String = nameWithoutScope(TYPE_PREFIX)(n, context)
    def field   (n: String, @unused s: StructT): String = s"$n$FIELD_PREFIX" // Field names must preserve their equality from the Go level
    def function(n: String, context: ExternalTypeInfo): String = nameWithoutScope(FUNCTION_PREFIX)(n, context)
    def spec    (n: String, t: Type.InterfaceT, context: ExternalTypeInfo): String =
      nameWithoutScope(s"$METHODSPEC_PREFIX${interface(t)}")(n, context)
    def method  (n: String, t: PMethodRecvType, context: ExternalTypeInfo): String = t match {
      case PMethodReceiveName(typ)    => nameWithoutScope(s"$METHOD_PREFIX${typ.name}")(n, context)
      case PMethodReceivePointer(typ) => nameWithoutScope(s"P$METHOD_PREFIX${typ.name}")(n, context)
    }
    private def stringifyType(typ: in.Type): String = typ match {
      case _: in.BoolT => "Bool"
      case _: in.StringT => "String"
      case in.IntT(_, kind) => s"Int${kind.name}"
      case in.VoidT => ""
      case _: in.PermissionT => "Permission"
      case in.SortT => "Sort"
      case in.ArrayT(len, elemT, _) => s"Array$len${stringifyType(elemT)}"
      case in.SliceT(elemT, _) => s"Slice${stringifyType(elemT)}"
      case in.SequenceT(elemT, _) => s"Sequence${stringifyType(elemT)}"
      case in.SetT(elemT, _) => s"Set${stringifyType(elemT)}"
      case in.MultisetT(elemT, _) => s"Multiset${stringifyType(elemT)}"
      case in.OptionT(elemT, _) => s"Option${stringifyType(elemT)}"
      case in.DefinedT(name, _) => s"Defined$name"
      case in.PointerT(t, _) => s"Pointer${stringifyType(t)}"
      // we use a dollar sign to mark the beginning and end of the type list to avoid that `Tuple(Tuple(X), Y)` and `Tuple(Tuple(X, Y))` map to the same name:
      case in.TupleT(ts, _) => s"Tuple$$${ts.map(stringifyType).mkString("")}$$"
      case in.PredT(ts, _) => s"Pred$$${ts.map(stringifyType).mkString("")}$$"
      case in.StructT(name, fields, _) => s"Struct$name$$${fields.map(_.typ).map(stringifyType).mkString("")}$$"
      case in.InterfaceT(name, _) => s"Interface$name"
      case in.ChannelT(elemT, _) => s"Channel${stringifyType(elemT)}"
      case t => Violation.violation(s"cannot stringify type $t")
    }
    def builtInMember(tag: BuiltInMemberTag, dependantTypes: Vector[in.Type]): String = {
      val typeString = dependantTypes.map(stringifyType).mkString("_")
      s"${tag.identifier}_$BUILTIN_PREFIX$FUNCTION_PREFIX$typeString"
    }

    def inverse(n: String): String = n.substring(0, n.length - FIELD_PREFIX.length)

    def alias(n: String): String = s"${n}_$COPY_PREFIX$fresh"

    def fresh: String = {
      val f = FRESH_PREFIX + counter
      counter += 1
      f
    }

    def inParam(idx: Int, s: PScope, context: ExternalTypeInfo): String = name(IN_PARAMETER_PREFIX)("P" + idx, s, context)
    def outParam(idx: Int, s: PScope, context: ExternalTypeInfo): String = name(OUT_PARAMETER_PREFIX)("P" + idx, s, context)
    def receiver(s: PScope, context: ExternalTypeInfo): String = name(RECEIVER_PREFIX)("R", s, context)

    def struct(s: StructT): String = {
      // we assume that structs are uniquely identified by the SourcePosition at which they were declared:
      val pom = s.context.getTypeInfo.tree.originalRoot.positions
      val start = pom.positions.getStart(s.decl).get
      val finish = pom.positions.getFinish(s.decl).get
      val pos = pom.translate(start, finish)
      // replace characters that could be misinterpreted:
      val structName = pos.toString.replace(".", "$")
      s"$STRUCT_PREFIX$$$structName"
    }

    def interface(s: InterfaceT): String = {
      if (s.isEmpty) {
        Names.emptyInterface
      } else {
        val pom = s.context.getTypeInfo.tree.originalRoot.positions
        val start = pom.positions.getStart(s.decl).get
        val finish = pom.positions.getFinish(s.decl).get
        val pos = pom.translate(start, finish)
        // replace characters that could be misinterpreted:
        val interfaceName = pos.toString
          .replace(".", "$")
          .replace("@", "")
          .replace("-", "_")
        s"$INTERFACE_PREFIX$$$interfaceName"
      }
    }

    def domain(s: DomainT): String = {
      val pom = s.context.getTypeInfo.tree.originalRoot.positions
      val start = pom.positions.getStart(s.decl).get
      val finish = pom.positions.getFinish(s.decl).get
      val pos = pom.translate(start, finish)
      // replace characters that could be misinterpreted:
      val domainName = pos.toString
        .replace(".", "$")
        .replace("@", "")
        .replace("-", "_")
      s"$DOMAIN_PREFIX$$$domainName"
    }

    def label(n: String): String = s"${n}_$LABEL_PREFIX"
  }
}
<|MERGE_RESOLUTION|>--- conflicted
+++ resolved
@@ -461,9 +461,8 @@
       }
 
       // translate pre- and postconditions
-<<<<<<< HEAD
-      val pres = decl.spec.pres map preconditionD(specCtx)
-      val posts = decl.spec.posts map postconditionD(specCtx)
+      val pres = (decl.spec.pres ++ decl.spec.preserves) map preconditionD(specCtx)
+      val posts = (decl.spec.preserves ++ decl.spec.posts) map postconditionD(specCtx)
       val terminationMeasure = decl.spec.terminationMeasure match {
         case Some(measure) => measure match {
           case PTupleTerminationMeasure(vector) =>
@@ -480,11 +479,7 @@
         }
         case None => Vector.empty
       }
-=======
-      val pres = (decl.spec.pres ++ decl.spec.preserves) map preconditionD(specCtx)
-      val posts = (decl.spec.preserves ++ decl.spec.posts) map postconditionD(specCtx)
->>>>>>> 90860a5d
-
+        
       // p1' := p1; ... ; pn' := pn
       val argInits = argsWithSubs.flatMap{
         case (p, Some(q)) => Some(singleAss(in.Assignee.Var(q), p)(p.info))
@@ -647,9 +642,8 @@
       }
 
       // translate pre- and postconditions
-<<<<<<< HEAD
-      val pres = decl.spec.pres map preconditionD(specCtx)
-      val posts = decl.spec.posts map postconditionD(specCtx) 
+      val pres = (decl.spec.pres ++ decl.spec.preserves) map preconditionD(specCtx)
+      val posts = (decl.spec.preserves ++ decl.spec.posts) map postconditionD(specCtx)
       val terminationMeasure = decl.spec.terminationMeasure match {
         case Some(measure) => measure match {
           case PTupleTerminationMeasure(vector) =>
@@ -665,11 +659,7 @@
           case PConditionalMeasureCollection(tuple) => tuple map conditionalMeasureD(specCtx)(meta(measure))
         }
         case None => Vector.empty
-       }
-=======
-      val pres = (decl.spec.pres ++ decl.spec.preserves) map preconditionD(specCtx)
-      val posts = (decl.spec.preserves ++ decl.spec.posts) map postconditionD(specCtx)
->>>>>>> 90860a5d
+       }   
 
       // s' := s
       val recvInits = (recvWithSubs match {
@@ -758,9 +748,8 @@
       }
 
       // translate pre- and postconditions
-<<<<<<< HEAD
-      val pres = decl.spec.pres map preconditionD(ctx)
-      val posts = decl.spec.posts map postconditionD(ctx)
+      val pres = (decl.spec.pres ++ decl.spec.preserves) map preconditionD(ctx)
+      val posts = (decl.spec.preserves ++ decl.spec.posts) map postconditionD(ctx)
       val terminationMeasure = decl.spec.terminationMeasure match {
         case Some(measure) => measure match {
           case PTupleTerminationMeasure(vector) =>
@@ -777,10 +766,6 @@
         }
         case None => Vector.empty
       }
-=======
-      val pres = (decl.spec.pres ++ decl.spec.preserves) map preconditionD(ctx)
-      val posts = (decl.spec.preserves ++ decl.spec.posts) map postconditionD(ctx)
->>>>>>> 90860a5d
 
       val bodyOpt = decl.body.map {
         case (_, b: PBlock) =>
@@ -2225,9 +2210,8 @@
           val returnsWithSubs = m.result.outs.zipWithIndex map { case (p,i) => outParameterD(p,i,xInfo) }
           val (returns, _) = returnsWithSubs.unzip
           val specCtx = new FunctionContext(_ => _ => in.Seqn(Vector.empty)(src)) // dummy assign
-<<<<<<< HEAD
-          val pres = m.spec.pres map preconditionD(specCtx)
-          val posts = m.spec.posts map postconditionD(specCtx)
+          val pres = (m.spec.pres ++ m.spec.preserves) map preconditionD(specCtx)
+          val posts = (m.spec.preserves ++ m.spec.posts) map postconditionD(specCtx)
           val terminationMeasure = m.spec.terminationMeasure match {
             case Some(measure) => measure match {
               case PTupleTerminationMeasure(vector) =>
@@ -2244,10 +2228,6 @@
             }
             case None => Vector.empty
           }
-=======
-          val pres = (m.spec.pres ++ m.spec.preserves) map preconditionD(specCtx)
-          val posts = (m.spec.preserves ++ m.spec.posts) map postconditionD(specCtx)
->>>>>>> 90860a5d
 
           val mem = if (m.spec.isPure) {
             in.PureMethod(recv, proxy, args, returns, pres, posts, terminationMeasure, None)(src)
