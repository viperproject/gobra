--- conflicted
+++ resolved
@@ -158,11 +158,7 @@
       // ADT clause is special since it is a type with a name that is not a named type
       case a: AdtClause =>
         val fields = a.fields.map(f => f.id.name -> a.context.symbType(f.typ))
-<<<<<<< HEAD
-        AdtClauseT(fields.toMap, fields.map(_._1), a.decl, a.adtDecl, a.context)
-=======
         AdtClauseT(a.getName, fields, a.decl, a.typeDecl, a.context)
->>>>>>> 0c28aee5
 
       case BuiltInType(tag, _, _) => tag.typ
       case _ => violation(s"expected type, but got $id")
