--- conflicted
+++ resolved
@@ -204,11 +204,7 @@
         val pres: Vector[in.Assertion] = Vector(
           in.Access(isChannelInst, in.WildcardPerm(src))(src),
         )
-<<<<<<< HEAD
-        in.PureMethod(recvParam, x.name, Vector(), Vector(kParam), pres, Vector(), Vector(), None)(src)
-=======
         in.PureMethod(recvParam, x.name, Vector(), Vector(kParam), pres, Vector(), None, None)(src)
->>>>>>> 600ef12b
 
       case (tag: ChannelInvariantMethodTag, recv: in.ChannelT) =>
         /**
@@ -234,11 +230,7 @@
         val pres: Vector[in.Assertion] = Vector(
           in.Access(chanPredicate, in.WildcardPerm(src))(src)
         )
-<<<<<<< HEAD
-        in.PureMethod(recvParam, x.name, Vector(), Vector(resParam), pres, Vector(), Vector(), None)(src)
-=======
         in.PureMethod(recvParam, x.name, Vector(), Vector(resParam), pres, Vector(), None, None)(src)
->>>>>>> 600ef12b
 
       case (InitChannelMethodTag, recv: in.ChannelT) =>
         /**
@@ -292,11 +284,7 @@
           in.ExprAssertion(sendChannelInvEq)(src),
           in.ExprAssertion(recvChannelInvEq)(src),
         )
-<<<<<<< HEAD
-        in.Method(recvParam, x.name, Vector(aParam, bParam), Vector(), pres, posts, Vector(), None)(src)
-=======
         in.Method(recvParam, x.name, Vector(aParam, bParam), Vector(), pres, posts, None, None)(src)
->>>>>>> 600ef12b
 
       case (CreateDebtChannelMethodTag, recv: in.ChannelT) =>
         /**
@@ -326,11 +314,7 @@
           in.Access(closureDebtInst, in.FullPerm(src))(src),
           in.Access(tokenInst, in.FullPerm(src))(src),
         )
-<<<<<<< HEAD
-        in.Method(recvParam, x.name, Vector(dividendParam, divisorParam /* permissionAmountParam */, predicateParam), Vector(), pres, posts, Vector(), None)(src)
-=======
         in.Method(recvParam, x.name, Vector(dividendParam, divisorParam /* permissionAmountParam */, predicateParam), Vector(), pres, posts, None, None)(src)
->>>>>>> 600ef12b
 
       case (RedeemChannelMethodTag, recv: in.ChannelT) =>
         /**
@@ -353,11 +337,7 @@
           in.Access(closedInst, in.FullPerm(src))(src),
           in.Access(in.Accessible.PredExpr(in.PredExprInstance(predicateParam, Vector())(src)), in.FullPerm(src))(src)
         )
-<<<<<<< HEAD
-        in.Method(recvParam, x.name, Vector(predicateParam), Vector(), pres, posts, Vector(), None)(src)
-=======
         in.Method(recvParam, x.name, Vector(predicateParam), Vector(), pres, posts, None, None)(src)
->>>>>>> 600ef12b
 
       case (tag, recv) => violation(s"no method generation defined for tag $tag and receiver $recv")
     }
@@ -442,12 +422,7 @@
         val posts: Vector[in.Assertion] = Vector(
           in.Access(closedInst, in.FullPerm(src))(src)
         )
-<<<<<<< HEAD
-        in.Function(x.name, args, Vector(), pres, posts, Vector(), None)(src)
-=======
-
         in.Function(x.name, args, Vector(), pres, posts, None, None)(src)
->>>>>>> 600ef12b
 
       /* João, 18/08/2021:
        *  The spec for `append` currently does not allow the first and second non-ghost arguments to be the same. The go
@@ -523,12 +498,8 @@
 
         val posts: Vector[in.Assertion] = Vector(postLen, postRes, postVariadic, postCmpSlice, postCmpVariadic)
 
-<<<<<<< HEAD
         // TODO: Maybe should add termination measure here
-        in.Function(x.name, args, results, pres, posts, Vector(), None)(src)
-=======
         in.Function(x.name, args, results, pres, posts, None, None)(src)
->>>>>>> 600ef12b
 
       case (CopyFunctionTag, Vector(t1, t2, _)) =>
         /**
@@ -652,11 +623,7 @@
 
         val posts = Vector(postRes1, postRes2, postDst, postSrc, postDistinct, postUpdate, postSame)
 
-<<<<<<< HEAD
-        in.Function(x.name, args, results, pres, posts, Vector(), None)(src)
-=======
         in.Function(x.name, args, results, pres, posts, Some(in.WildcardMeasure()(src)), None)(src)
->>>>>>> 600ef12b
 
       case (tag, args) => violation(s"no function generation defined for tag $tag and arguments $args")
     }
