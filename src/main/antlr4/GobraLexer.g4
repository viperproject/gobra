// This Source Code Form is subject to the terms of the Mozilla Public
// License, v. 2.0. If a copy of the MPL was not distributed with this
// file, You can obtain one at http://mozilla.org/MPL/2.0/.
//
// Copyright (c) 2011-2020 ETH Zurich.

lexer grammar GobraLexer;
import GoLexer;

FLOAT_LIT : (DECIMAL_FLOAT_LIT | HEX_FLOAT_LIT) -> mode(NLSEMI);

// Add lookahead to avoid parsing range expressions like '[1..3]' as two floats '1.' and '.3'
DECIMAL_FLOAT_LIT      : DECIMALS ('.'{_input.LA(1) != '.'}? DECIMALS? EXPONENT? | EXPONENT)
                       | '.'{_input.index() <2 || _input.LA(-2) != '.'}? DECIMALS EXPONENT?
                       ;

// ->mode(NLSEMI) means line breaks directly after this token
// emit a semicolon. (just like after identifiers, literals, ')}]' etc in base Go)

// NOTE: if you prepend a new token, do not forget to update InformativeErrorListener.FIRST_GOBRA_TOKEN
TRUE        : 'true' -> mode(NLSEMI);
FALSE       : 'false' -> mode(NLSEMI);
ASSERT      : 'assert';
REFUTE      : 'refute';
ASSUME      : 'assume';
INHALE      : 'inhale';
EXHALE      : 'exhale';
PRE         : 'requires';
PRESERVES   : 'preserves';
POST        : 'ensures';
INV         : 'invariant';
DEC         : 'decreases' -> mode(NLSEMI);
PURE        : 'pure' -> mode(NLSEMI);
IMPL        : 'implements';
AS          : 'as';
OLD         : 'old'-> mode(NLSEMI);
BEFORE      : 'before'-> mode(NLSEMI);
LHS         : '#lhs';
FORALL      : 'forall';
EXISTS      : 'exists';
ACCESS      : 'acc' -> mode(NLSEMI);
FOLD        : 'fold';
UNFOLD      : 'unfold';
UNFOLDING   : 'unfolding';
LET         : 'let';
GHOST       : 'ghost';
IN          : 'in';
MULTI       : '#';
SUBSET      : 'subset';
UNION       : 'union';
INTERSECTION: 'intersection';
SETMINUS    : 'setminus';
IMPLIES     : '==>';
WAND        : '--*';
APPLY       : 'apply';
QMARK       : '?';
L_PRED      : '!<';
R_PRED      : '!>' -> mode(NLSEMI);
SEQ         : 'seq'-> mode(NLSEMI);
SET         : 'set'-> mode(NLSEMI);
MSET        : 'mset'-> mode(NLSEMI);
DICT        : 'dict'-> mode(NLSEMI);
OPT         : 'option'-> mode(NLSEMI);
GPOINTER    : 'gpointer'-> mode(NLSEMI);
LEN         : 'len'-> mode(NLSEMI);
NEW         : 'new'-> mode(NLSEMI);
MAKE        : 'make'-> mode(NLSEMI);
CAP         : 'cap'-> mode(NLSEMI);
SOME        : 'some'-> mode(NLSEMI);
GET         : 'get'-> mode(NLSEMI);
DOM         : 'domain'-> mode(NLSEMI);
AXIOM       : 'axiom'-> mode(NLSEMI);
ADT         : 'adt' -> mode(NLSEMI);
MATCH       : 'match' -> mode(NLSEMI);
NONE        : 'none' -> mode(NLSEMI);
PRED        : 'pred';
TYPE_OF      : 'typeOf'-> mode(NLSEMI);
IS_COMPARABLE: 'isComparable'-> mode(NLSEMI);
SHARE       : 'share';
ADDR_MOD    : '@'-> mode(NLSEMI);
DOT_DOT     : '..';
SHARED      : 'shared';
EXCLUSIVE   : 'exclusive';
PREDICATE   : 'predicate';
WRITEPERM   : 'writePerm' -> mode(NLSEMI);
NOPERM      : 'noPerm' -> mode(NLSEMI);
TRUSTED     : 'trusted' -> mode(NLSEMI);
OUTLINE     : 'outline';
DUPLICABLE  : 'dup';
PKG_INV     : 'pkgInvariant';
OPEN_DUP_SINV : 'openDupPkgInv' -> mode(NLSEMI);
INIT_POST   : 'initEnsures';
IMPORT_PRE  : 'importRequires';
PROOF       : 'proof';
GHOST_EQUALS     : '===';
GHOST_NOT_EQUALS : '!==';
WITH        : 'with';
OPAQUE      : 'opaque' -> mode(NLSEMI);
MAYINIT     : 'mayInit' -> mode(NLSEMI);
REVEAL      : 'reveal';
BACKEND     : '#backend';
<<<<<<< HEAD
FRIENDPKG   : 'friendPkg';
=======
// NOTE: if you append a new token, do not forget to update InformativeErrorListener.LAST_GOBRA_TOKEN
>>>>>>> b2f2f914
<|MERGE_RESOLUTION|>--- conflicted
+++ resolved
@@ -99,8 +99,5 @@
 MAYINIT     : 'mayInit' -> mode(NLSEMI);
 REVEAL      : 'reveal';
 BACKEND     : '#backend';
-<<<<<<< HEAD
 FRIENDPKG   : 'friendPkg';
-=======
-// NOTE: if you append a new token, do not forget to update InformativeErrorListener.LAST_GOBRA_TOKEN
->>>>>>> b2f2f914
+// NOTE: if you append a new token, do not forget to update InformativeErrorListener.LAST_GOBRA_TOKEN