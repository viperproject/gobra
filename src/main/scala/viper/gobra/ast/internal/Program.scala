// This Source Code Form is subject to the terms of the Mozilla Public
// License, v. 2.0. If a copy of the MPL was not distributed with this
// file, You can obtain one at http://mozilla.org/MPL/2.0/.
//
// Copyright (c) 2011-2020 ETH Zurich.

package viper.gobra.ast.internal

/**
  * When adding a new node:
  * - extend @see [[viper.gobra.ast.internal.utility.Nodes.subnodes]]
  * - extend @see [[viper.gobra.ast.internal.utility.GobraStrategy.gobraDuplicator]]
  * - extend @see [[DefaultPrettyPrinter.show]]
  * - extend desugar
  * - extend translator
  */

import viper.gobra.frontend.info.base.BuiltInMemberTag.{BuiltInFPredicateTag, BuiltInFunctionTag, BuiltInMPredicateTag, BuiltInMemberTag, BuiltInMethodTag}
import viper.gobra.reporting.Source
import viper.gobra.reporting.Source.Parser
import viper.gobra.theory.Addressability
import viper.gobra.translator.Names
import viper.gobra.util.{Decimal, NumBase, TypeBounds, Violation}
import viper.gobra.util.TypeBounds.{IntegerKind, UnboundedInteger}
import viper.gobra.util.Violation.violation

case class Program(
                    types: Vector[TopType], members: Vector[Member], table: LookupTable
                  )(val info: Source.Parser.Info) extends Node {

}

class LookupTable(
                 definedTypes: Map[(String, Addressability), Type],
                 definedMethods: Map[MethodProxy, MethodLikeMember],
                 definedFunctions: Map[FunctionProxy, FunctionLikeMember],
                 definedMPredicates: Map[MPredicateProxy, MPredicateLikeMember],
                 definedFPredicates: Map[FPredicateProxy, FPredicateLikeMember],
                 val memberProxies: Map[Type, Set[MemberProxy]], // only has to be defined on types that implement an interface // might change depending on how embedding support changes
                 val interfaceImplementations: Map[InterfaceT, Set[Type]], // empty interface does not have to be included
                 implementationProofPredicateAliases: Map[(Type, InterfaceT, String), FPredicateProxy]
                 ) {
  def lookup(t: DefinedT): Type = definedTypes(t.name, t.addressability)
  def lookup(m: MethodProxy): MethodLikeMember = definedMethods(m)
  def lookup(f: FunctionProxy): FunctionLikeMember = definedFunctions(f)
  def lookup(m: MPredicateProxy): MPredicateLikeMember = definedMPredicates(m)
  def lookup(f: FPredicateProxy): FPredicateLikeMember = definedFPredicates(f)

  def getMethods: Iterable[MethodLikeMember] = definedMethods.values
  def getFunctions: Iterable[FunctionLikeMember] = definedFunctions.values
  def getMPredicates: Iterable[MPredicateLikeMember] = definedMPredicates.values
  def getFPredicates: Iterable[FPredicateLikeMember] = definedFPredicates.values

  def implementations(t: InterfaceT): Set[Type] = interfaceImplementations.getOrElse(t.withAddressability(Addressability.Exclusive), Set.empty)
  def members(t: Type): Set[MemberProxy] = memberProxies.getOrElse(t.withAddressability(Addressability.Exclusive), Set.empty)
  def lookup(t: Type, name: String): Option[MemberProxy] = members(t).find(_.name == name)

  def lookupImplementationPredicate(impl: Type, itf: InterfaceT, name: String): Option[PredicateProxy] = {
    lookup(impl, name).collect{ case m: MPredicateProxy => m }.orElse{
      implementationProofPredicateAliases.get(impl, itf, name)
    }
  }
}

sealed trait Member extends Node
sealed trait BuiltInMember extends Member {
  def tag: BuiltInMemberTag
  def name: Proxy
  def argsT: Vector[Type]
}

sealed trait MethodLikeMember extends Member {
  def name: MethodProxy
}

sealed trait MethodMember extends MethodLikeMember {
  def receiver: Parameter.In
  def args: Vector[Parameter.In]
  def results: Vector[Parameter.Out]
  def pres: Vector[Assertion]
  def posts: Vector[Assertion]
}

sealed trait FunctionLikeMember extends Member {
  def name: FunctionProxy
}

sealed trait FunctionMember extends FunctionLikeMember {
  def name: FunctionProxy
  def args: Vector[Parameter.In]
  def results: Vector[Parameter.Out]
  def pres: Vector[Assertion]
  def posts: Vector[Assertion]
}

sealed trait Location extends Expr


sealed trait GlobalVarDecl extends Member

case class GlobalConstDecl(left: GlobalConst, right: Lit)(val info: Source.Parser.Info) extends Member

case class Field(name: String, typ: Type, ghost: Boolean)(val info: Source.Parser.Info) extends Node

case class Method(
                 override val receiver: Parameter.In,
                 override val name: MethodProxy,
                 override val args: Vector[Parameter.In],
                 override val results: Vector[Parameter.Out],
                 override val pres: Vector[Assertion],
                 override val posts: Vector[Assertion],
                 body: Option[Block]
                 )(val info: Source.Parser.Info) extends Member with MethodMember

case class PureMethod(
                       override val receiver: Parameter.In,
                       override val name: MethodProxy,
                       override val args: Vector[Parameter.In],
                       override val results: Vector[Parameter.Out],
                       override val pres: Vector[Assertion],
                       override val posts: Vector[Assertion],
                       body: Option[Expr]
                     )(val info: Source.Parser.Info) extends Member with MethodMember {
  require(results.size <= 1)
}

case class BuiltInMethod(
                          receiverT: Type,
                          override val tag: BuiltInMethodTag,
                          override val name: MethodProxy,
                          override val argsT: Vector[Type]
                        )(val info: Source.Parser.Info) extends BuiltInMember with MethodLikeMember {
  require(receiverT.addressability == Addressability.Exclusive)
  require(argsT.forall(_.addressability == Addressability.Exclusive))
}

case class MethodSubtypeProof(
                               subProxy: MethodProxy,
                               superT: InterfaceT,
                               superProxy: MethodProxy,
                               receiver: Parameter.In,
                               args: Vector[Parameter.In],
                               results: Vector[Parameter.Out],
                               body: Option[Block] // empty if it is generated
                             )(val info: Source.Parser.Info) extends Member

case class PureMethodSubtypeProof(
                               subProxy: MethodProxy,
                               superT: InterfaceT,
                               superProxy: MethodProxy,
                               receiver: Parameter.In,
                               args: Vector[Parameter.In],
                               results: Vector[Parameter.Out],
                               body: Option[Expr] // empty if it is generated
                             )(val info: Source.Parser.Info) extends Member {
  require(results.size <= 1)
}


case class Function(
                     override val name: FunctionProxy,
                     override val args: Vector[Parameter.In],
                     override val results: Vector[Parameter.Out],
                     override val pres: Vector[Assertion],
                     override val posts: Vector[Assertion],
                     body: Option[Block]
                   )(val info: Source.Parser.Info) extends Member with FunctionMember

case class PureFunction(
                         override val name: FunctionProxy,
                         override val  args: Vector[Parameter.In],
                         override val  results: Vector[Parameter.Out],
                         override val  pres: Vector[Assertion],
                         override val  posts: Vector[Assertion],
                         body: Option[Expr]
                       )(val info: Source.Parser.Info) extends Member with FunctionMember {
  require(results.size <= 1)
}

case class BuiltInFunction(
                          override val tag: BuiltInFunctionTag,
                          override val name: FunctionProxy,
                          override val argsT: Vector[Type]
                        )(val info: Source.Parser.Info) extends BuiltInMember with FunctionLikeMember {
  require(argsT.forall(_.addressability == Addressability.Exclusive))
}

sealed trait FPredicateLikeMember extends Member {
  def name: FPredicateProxy
}

case class FPredicate(
                     override val name: FPredicateProxy,
                     args: Vector[Parameter.In],
                     body: Option[Assertion]
                     )(val info: Source.Parser.Info) extends FPredicateLikeMember

case class BuiltInFPredicate(
                            override val tag: BuiltInFPredicateTag,
                            override val name: FPredicateProxy,
                            override val argsT: Vector[Type]
                            )(val info: Source.Parser.Info) extends BuiltInMember with FPredicateLikeMember {
  require(argsT.forall(_.addressability == Addressability.Exclusive))
}

sealed trait MPredicateLikeMember extends Member {
  def name: MPredicateProxy
}

case class MPredicate(
                     receiver: Parameter.In,
                     override val name: MPredicateProxy,
                     args: Vector[Parameter.In],
                     body: Option[Assertion]
                     )(val info: Source.Parser.Info) extends MPredicateLikeMember

case class BuiltInMPredicate(
                            receiverT: Type,
                            override val tag: BuiltInMPredicateTag,
                            override val name: MPredicateProxy,
                            override val argsT: Vector[Type]
                            )(val info: Source.Parser.Info) extends BuiltInMember with MPredicateLikeMember {
  require(receiverT.addressability == Addressability.Exclusive)
  require(argsT.forall(_.addressability == Addressability.Exclusive))
}

case class DomainDefinition(name: String, funcs: Vector[DomainFunc], axioms: Vector[DomainAxiom])(val info: Source.Parser.Info) extends Member
case class DomainAxiom(expr: Expr)(val info: Source.Parser.Info) extends Node
case class DomainFunc(
                       name: DomainFuncProxy,
                       args: Vector[Parameter.In],
                       results: Parameter.Out
                     )(val info: Source.Parser.Info) extends Node


sealed trait Stmt extends Node

case class Block(
                  decls: Vector[BlockDeclaration],
                  stmts: Vector[Stmt]
                )(val info: Source.Parser.Info) extends Stmt

case class Seqn(stmts: Vector[Stmt])(val info: Source.Parser.Info) extends Stmt

case class Label(id: LabelProxy)(val info: Source.Parser.Info) extends Stmt

case class If(cond: Expr, thn: Stmt, els: Stmt)(val info: Source.Parser.Info) extends Stmt

case class While(cond: Expr, invs: Vector[Assertion], body: Stmt)(val info: Source.Parser.Info) extends Stmt

case class Initialization(left: AssignableVar)(val info: Source.Parser.Info) extends Stmt

sealed trait Assignment extends Stmt

case class SingleAss(left: Assignee, right: Expr)(val info: Source.Parser.Info) extends Assignment

sealed trait Assignee extends Node {
  def op: Expr
  override def info: Parser.Info = op.info
}

object Assignee {
  def unapply(x: Assignee): Some[Expr] = Some(x.op)
  def apply(op: Expr): Assignee = op match {
    case op: AssignableVar => Var(op)
    case op: Deref => Pointer(op)
    case op: FieldRef => Field(op)
    case op: IndexedExp => Index(op)
    case _ => Violation.violation(s"expected variables, dereference, field access, or index expression, but got $op")
  }

  case class Var(op: AssignableVar) extends Assignee
  case class Pointer(op: Deref) extends Assignee
  case class Field(op: FieldRef) extends Assignee
  case class Index(op : IndexedExp) extends Assignee
}

sealed trait MakeStmt extends Stmt {
  val target: LocalVar
  val typeParam: Type
}

case class MakeSlice(override val target: LocalVar, override val typeParam: SliceT, lenArg: Expr, capArg: Option[Expr])(val info: Source.Parser.Info) extends MakeStmt
case class MakeChannel(override val target: LocalVar, override val typeParam: ChannelT, bufferSizeArg: Option[Expr], isChannel: MPredicateProxy, bufferSize: MethodProxy)(val info: Source.Parser.Info) extends MakeStmt
case class MakeMap(override val target: LocalVar, override val typeParam: MapT, initialSpaceArg: Option[Expr])(val info: Source.Parser.Info) extends MakeStmt

case class New(target: LocalVar, expr: Expr)(val info: Source.Parser.Info) extends Stmt

/**
  * Type assertion that does not fail.
  * 'successTarget' gets assigned a boolean, indicating whether the cast is valid or not.
  * If the cast is not valid, 'resTarget' gets assigned the default value of 'typ'.
  * The statement does not have side-effects.
  * */
case class SafeTypeAssertion(resTarget: LocalVar, successTarget: LocalVar, expr: Expr, typ: Type)(val info: Source.Parser.Info) extends Stmt

case class FunctionCall(targets: Vector[LocalVar], func: FunctionProxy, args: Vector[Expr])(val info: Source.Parser.Info) extends Stmt
case class MethodCall(targets: Vector[LocalVar], recv: Expr, meth: MethodProxy, args: Vector[Expr])(val info: Source.Parser.Info) extends Stmt
case class GoFunctionCall(func: FunctionProxy, args: Vector[Expr])(val info: Source.Parser.Info) extends Stmt
case class GoMethodCall(recv: Expr, meth: MethodProxy, args: Vector[Expr])(val info: Source.Parser.Info) extends Stmt

case class Return()(val info: Source.Parser.Info) extends Stmt

case class Assert(ass: Assertion)(val info: Source.Parser.Info) extends Stmt
case class Assume(ass: Assertion)(val info: Source.Parser.Info) extends Stmt
case class Inhale(ass: Assertion)(val info: Source.Parser.Info) extends Stmt
case class Exhale(ass: Assertion)(val info: Source.Parser.Info) extends Stmt

case class Fold(acc: Access)(val info: Source.Parser.Info) extends Stmt {
  require(acc.e.isInstanceOf[Accessible.Predicate])
  lazy val op: PredicateAccess = acc.e.asInstanceOf[Accessible.Predicate].op
}



case class Unfold(acc: Access)(val info: Source.Parser.Info) extends Stmt {
  require(acc.e.isInstanceOf[Accessible.Predicate])
  lazy val op: PredicateAccess = acc.e.asInstanceOf[Accessible.Predicate].op
}

case class Send(channel: Expr, expr: Expr, sendChannel: MPredicateProxy, sendGivenPerm: MethodProxy, sendGotPerm: MethodProxy)(val info: Source.Parser.Info) extends Stmt

/**
  * Channel receive operation that does not only return the received message but also a boolean result whether
  * receive operation was successful. Thus, receiving a zero value from a closed or empty channel can be
  * distinguished from a zero value sent with a successful channel send operation
  */
case class SafeReceive(resTarget: LocalVar, successTarget: LocalVar, channel: Expr, recvChannel: MPredicateProxy, recvGivenPerm: MethodProxy, recvGotPerm: MethodProxy, closed: MPredicateProxy)(val info: Source.Parser.Info) extends Stmt

/**
  * Map lookup operation that returns the result of the lookup or default value if the key is not in the map,
  * and a boolean values stating whether the key is in the map.
  */
case class SafeMapLookup(resTarget: LocalVar, successTarget: LocalVar, mapLookup: IndexedExp)(val info: Source.Parser.Info) extends Stmt


sealed trait Assertion extends Node

case class SepAnd(left: Assertion, right: Assertion)(val info: Source.Parser.Info) extends Assertion

case class ExprAssertion(exp: Expr)(val info: Source.Parser.Info) extends Assertion

case class Implication(left: Expr, right: Assertion)(val info: Source.Parser.Info) extends Assertion

case class Access(e: Accessible, p: Expr)(val info: Source.Parser.Info) extends Assertion {
  require(p.typ.isInstanceOf[PermissionT], s"expected an expression of permission type but got $p.typ")
}

sealed trait Accessible extends Node {
  def op: Node
  override def info: Parser.Info = op.info
}

object Accessible {
  case class Predicate(op: PredicateAccess) extends Accessible
  case class ExprAccess(op: Expr) extends Accessible
  case class Address(op: Location) extends Accessible {
    require(op.typ.addressability == Addressability.Shared, s"expected shared location, but got $op :: ${op.typ}")
  }
  case class PredExpr(op: PredExprInstance) extends Accessible
}

sealed trait PredicateAccess extends Node

case class FPredicateAccess(pred: FPredicateProxy, args: Vector[Expr])(val info: Source.Parser.Info) extends PredicateAccess
case class MPredicateAccess(recv: Expr, pred: MPredicateProxy, args: Vector[Expr])(val info: Source.Parser.Info) extends PredicateAccess
case class MemoryPredicateAccess(arg: Expr)(val info: Source.Parser.Info) extends PredicateAccess



sealed trait Expr extends Node with Typed

object Expr {
  def getSubExpressions(x: Expr): Set[Expr] = {
    def aux(x: Expr): Set[Expr] = x.subnodes.collect{ case e: Expr => e }.toSet
    def auxClosed(x: Expr): Set[Expr] = aux(x).flatMap(auxClosed) + x
    aux(x).flatMap(auxClosed) + x
  }
}

case class Unfolding(acc: Access, in: Expr)(val info: Source.Parser.Info) extends Expr {
  require(acc.e.isInstanceOf[Accessible.Predicate])
  lazy val op: PredicateAccess = acc.e.asInstanceOf[Accessible.Predicate].op
  override def typ: Type = in.typ
  require(typ.addressability == Addressability.unfolding(in.typ.addressability))
}

case class Old(operand: Expr, typ: Type)(val info: Source.Parser.Info) extends Expr

case class LabeledOld(label: LabelProxy, operand: Expr)(val info: Source.Parser.Info) extends Expr {
  override val typ: Type = operand.typ
}

case class Conditional(cond: Expr, thn: Expr, els: Expr, typ: Type)(val info: Source.Parser.Info) extends Expr

case class Trigger(exprs: Vector[Expr])(val info: Source.Parser.Info) extends Node

case class PureForall(vars: Vector[BoundVar], triggers: Vector[Trigger], body: Expr)(val info: Source.Parser.Info) extends Expr {
  override def typ: Type = BoolT(Addressability.rValue)
}

case class SepForall(vars: Vector[BoundVar], triggers: Vector[Trigger], body: Assertion)(val info: Source.Parser.Info) extends Assertion

case class Exists(vars: Vector[BoundVar], triggers: Vector[Trigger], body: Expr)(val info: Source.Parser.Info) extends Expr {
  override def typ: Type = BoolT(Addressability.rValue)
}

sealed trait Permission extends Expr {
  override val typ: Type = PermissionT(Addressability.rValue)
}

case class FullPerm(info: Source.Parser.Info) extends Permission
case class NoPerm(info: Source.Parser.Info) extends Permission
case class FractionalPerm(left: Expr, right: Expr)(val info: Source.Parser.Info) extends Permission
case class WildcardPerm(info: Source.Parser.Info) extends Permission
case class CurrentPerm(acc: Accessible.Predicate)(val info: Source.Parser.Info) extends Permission
case class PermMinus(exp: Expr)(val info: Source.Parser.Info) extends Permission
case class PermAdd(left: Expr, right: Expr)(val info: Source.Parser.Info) extends BinaryExpr("+") with Permission
case class PermSub(left: Expr, right: Expr)(val info: Source.Parser.Info) extends BinaryExpr("-") with Permission
case class PermMul(left: Expr, right: Expr)(val info: Source.Parser.Info) extends BinaryExpr("*") with Permission
case class PermDiv(left: Expr, right: Expr)(val info: Source.Parser.Info) extends BinaryExpr("/") with Permission
// Comparison expressions
case class PermLtCmp(left: Expr, right: Expr)(val info: Source.Parser.Info) extends BinaryExpr("<") with BoolOperation
case class PermLeCmp(left: Expr, right: Expr)(val info: Source.Parser.Info) extends BinaryExpr("<=") with BoolOperation
case class PermGtCmp(left: Expr, right: Expr)(val info: Source.Parser.Info) extends BinaryExpr(">") with BoolOperation
case class PermGeCmp(left: Expr, right: Expr)(val info: Source.Parser.Info) extends BinaryExpr(">=") with BoolOperation

/* ** Type related expressions */

case class TypeAssertion(exp: Expr, arg: Type)(val info: Source.Parser.Info) extends Expr {
  override val typ: Type = arg.withAddressability(Addressability.rValue)
}

case class TypeOf(exp: Expr)(val info: Source.Parser.Info) extends Expr {
  override val typ: Type = SortT
}

case class IsComparableType(exp: Expr)(val info: Source.Parser.Info) extends Expr {
  override val typ: Type = BoolT(Addressability.rValue)
}

case class IsComparableInterface(exp: Expr)(val info: Source.Parser.Info) extends Expr {
  override val typ: Type = BoolT(Addressability.rValue)
}

case class IsBehaviouralSubtype(subtype: Expr, supertype: Expr)(val info: Source.Parser.Info) extends Expr {
  override val typ: Type = BoolT(Addressability.rValue)
}

/** Boxes an expression into an interface. */
case class ToInterface(exp: Expr, typ: Type)(val info: Source.Parser.Info) extends Expr

sealed trait TypeExpr extends Expr {
  override val typ: Type = SortT
}

case class PointerTExpr(elems: Expr)(val info: Source.Parser.Info) extends TypeExpr
case class DefinedTExpr(name: String)(val info: Source.Parser.Info) extends TypeExpr


case class BoolTExpr()(val info: Source.Parser.Info) extends TypeExpr
case class StringTExpr()(val info: Source.Parser.Info) extends TypeExpr
case class IntTExpr(kind: IntegerKind)(val info: Source.Parser.Info) extends TypeExpr
case class StructTExpr(fields: Vector[(String, Expr, Boolean)])(val info: Source.Parser.Info) extends TypeExpr
case class ArrayTExpr(length: Expr, elems: Expr)(val info: Source.Parser.Info) extends TypeExpr
case class SliceTExpr(elems: Expr)(val info: Source.Parser.Info) extends TypeExpr
case class MapTExpr(keys: Expr, elems: Expr)(val info: Source.Parser.Info) extends TypeExpr
case class PermTExpr()(val info: Source.Parser.Info) extends TypeExpr
case class SequenceTExpr(elems: Expr)(val info: Source.Parser.Info) extends TypeExpr
case class SetTExpr(elems: Expr)(val info: Source.Parser.Info) extends TypeExpr
case class MultisetTExpr(elems: Expr)(val info: Source.Parser.Info) extends TypeExpr
case class MathMapTExpr(keys: Expr, elems: Expr)(val info: Source.Parser.Info) extends TypeExpr
case class OptionTExpr(elems: Expr)(val info: Source.Parser.Info) extends TypeExpr
case class TupleTExpr(elems: Vector[Expr])(val info: Source.Parser.Info) extends TypeExpr



/* ** Higher-order predicate expressions */

case class PredicateConstructor(proxy: PredicateProxy, proxyT: PredT, args: Vector[Option[Expr]])(val info: Source.Parser.Info) extends Expr {
  override val typ: Type = PredT(proxyT.args.zip(args).filter(_._2.isEmpty).map(_._1), Addressability.rValue)
}

case class PredExprInstance(base: Expr, args: Vector[Expr])(val info: Source.Parser.Info) extends Node

case class PredExprFold(base: PredicateConstructor, args: Vector[Expr], p: Expr)(val info: Source.Parser.Info) extends Stmt
case class PredExprUnfold(base: PredicateConstructor, args: Vector[Expr], p: Expr)(val info: Source.Parser.Info) extends Stmt


/* ** Option type expressions */

/**
  * The 'none' constructor for option types of type `elem`.
  */
case class OptionNone(elem : Type)(val info : Source.Parser.Info) extends Expr {
  override def typ : Type = OptionT(elem, Addressability.rValue)
}

/**
  * The 'some(`exp`)' constructor for option types.
  */
case class OptionSome(exp : Expr)(val info : Source.Parser.Info) extends Expr {
  override def typ : Type = OptionT(exp.typ, Addressability.rValue)
}

/**
  * The 'option(`exp`)' projection function, where `exp` is expected to be an option type.
  */
case class OptionGet(exp : Expr)(val info : Source.Parser.Info) extends Expr {
  override def typ : Type = exp.typ match {
    case OptionT(t, _) => t
    case t => Violation.violation(s"expected an option type, but got $t")
  }
}


/* ** Collection expressions */

/**
  * Denotes the multiplicity operator "`left` # `right`", with `right`
  * a sequence or (multi)set and `left` an expression of a matching type.
  */
case class Multiplicity(left : Expr, right : Expr)(val info: Source.Parser.Info) extends BinaryExpr("#") {
  override def typ : Type = IntT(Addressability.rValue)
}

/**
  * Denotes the length of `exp`, which is expected to be either
  * of an array type or a sequence type or a set.
  */
case class Length(exp : Expr)(val info : Source.Parser.Info) extends Expr {
  override def typ : Type = IntT(Addressability.rValue)
}

/**
  * Represents the "cap(`exp`)" in Go, which gives
  * the capacity of `exp` according to its type.
  */
case class Capacity(exp : Expr)(val info : Source.Parser.Info) extends Expr {
  override def typ : Type = IntT(Addressability.rValue)
}

/**
  * Represents indexing into an array "`base`[`index`]",
  * where `base` is expected to be of an array or sequence type
  * and `index` of an integer type.
  */
case class IndexedExp(base : Expr, index : Expr)(val info : Source.Parser.Info) extends Expr with Location {
  override val typ : Type = base.typ match {
    case t: ArrayT => t.elems
    case t: SequenceT => t.t
    case t: SliceT => t.elems
    case t: MapT => t.values
    case t: MathMapT => t.values
    case t => Violation.violation(s"expected an array, map or sequence type, but got $t")
  }
}

/**
  * Denotes an array update "`base`[`left` = `right`]", which results in an
  * array equal to `base` but 'updated' to have `right` at the `left` position.
  */
case class ArrayUpdate(base: Expr, left: Expr, right: Expr)(val info: Source.Parser.Info) extends Expr {
  /** Is equal to the type of `base`. */
  require(base.typ.addressability == Addressability.Exclusive)
  override val typ : Type = base.typ
}


/* ** Sequence expressions */

/**
  * A (mathematical) sequence literal "seq[`memberType`] { k_0:e_0, ..., k_n:e_n }",
  * where `elems` is the map of key-value pairs that constitutes the members
  * of the literal. Every "e_i" is expected to be of type `memberType`.
  */
case class SequenceLit(length : BigInt, memberType : Type, elems : Map[BigInt, Expr])(val info : Source.Parser.Info) extends CompositeLit {
  require(elems.forall(e => 0 <= e._1 && e._1 < length), "All elements should be within bounds")
  override val typ : Type = SequenceT(memberType, Addressability.literal)
}

/**
  * Denotes the range of integers from `low` to `high`
  * (both of which should be integers), not including `high` but including `low`.
  */
case class RangeSequence(low : Expr, high : Expr)(val info : Source.Parser.Info) extends Expr {
  override val typ : Type = SequenceT(IntT(Addressability.mathDataStructureLookup), Addressability.rValue)
}

/**
  * The appending of two sequences represented by `left` and `right`
  * (which should be of identical types as result of type checking).
  */
case class SequenceAppend(left : Expr, right : Expr)(val info: Source.Parser.Info) extends BinaryExpr("++") {
  /** Should be identical to `right.typ`. */
  require(left.typ.isInstanceOf[SequenceT] && right.typ.isInstanceOf[SequenceT], s"expected two sequences, but got ${left.typ} and ${right.typ} (${info.origin})")
  override val typ : Type = SequenceT(left.typ.asInstanceOf[SequenceT].t, Addressability.rValue)
}

/**
  * Denotes a ghost collection update "`col`[`left` = `right`]", which results in a
  * collection equal to `col` but 'updated' to have `right` at the `left` position.
  */
case class GhostCollectionUpdate(base : Expr, left : Expr, right : Expr)(val info: Source.Parser.Info) extends Expr {
  /** Is equal to the type of `base`. */
  require(base.typ.isInstanceOf[SequenceT] || base.typ.isInstanceOf[MathMapT], s"expected sequence or mmap, but got ${base.typ} (${info.origin})")
  override val typ : Type = base.typ.withAddressability(Addressability.rValue)
}

/**
  * Represents a _sequence drop expression_ roughly of
  * the form "`left`[`right`:]".
  * Here `left` is the base sequence and `right` an integer
  * denoting the number of elements to drop from `left`.
  */
case class SequenceDrop(left : Expr, right : Expr)(val info: Source.Parser.Info) extends Expr {
  /** Is equal to the type of `left`. */
  require(left.typ.isInstanceOf[SequenceT])
  override val typ : Type = SequenceT(left.typ.asInstanceOf[SequenceT].t, Addressability.rValue)
}

/**
  * Represents a _sequence take operation_ roughly of
  * the form "`left`[:`right`]", where `left` is the base sequence
  * and `right` an integer denoting the number of elements to
  * take from `left`.
  */
case class SequenceTake(left : Expr, right : Expr)(val info: Source.Parser.Info) extends Expr {
  /** Is equal to the type of `left`. */
  require(left.typ.isInstanceOf[SequenceT])
  override val typ : Type = SequenceT(left.typ.asInstanceOf[SequenceT].t, Addressability.rValue)
}

/**
  * Represents the conversion of a collection of type 't',
  * represented by `expr`, to a (mathematical) sequence of type 't'.
  * Here `expr` is assumed to be either a sequence or an exclusive array.
  */
case class SequenceConversion(expr : Expr)(val info: Source.Parser.Info) extends Expr {
  override val typ : Type = expr.typ match {
    case t: SequenceT => t
    case t: ArrayT => t.sequence
    case OptionT(t, addr) => SequenceT(t, addr)
    case t => Violation.violation(s"expected a sequence or exclusive array type. but got $t")
  }
}


/* ** Unordered collection expressions */

/**
  * Represents a (multi)set union "`left` union `right`",
  * where `left` and `right` should be (multi)sets of identical types.
  */
case class Union(left : Expr, right : Expr)(val info : Source.Parser.Info) extends BinaryExpr("union") {
  /** `left.typ` is expected to be identical to `right.typ`. */
  require(
    (left.typ.isInstanceOf[SetT] && right.typ.isInstanceOf[SetT])
      || (left.typ.isInstanceOf[MultisetT] && right.typ.isInstanceOf[MultisetT]),
    s"expected set or multiset, but got ${left.typ} and ${right.typ} (${info.origin})"
  )
  override val typ : Type = left.typ match {
    case t: SetT => SetT(t.t, Addressability.rValue)
    case t: MultisetT => MultisetT(t.t, Addressability.rValue)
    case _ => Violation.violation("expected set or type")
  }
}

/**
  * Represents a (multi)set intersection "`left` intersection `right`",
  * where `left` and `right` should be (multi)sets of identical types.
  */
case class Intersection(left : Expr, right : Expr)(val info : Source.Parser.Info) extends BinaryExpr("intersection") {
  /** `left.typ` is expected to be identical to `right.typ`. */
  require(
    (left.typ.isInstanceOf[SetT] && right.typ.isInstanceOf[SetT])
      || (left.typ.isInstanceOf[MultisetT] && right.typ.isInstanceOf[MultisetT]),
    s"expected set or multiset, but got ${left.typ} and ${right.typ} (${info.origin})"
  )
  override val typ : Type = left.typ match {
    case t: SetT => SetT(t.t, Addressability.rValue)
    case t: MultisetT => MultisetT(t.t, Addressability.rValue)
    case _ => Violation.violation("expected set or type")
  }
}

/**
  * Represents a (multi)set difference "`left` setminus `right`",
  * where `left` and `right` should be (multi)sets of identical types.
  */
case class SetMinus(left : Expr, right : Expr)(val info : Source.Parser.Info) extends BinaryExpr("setminus") {
  /** `left.typ` is expected to be identical to `right.typ`. */
  require(
    (left.typ.isInstanceOf[SetT] && right.typ.isInstanceOf[SetT])
      || (left.typ.isInstanceOf[MultisetT] && right.typ.isInstanceOf[MultisetT]),
    s"expected set or multiset, but got ${left.typ} and ${right.typ} (${info.origin})"
  )
  override val typ : Type = left.typ match {
    case t: SetT => SetT(t.t, Addressability.rValue)
    case t: MultisetT => MultisetT(t.t, Addressability.rValue)
    case _ => Violation.violation("expected set or type")
  }
}

/**
  * Represents a subset relation "`left` subset `right`", where
  * `left` and `right` are assumed to be sets of comparable types.
  */
case class Subset(left : Expr, right : Expr)(val info : Source.Parser.Info) extends BinaryExpr("subset") {
  override val typ : Type = BoolT(Addressability.rValue)
}

/**
  * Represents a membership expression "`left` in `right`".
  * Here `right` should be a ghost collection (that is,
  * a sequence, set, or multiset) of a type that is compatible
  * with the one of `left`.
  */
case class Contains(left : Expr, right : Expr)(val info: Source.Parser.Info) extends BinaryExpr("in") {
  override val typ : Type = BoolT(Addressability.rValue)
}


/* ** Set expressions */

/**
  * Represents a (mathematical) set literal "set[`memberType`] { e_0, ..., e_n }",
  * where `exprs` constitutes the vector "e_0, ..., e_n" of members,
  * which should all be of type `memberType`.
  */
case class SetLit(memberType : Type, exprs : Vector[Expr])(val info : Source.Parser.Info) extends CompositeLit {
  override val typ : Type = SetT(memberType, Addressability.literal)
}

/**
  * Represents the conversion of a collection of type 't', represented by `exp`,
  * to a (mathematical) set of type 't'.
  */
case class SetConversion(expr : Expr)(val info: Source.Parser.Info) extends Expr {
  override val typ : Type = expr.typ match {
    case SequenceT(t, _) => SetT(t, Addressability.conversionResult)
    case SetT(t, _) => SetT(t, Addressability.conversionResult)
    case t => Violation.violation(s"expected a sequence or set type but got $t")
  }
}


/* ** Multiset expressions */

/**
  * Represents a multiset literal "mset[`memberType`] { e_0, ..., e_n }",
  * where `exprs` constitutes the vector "e_0, ..., e_n" of members,
  * which should all be of type `memberType`.
  */
case class MultisetLit(memberType : Type, exprs : Vector[Expr])(val info : Source.Parser.Info) extends CompositeLit {
  override val typ : Type = MultisetT(memberType, Addressability.literal)
}

/**
  * Represents the conversion of `exp` to a (mathematical) multiset of
  * a matching type, where `exp` should be a collection, i.e., a sequence or (multi)set.
  */
case class MultisetConversion(expr : Expr)(val info: Source.Parser.Info) extends Expr {
  override val typ : Type = expr.typ match {
    case SequenceT(t, _) => MultisetT(t, Addressability.conversionResult)
    case MultisetT(t, _) => MultisetT(t, Addressability.conversionResult)
    case t => Violation.violation(s"expected a sequence or multiset type but got $t")
  }
}

/* ** Mathematical Map expressions */

/**
  * Represents a mathematical map literal "mmap[`keys`]`values` { k_0: e_0, ..., k_n: e_n }",
  * where `entries` constitutes the sequence of entries of the map "{(k_0: e_0), ..., (k_n: e_n)}". The expressions `k_i` should have type `keys`
  * and the expressions `e_i` should have type `values`.
  */
case class MathMapLit(keys : Type, values : Type, entries : Seq[(Expr, Expr)])(val info : Source.Parser.Info) extends CompositeLit {
  override val typ : Type = MathMapT(keys, values, Addressability.literal)
}

case class MapKeys(exp : Expr)(val info : Source.Parser.Info) extends Expr {
  override val typ : Type = exp.typ match {
    case t: MathMapT => SetT(t.keys, Addressability.mathDataStructureElement)
    case t: MapT => SetT(t.keys, Addressability.rValue)
    case _ => violation(s"unexpected type ${exp.typ}")
  }
}

case class MapValues(exp : Expr)(val info : Source.Parser.Info) extends Expr {
  override val typ : Type = exp.typ match {
    case t: MathMapT => SetT(t.keys, Addressability.mathDataStructureElement)
    case t: MapT => SetT(t.keys, Addressability.rValue)
    case _ => violation(s"unexpected type ${exp.typ}")
  }
}

case class PureFunctionCall(func: FunctionProxy, args: Vector[Expr], typ: Type)(val info: Source.Parser.Info) extends Expr
case class PureMethodCall(recv: Expr, meth: MethodProxy, args: Vector[Expr], typ: Type)(val info: Source.Parser.Info) extends Expr
case class DomainFunctionCall(func: DomainFuncProxy, args: Vector[Expr], typ: Type)(val info: Source.Parser.Info) extends Expr

case class Deref(exp: Expr, typ: Type)(val info: Source.Parser.Info) extends Expr with Location {
  require(exp.typ.isInstanceOf[PointerT])
}

object Deref {
  def apply(exp: Expr)(info: Source.Parser.Info): Deref = {
    require(exp.typ.isInstanceOf[PointerT])
    Deref(exp, exp.typ.asInstanceOf[PointerT].t)(info)
  }

}

case class Ref(ref: Addressable, typ: PointerT)(val info: Source.Parser.Info) extends Expr with Location

object Ref {
  def apply(ref: Expr)(info: Source.Parser.Info): Ref = {
    require(ref.typ.addressability == Addressability.Shared)

    val pointerT = PointerT(ref.typ, Addressability.reference)
    ref match {
      case x: LocalVar     => Ref(Addressable.Var(x), pointerT)(info)
      case x: Deref        => Ref(Addressable.Pointer(x), pointerT)(info)
      case x: FieldRef     => Ref(Addressable.Field(x), pointerT)(info)
      case x: IndexedExp   => Ref(Addressable.Index(x), pointerT)(info)
      case _ => Violation.violation(s"encountered unexpected addressable expression $ref")
    }
  }
}


sealed trait Addressable extends Node {
  def op: Location
  override def info: Parser.Info = op.info
}

object Addressable {

  case class Var(op: LocalVar) extends Addressable
  case class Pointer(op: Deref) extends Addressable
  case class Field(op: FieldRef) extends Addressable
  case class Index(op: IndexedExp) extends Addressable
}

case class FieldRef(recv: Expr, field: Field)(val info: Source.Parser.Info) extends Expr with Location {
  override val typ: Type = field.typ
}

/** Updates struct 'base' at field 'field' with value 'newVal', i.e. base[field -> newVal]. */
case class StructUpdate(base: Expr, field: Field, newVal: Expr)(val info: Source.Parser.Info) extends Expr {
  require(base.typ.addressability == Addressability.Exclusive)
  override val typ: Type = base.typ
}

sealed trait BoolOperation extends Expr {
  override val typ: Type = BoolT(Addressability.rValue)
}

sealed trait IntOperation extends Expr {
  override def typ: Type = IntT(Addressability.rValue)
}

sealed trait StringOperation extends Expr {
  override val typ: Type = StringT(Addressability.rValue)
}

case class Negation(operand: Expr)(val info: Source.Parser.Info) extends BoolOperation

sealed abstract class BinaryExpr(val operator: String) extends Expr {
  def left: Expr
  def right: Expr
}

sealed abstract class BinaryIntExpr(override val operator: String) extends BinaryExpr(operator) with IntOperation {
  override def typ: Type = (left.typ, right.typ) match {
    // should always produce an exclusive val. from the go spec:
    // (...) must be addressable, that is, either a variable, pointer indirection, or slice indexing operation;
    // or a field selector of an addressable struct operand; or an array indexing operation of an addressable array.
    // As an exception to the addressability requirement, x may also be a (possibly parenthesized) composite literal.
    case (IntT(_, kind1), IntT(_, kind2)) => IntT(Addressability.Exclusive, TypeBounds.merge(kind1, kind2))

    // A binary expression may have one operand of a defined type T and another operand that is an unbounded integer.
    // If T's underlying type is an integer type, then the result of the expression should be of type T.
    // Here, the underlying type of a defined type is not checked, as the information is not available at this point.
    // However, this should not pose a problem assuming that the original program has been type-checked before the
    // translation to the internal language.
    case (x, IntT(_, UnboundedInteger)) if x.isInstanceOf[DefinedT] => x.withAddressability(Addressability.Exclusive)
    case (IntT(_, UnboundedInteger), y) if y.isInstanceOf[DefinedT] => y.withAddressability(Addressability.Exclusive)
    case (x, y) if x.equalsWithoutMod(y) => x.withAddressability(Addressability.Exclusive)
    case (l, r) => violation(s"cannot merge types $l and $r")

  }
}

object BinaryExpr {
  def unapply(arg: BinaryExpr): Some[(Expr, String, Expr, Type)] =
    Some((arg.left, arg.operator, arg.right, arg.typ))
}

case class EqCmp(left: Expr, right: Expr)(val info: Source.Parser.Info)      extends BinaryExpr("==") with BoolOperation
case class UneqCmp(left: Expr, right: Expr)(val info: Source.Parser.Info)    extends BinaryExpr("!=") with BoolOperation
case class LessCmp(left: Expr, right: Expr)(val info: Source.Parser.Info)    extends BinaryExpr("<" ) with BoolOperation
case class AtMostCmp(left: Expr, right: Expr)(val info: Source.Parser.Info)  extends BinaryExpr("<=") with BoolOperation
case class GreaterCmp(left: Expr, right: Expr)(val info: Source.Parser.Info) extends BinaryExpr(">" ) with BoolOperation
case class AtLeastCmp(left: Expr, right: Expr)(val info: Source.Parser.Info) extends BinaryExpr(">=") with BoolOperation

case class And(left: Expr, right: Expr)(val info: Source.Parser.Info) extends BinaryExpr("&&") with BoolOperation
case class Or(left: Expr, right: Expr)(val info: Source.Parser.Info) extends BinaryExpr("||") with BoolOperation

case class Add(left: Expr, right: Expr)(val info: Source.Parser.Info) extends BinaryIntExpr("+")
case class Sub(left: Expr, right: Expr)(val info: Source.Parser.Info) extends BinaryIntExpr("-")
case class Mul(left: Expr, right: Expr)(val info: Source.Parser.Info) extends BinaryIntExpr("*")
case class Mod(left: Expr, right: Expr)(val info: Source.Parser.Info) extends BinaryIntExpr("%")
case class Div(left: Expr, right: Expr)(val info: Source.Parser.Info) extends BinaryIntExpr("/")

/* Bitwise Operators */
<<<<<<< HEAD
case class BitwiseAnd(left: Expr, right: Expr)(val info: Source.Parser.Info) extends BinaryIntExpr("&")
case class BitwiseOr(left: Expr, right: Expr)(val info: Source.Parser.Info) extends BinaryIntExpr("|")
case class BitwiseXor(left: Expr, right: Expr)(val info: Source.Parser.Info) extends BinaryIntExpr("^")
case class BitClear(left: Expr, right: Expr)(val info: Source.Parser.Info) extends BinaryIntExpr("&^")
case class ShiftLeft(left: Expr, right: Expr)(val info: Source.Parser.Info) extends BinaryIntExpr("<<") {
  override def typ: Type = left.typ
}
case class ShiftRight(left: Expr, right: Expr)(val info: Source.Parser.Info) extends BinaryIntExpr(">>") {
  override def typ: Type = left.typ
}
case class BitwiseNeg(left: Expr)(val info: Source.Parser.Info) extends IntOperation
=======
case class BitAnd(left: Expr, right: Expr)(val info: Source.Parser.Info) extends BinaryIntExpr("&")
case class BitOr(left: Expr, right: Expr)(val info: Source.Parser.Info) extends BinaryIntExpr("|")
case class BitXor(left: Expr, right: Expr)(val info: Source.Parser.Info) extends BinaryIntExpr("^")
case class BitClear(left: Expr, right: Expr)(val info: Source.Parser.Info) extends BinaryIntExpr("&^")
case class ShiftLeft(left: Expr, right: Expr)(val info: Source.Parser.Info) extends BinaryIntExpr("<<") {
  override val typ: Type = left.typ
}
case class ShiftRight(left: Expr, right: Expr)(val info: Source.Parser.Info) extends BinaryIntExpr(">>") {
  override val typ: Type = left.typ
}
case class BitNeg(op: Expr)(val info: Source.Parser.Info) extends IntOperation
>>>>>>> 38cd7797

case class Concat(left: Expr, right: Expr)(val info: Source.Parser.Info) extends BinaryExpr("+") with StringOperation

case class Conversion(newType: Type, expr: Expr)(val info: Source.Parser.Info) extends Expr {
  override def typ: Type = newType
}

case class Receive(channel: Expr, recvChannel: MPredicateProxy, recvGivenPerm: MethodProxy, recvGotPerm: MethodProxy)(val info: Source.Parser.Info) extends Expr {
  require(channel.typ.isInstanceOf[ChannelT])
  override def typ: Type = channel.typ.asInstanceOf[ChannelT].elem
}

sealed trait Lit extends Expr

case class DfltVal(typ: Type)(val info: Source.Parser.Info) extends Expr

case class IntLit(v: BigInt, kind: IntegerKind = UnboundedInteger, base: NumBase = Decimal)(val info: Source.Parser.Info) extends Lit {
  override def typ: Type = IntT(Addressability.literal, kind)
}

case class BoolLit(b: Boolean)(val info: Source.Parser.Info) extends Lit {
  override def typ: Type = BoolT(Addressability.literal)
}

case class StringLit(s: String)(val info: Source.Parser.Info) extends Lit {
  override def typ: Type = StringT(Addressability.literal)
}

case class NilLit(typ: Type)(val info: Source.Parser.Info) extends Lit

/**
  * Represents (full) slice expressions "`base`[`low`:`high`:`max`]".
  * Only the `max` component is optional at this point.
  * Any slicing expression "a[:j]" is assumed to be desugared into "a[0:j]",
  * and any expression "a[i:]" is assumed to be desugared into "a[i:len(a)]".
  */
case class Slice(base : Expr, low : Expr, high : Expr, max : Option[Expr])(val info : Source.Parser.Info) extends Expr {
  override def typ : Type = base.typ match {
    case t: ArrayT => SliceT(t.elems, Addressability.sliceElement)
    case t: SliceT => t
    case t => Violation.violation(s"expected an array or slice type, but got $t")
  }
}

case class Tuple(args: Vector[Expr])(val info: Source.Parser.Info) extends Expr {
  lazy val typ: Type = TupleT(args map (_.typ), Addressability.literal) // TODO: remove redundant typ information of other nodes
}

sealed trait CompositeLit extends Lit

/** An array literal of type '[`length`]`memberType`' consisting of `elems`. */
case class ArrayLit(length : BigInt, memberType : Type, elems : Map[BigInt, Expr])(val info : Source.Parser.Info) extends CompositeLit {
  override val typ : Type = ArrayT(length, memberType, Addressability.literal)
}

/** A slice literal of type '[]`memberType`' consisting of `elems`. */
case class SliceLit(memberType : Type, elems : Map[BigInt, Expr])(val info : Source.Parser.Info) extends CompositeLit {
  lazy val length: BigInt = if (elems.isEmpty) 0 else elems.maxBy(_._1)._1 + 1
  lazy val asArrayLit: ArrayLit = ArrayLit(length, memberType.withAddressability(Addressability.rValue), elems)(info)
  override val typ: Type = SliceT(memberType, Addressability.literal)
}

case class StructLit(typ: Type, args: Vector[Expr])(val info: Source.Parser.Info) extends CompositeLit

case class MapLit(keys : Type, values : Type, entries : Seq[(Expr, Expr)])(val info : Source.Parser.Info) extends CompositeLit {
  override val typ : Type = MapT(keys, values, Addressability.literal)
}

sealed trait Declaration extends Node

/** Everything that is defined with the scope of a code block. */
sealed trait BlockDeclaration extends Declaration

/** Any Gobra variable. */
sealed trait Var extends Expr with Location {
  def id: String

  def unapply(arg: Var): Some[(String, Type)] =
    Some((arg.id, arg.typ))
}

/**
  * Any variable that has a global scope.
  * */
sealed trait GlobalVar extends Var

/**
  * Any variable whose scope is the body of a method, function, or predicate.
  * Effectively, every variable that does not have a global scope.
  * */
sealed trait BodyVar extends Var

/** Any variable that is assignable in the intermediate representation. */
sealed trait AssignableVar extends Var


sealed trait Parameter extends BodyVar {
  def unapply(arg: Parameter): Some[(String, Type)] =
    Some((arg.id, arg.typ))
}

/** In- and out-parameters. */
object Parameter {
  case class In(id: String, typ: Type)(val info: Source.Parser.Info) extends Parameter {
    require(typ.addressability == Addressability.inParameter)
  }
  case class Out(id: String, typ: Type)(val info: Source.Parser.Info) extends Parameter with AssignableVar {
    require(typ.addressability == Addressability.outParameter)
  }
}

/** Variables that are bound by a quantifier. */
case class BoundVar(id: String, typ: Type)(val info: Source.Parser.Info) extends BodyVar {
  require(typ.addressability == Addressability.boundVariable)
}

/** Variables that can be defined in the body of a method or function. */
case class LocalVar(id: String, typ: Type)(val info: Source.Parser.Info) extends BodyVar with AssignableVar with BlockDeclaration

sealed trait GlobalConst extends GlobalVar {
  def unapply(arg: GlobalConst): Some[(String, Type)] =
    Some((arg.id, arg.typ))
}

object GlobalConst {
  case class Val(id: String, typ: Type)(val info: Source.Parser.Info) extends GlobalConst {
    require(typ.addressability == Addressability.constant)
  }
}






sealed trait Typed {
  def typ: Type
}

sealed trait TopType

/** When a type is added, then also add a pattern to [[viper.gobra.translator.util.TypePatterns]] */

sealed trait Type {
  def addressability: Addressability

  /** Returns whether 'this' is equals to 't' without considering the addressability modifier of the types. */
  def equalsWithoutMod(t: Type): Boolean

  def withAddressability(newAddressability: Addressability): Type
}

sealed abstract class PrettyType(pretty: => String) extends Type {
  override lazy val toString: String = s"$pretty${addressability.pretty}"
}

case class BoolT(addressability: Addressability) extends PrettyType("bool") {
  override def equalsWithoutMod(t: Type): Boolean = t.isInstanceOf[BoolT]
  override def withAddressability(newAddressability: Addressability): BoolT = BoolT(newAddressability)
}

case class IntT(addressability: Addressability, kind: IntegerKind = UnboundedInteger) extends PrettyType(kind.name) {
  override def equalsWithoutMod(t: Type): Boolean = t.isInstanceOf[IntT] && t.asInstanceOf[IntT].kind == kind
  override def withAddressability(newAddressability: Addressability): IntT = IntT(newAddressability, kind)
}

case class StringT(addressability: Addressability) extends PrettyType("string") {
  override def equalsWithoutMod(t: Type): Boolean = t.isInstanceOf[StringT]
  override def withAddressability(newAddressability: Addressability): StringT = StringT(newAddressability)
}

case object VoidT extends PrettyType("void") {
  override val addressability: Addressability = Addressability.unit
  override def equalsWithoutMod(t: Type): Boolean = t == VoidT
  override def withAddressability(newAddressability: Addressability): VoidT.type = VoidT
}

case class PermissionT(addressability: Addressability) extends PrettyType("perm") {
  override def equalsWithoutMod(t: Type): Boolean = t.isInstanceOf[PermissionT]
  override def withAddressability(newAddressability: Addressability): PermissionT = PermissionT(newAddressability)
}

/** The type of types. For now, we have a single sort. */
case object SortT extends PrettyType("sort") {
  override val addressability: Addressability = Addressability.mathDataStructureElement
  override def equalsWithoutMod(t: Type): Boolean = t == SortT
  override def withAddressability(newAddressability: Addressability): SortT.type = SortT
}

/**
  * The type of `length`-sized arrays of elements of type `typ`.
  */
case class ArrayT(length: BigInt, elems: Type, addressability: Addressability) extends PrettyType(s"[$length]$elems") {
  /** (Deeply) converts the current type to a `SequenceT`. */
  lazy val sequence : SequenceT = SequenceT(elems match {
    case t: ArrayT => t.sequence
    case t => t
  }, addressability)

  override def equalsWithoutMod(t: Type): Boolean = t match {
    case ArrayT(otherLength, otherElems, _) => length == otherLength && elems.equalsWithoutMod(otherElems)
    case _ => false
  }

  override def withAddressability(newAddressability: Addressability): ArrayT =
    ArrayT(length, elems.withAddressability(Addressability.arrayElement(newAddressability)), newAddressability)
}

/**
  * The (composite) type of slices of type `elems`.
  */
case class SliceT(elems : Type, addressability: Addressability) extends PrettyType(s"[]$elems") {
  override def equalsWithoutMod(t: Type): Boolean = t match {
    case SliceT(otherT, _) => t.equalsWithoutMod(otherT)
    case _ => false
  }

  override def withAddressability(newAddressability: Addressability): SliceT =
    SliceT(elems.withAddressability(Addressability.sliceElement), newAddressability)
}

/**
  * The (composite) type of maps from type `keys` to type `values`.
  */
case class MapT(keys: Type, values: Type, addressability: Addressability) extends Type {
  def hasGhostField(k: Type): Boolean = k match {
    case StructT(_, fields, _) => fields exists (_.ghost)
    case _ => false
  }
  // this check must be done here instead of at the type system level because the concrete AST does not support
  // ghost fields yet
  require(!hasGhostField(keys))
  
  override def equalsWithoutMod(t: Type): Boolean = t match {
    case MapT(otherKeys, otherValues, _) => keys.equalsWithoutMod(otherKeys) && values.equalsWithoutMod(otherValues)
    case _ => false
  }

  override def withAddressability(newAddressability: Addressability): MapT =
    MapT(keys.withAddressability(Addressability.mapKey), values.withAddressability(Addressability.mapValue), newAddressability)
}

/**
  * The type of mathematical sequences with elements of type `t`.
  */
case class SequenceT(t : Type, addressability: Addressability) extends PrettyType(s"seq[$t]")  {
  override def equalsWithoutMod(t: Type): Boolean = t match {
    case SequenceT(otherT, _) => t.equalsWithoutMod(otherT)
    case _ => false
  }

  override def withAddressability(newAddressability: Addressability): SequenceT =
    SequenceT(t.withAddressability(Addressability.mathDataStructureElement), newAddressability)
}

/**
  * The type of mathematical sets with elements of type `t`.
  */
case class SetT(t : Type, addressability: Addressability) extends PrettyType(s"set[$t]") {
  override def equalsWithoutMod(t: Type): Boolean = t match {
    case SetT(otherT, _) => t.equalsWithoutMod(otherT)
    case _ => false
  }

  override def withAddressability(newAddressability: Addressability): SetT =
    SetT(t.withAddressability(Addressability.mathDataStructureElement), newAddressability)
}
/**
  * The type of mathematical multisets with elements of type `t`.
  */
case class MultisetT(t : Type, addressability: Addressability) extends PrettyType(s"mset[$t]") {
  override def equalsWithoutMod(t: Type): Boolean = t match {
    case MultisetT(otherT, _) => t.equalsWithoutMod(otherT)
    case _ => false
  }

  override def withAddressability(newAddressability: Addressability): MultisetT =
    MultisetT(t.withAddressability(Addressability.mathDataStructureElement), newAddressability)
}

/**
  * The type of mathematical maps from `keys` to `values`
  */
case class MathMapT(keys: Type, values: Type, addressability: Addressability) extends Type {
  override def equalsWithoutMod(t: Type): Boolean = t match {
    case MathMapT(otherKeys, otherValues, _) => keys.equalsWithoutMod(otherKeys) && values.equalsWithoutMod(otherValues)
    case _ => false
  }

  override def withAddressability(newAddressability: Addressability): MathMapT =
    MathMapT(keys.withAddressability(Addressability.mathDataStructureElement), values.withAddressability(Addressability.mathDataStructureElement), newAddressability)
}

/**
  * The (mathematical) type encapsulating an optional value of type `t`.
  */
case class OptionT(t : Type, addressability: Addressability) extends PrettyType(s"option[$t]") {
  override def equalsWithoutMod(t : Type): Boolean = t match {
    case OptionT(otherT, _) => t.equalsWithoutMod(otherT)
    case _ => false
  }

  override def withAddressability(newAddressability: Addressability) : OptionT =
    OptionT(t.withAddressability(Addressability.mathDataStructureElement), newAddressability)
}

case class DefinedT(name: String, addressability: Addressability) extends PrettyType(name) with TopType {
  override def equalsWithoutMod(t: Type): Boolean = t match {
    case DefinedT(otherName, _) => name == otherName
    case _ => false
  }

  override def withAddressability(newAddressability: Addressability): DefinedT =
    DefinedT(name, newAddressability)
}

case class PointerT(t: Type, addressability: Addressability) extends PrettyType(s"*$t") with TopType {
  require(t.addressability.isShared)

  override def equalsWithoutMod(t: Type): Boolean = t match {
    case PointerT(otherT, _) => t.equalsWithoutMod(otherT)
    case _ => false
  }

  override def withAddressability(newAddressability: Addressability): PointerT =
    PointerT(t.withAddressability(Addressability.pointerBase), newAddressability)
}

case class TupleT(ts: Vector[Type], addressability: Addressability) extends PrettyType(ts.mkString("(", ", ", ")")) with TopType {
  override def equalsWithoutMod(t: Type): Boolean = t match {
    case TupleT(otherTs, _) => ts.zip(otherTs).forall{ case (l,r) => l.equalsWithoutMod(r) }
    case _ => false
  }

  override def withAddressability(newAddressability: Addressability): TupleT =
    TupleT(ts.map(_.withAddressability(Addressability.mathDataStructureElement)), newAddressability)
}

case class PredT(args: Vector[Type], addressability: Addressability) extends PrettyType(args.mkString("pred(", ", ", ")")) with TopType {
  override def equalsWithoutMod(t: Type): Boolean = t match {
    case PredT(otherTs, _) => args.zip(otherTs).forall{ case (l,r) => l.equalsWithoutMod(r) }
    case _ => false
  }

  override def withAddressability(newAddressability: Addressability): PredT =
    PredT(args.map(_.withAddressability(Addressability.mathDataStructureElement)), newAddressability)
}


// TODO: Maybe remove name
case class StructT(name: String, fields: Vector[Field], addressability: Addressability) extends PrettyType(fields.mkString("struct{", ", ", "}")) with TopType {
  override def equalsWithoutMod(t: Type): Boolean = t match {
    case StructT(_, otherFields, _) => fields.zip(otherFields).forall{ case (l, r) => l.typ.equalsWithoutMod(r.typ) }
    case _ => false
  }

  override def withAddressability(newAddressability: Addressability): StructT =
    StructT(name, fields.map(f => Field(f.name, f.typ.withAddressability(Addressability.field(newAddressability)), f.ghost)(f.info)), newAddressability)
}

case class InterfaceT(name: String, addressability: Addressability) extends PrettyType(s"interface{ name is $name }") with TopType {
  override def equalsWithoutMod(t: Type): Boolean = t match {
    case o: InterfaceT => name == o.name
    case _ => false
  }

  override def withAddressability(newAddressability: Addressability): InterfaceT =
    InterfaceT(name, newAddressability)

  def isEmpty: Boolean = name == Names.emptyInterface
}

case class DomainT(name: String, addressability: Addressability) extends PrettyType(s"domain{ name is $name }") with TopType {
  override def equalsWithoutMod(t: Type): Boolean = t match {
    case o: DomainT => name == o.name
    case _ => false
  }

  override def withAddressability(newAddressability: Addressability): DomainT =
    DomainT(name, newAddressability)
}

case class ChannelT(elem: Type, addressability: Addressability) extends PrettyType(s"chan $elem") {
  override def equalsWithoutMod(t: Type): Boolean = t match {
    case o: ChannelT => elem == o.elem
    case _ => false
  }

  override def withAddressability(newAddressability: Addressability): ChannelT =
    ChannelT(elem, newAddressability)
}



sealed trait Proxy extends Node {
  def name: String
}
sealed trait MemberProxy extends Proxy {
  def uniqueName: String
}
sealed trait CallProxy extends Proxy

case class FunctionProxy(name: String)(val info: Source.Parser.Info) extends Proxy with CallProxy
case class MethodProxy(name: String, uniqueName: String)(val info: Source.Parser.Info) extends MemberProxy with CallProxy
case class DomainFuncProxy(name: String, domainName: String)(val info: Source.Parser.Info) extends Proxy

sealed trait PredicateProxy extends Proxy
case class FPredicateProxy(name: String)(val info: Source.Parser.Info) extends PredicateProxy
case class MPredicateProxy(name: String, uniqueName: String)(val info: Source.Parser.Info) extends PredicateProxy with MemberProxy

case class LabelProxy(name: String)(val info: Source.Parser.Info) extends Proxy with BlockDeclaration

<|MERGE_RESOLUTION|>--- conflicted
+++ resolved
@@ -914,19 +914,6 @@
 case class Div(left: Expr, right: Expr)(val info: Source.Parser.Info) extends BinaryIntExpr("/")
 
 /* Bitwise Operators */
-<<<<<<< HEAD
-case class BitwiseAnd(left: Expr, right: Expr)(val info: Source.Parser.Info) extends BinaryIntExpr("&")
-case class BitwiseOr(left: Expr, right: Expr)(val info: Source.Parser.Info) extends BinaryIntExpr("|")
-case class BitwiseXor(left: Expr, right: Expr)(val info: Source.Parser.Info) extends BinaryIntExpr("^")
-case class BitClear(left: Expr, right: Expr)(val info: Source.Parser.Info) extends BinaryIntExpr("&^")
-case class ShiftLeft(left: Expr, right: Expr)(val info: Source.Parser.Info) extends BinaryIntExpr("<<") {
-  override def typ: Type = left.typ
-}
-case class ShiftRight(left: Expr, right: Expr)(val info: Source.Parser.Info) extends BinaryIntExpr(">>") {
-  override def typ: Type = left.typ
-}
-case class BitwiseNeg(left: Expr)(val info: Source.Parser.Info) extends IntOperation
-=======
 case class BitAnd(left: Expr, right: Expr)(val info: Source.Parser.Info) extends BinaryIntExpr("&")
 case class BitOr(left: Expr, right: Expr)(val info: Source.Parser.Info) extends BinaryIntExpr("|")
 case class BitXor(left: Expr, right: Expr)(val info: Source.Parser.Info) extends BinaryIntExpr("^")
@@ -938,7 +925,6 @@
   override val typ: Type = left.typ
 }
 case class BitNeg(op: Expr)(val info: Source.Parser.Info) extends IntOperation
->>>>>>> 38cd7797
 
 case class Concat(left: Expr, right: Expr)(val info: Source.Parser.Info) extends BinaryExpr("+") with StringOperation
 
