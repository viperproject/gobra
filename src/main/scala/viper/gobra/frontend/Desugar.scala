--- conflicted
+++ resolved
@@ -2695,10 +2695,6 @@
           for {
             w <- goA(wand)
             b <- option(blockOpt map stmtD(ctx))
-<<<<<<< HEAD
-          } yield in.PackageWand(w, b)(src)
-        case PApplyWand(wand) => for {w <- goA(wand)} yield in.ApplyWand(w)(src)
-=======
           } yield w match {
             case w: in.MagicWand => in.PackageWand(w, b)(src)
             case e => Violation.violation(s"Expected a magic wand, but got $e")
@@ -2710,7 +2706,6 @@
             case w: in.MagicWand => in.ApplyWand(w)(src)
             case e => Violation.violation(s"Expected a magic wand, but got $e")
           }
->>>>>>> 9bf1a95b
         case PExplicitGhostStatement(actual) => stmtD(ctx)(actual)
         case _ => ???
       }
