--- conflicted
+++ resolved
@@ -145,18 +145,10 @@
 }
 
 // DefaultMask returns the default IP mask for the IP address ip.
-<<<<<<< HEAD
-// (joao) Conservative spec
-=======
->>>>>>> 0a84d49a
 preserves forall i int :: 0 <= i && i < len(ip) ==> acc(&ip[i], 1/10000)
 func (ip IP) DefaultMask() IPMask
 
 // Mask returns the result of masking the IP address ip with mask.
-<<<<<<< HEAD
-// (joao) Conservative spec
-=======
->>>>>>> 0a84d49a
 preserves forall i int :: 0 <= i && i < len(ip) ==> acc(&ip[i], 1/10000)
 func (ip IP) Mask(mask IPMask) IP
 
