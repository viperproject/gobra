package viper.gobra.ast.internal

import org.bitbucket.inkytonik.kiama
import org.bitbucket.inkytonik.kiama.util.Trampolines.Done
import viper.gobra.ast.printing.PrettyPrinterCombinators
import viper.silver.ast.{Position => GobraPosition}

import scala.collection.mutable
import scala.collection.mutable.ListBuffer

trait PrettyPrinter {
  def format(node : Node): String
  def format(typ : Type): String
}

class DefaultPrettyPrinter extends PrettyPrinter with kiama.output.PrettyPrinter with PrettyPrinterCombinators {

  override val defaultIndent = 2
  override val defaultWidth  = 80

  override def format(node : Node) : String = {
    positionStore.clear()
    pretty(show(node)).layout
  }

  override def format(typ : Type) : String = {
    positionStore.clear()
    pretty(showType(typ)).layout
  }

  /**
    * Fixes issue with Position not being correct when there are newlines with indentation.
    */
  override def line(repl: String): Doc =
    new Doc({
      case (i, w) =>
        val width = repl.length
        val outLine =
          (h: Horizontal) => (o: Out) =>
            Done(
              (r: Remaining) =>
                if (h)
                  output(o, r - width, Text(repl))
                else
                  output(o, w - i, Text("\n" + " " * i))
            )
        scan(width + i, outLine)
    })

  override def line: Doc = line(" ")

  /**
    * Used for mapping positions in a Gobra Program to Positions of the internal Program.
    */
  type ViperPosition = (PPosition, Int)
  val positionStore: mutable.Map[GobraPosition, ListBuffer[(PPosition, PPosition)]] = mutable.Map[GobraPosition, ListBuffer[ViperPosition]]()

  def addPosition(gobraPos: GobraPosition, viperPos: ViperPosition) {
    positionStore.get(gobraPos) match {
      case Some(b) => b += viperPos
      case None => positionStore += (gobraPos -> ListBuffer(viperPos))
    }
  }

  def updatePositionStore(n: Node): Doc = n.getMeta.origin match {
    case Some(origin) =>
      new Doc(
        (iw: IW) =>
          (c: TreeCont) =>
            emptyDoc(iw)((p: PPosition, dq: Dq) => {
              addPosition(origin.pos, (p, 1))
              c(p, dq)
            })
      )
    case None =>
      emptyDoc
  }


  def show(n: Node): Doc = n match {
    case n: Program => showProgram(n)
    case n: Member => showMember(n)
    case n: Field => showField(n)
    case n: Stmt => showStmt(n)
    case n: Assignee => showAssignee(n)
    case n: CompositeObject => showCompositeObject(n)
    case n: Assertion => showAss(n)
    case n: Accessible => showAcc(n)
    case n: PredicateAccess => showPredicateAcc(n)
    case n: Expr => showExpr(n)
    case n: Addressable => showAddressable(n)
    case n: Proxy => showProxy(n)
  }

  // program

  def showProgram(p: Program): Doc = p match {
    case Program(types, members, _) =>
      updatePositionStore(p) <>
      (ssep(types map showTopType, line <> line) <>
      ssep(members map showMember, line <> line))
  }

  // member

  def showTopType(t: TopType): Doc = t match {
    case d: DefinedT => showTypeDecl(d)
    case _ => emptyDoc
  }

  def showMember(m: Member): Doc = updatePositionStore(m) <> (m match {
    case n: Method => showMethod(n)
    case n: PureMethod => showPureMethod(n)
    case n: Function => showFunction(n)
    case n: PureFunction => showPureFunction(n)
    case n: FPredicate => showFPredicate(n)
    case n: MPredicate => showMPredicate(n)
    case n: GlobalConstDecl => showGlobalConstDecl(n)
  })

  def showFunction(f: Function): Doc = f match {
    case Function(name, args, results, pres, posts, body) =>
      "func" <+> name.name <> parens(showFormalArgList(args)) <+> parens(showVarDeclList(results)) <>
        spec(showPreconditions(pres) <> showPostconditions(posts)) <> opt(body)(b => block(showStmt(b)))
  }

  def showPureFunction(f: PureFunction): Doc = f match {
    case PureFunction(name, args, results, pres, body) =>
      "pure func" <+> name.name <> parens(showFormalArgList(args)) <+> parens(showVarDeclList(results)) <>
        spec(showPreconditions(pres)) <> opt(body)(b => block("return" <+> showExpr(b)))
  }

  def showMethod(m: Method): Doc = m match {
    case Method(receiver, name, args, results, pres, posts, body) =>
      "func" <+> parens(showVarDecl(receiver)) <+> name.name <> parens(showFormalArgList(args)) <+> parens(showVarDeclList(results)) <>
        spec(showPreconditions(pres) <> showPostconditions(posts)) <> opt(body)(b => block(showStmt(b)))
  }

  def showPureMethod(m: PureMethod): Doc = m match {
    case PureMethod(receiver, name, args, results, pres, body) =>
      "pure func" <+> parens(showVarDecl(receiver)) <+> name.name <> parens(showFormalArgList(args)) <+> parens(showVarDeclList(results)) <>
        spec(showPreconditions(pres)) <> opt(body)(b => block("return" <+> showExpr(b)))
  }

  def showFPredicate(predicate: FPredicate): Doc = predicate match {
    case FPredicate(name, args, body) =>
    "pred" <+> name.name <> parens(showFormalArgList(args)) <> opt(body)(b => block(showAss(b)))
  }

  def showMPredicate(predicate: MPredicate): Doc = predicate match {
    case MPredicate(recv, name, args, body) =>
      "pred" <+> parens(showVarDecl(recv)) <+> name.name <> parens(showFormalArgList(args)) <> opt(body)(b => block(showAss(b)))
  }

  def showGlobalConstDecl(globalConst: GlobalConstDecl): Doc = {
    "const" <+> showVarDecl(globalConst.left) <+> "=" <+> showLit(globalConst.right)
  }

  def showField(field: Field): Doc = updatePositionStore(field) <> (field match {
    case Field(name, typ) => "field" <> name <> ":" <+> showType(typ)
  })

  def showTypeDecl(t: DefinedT): Doc =
    "type" <+> t.name <+> "..." <> line

  def showPreconditions[T <: Assertion](list: Vector[T]): Doc =
    hcat(list  map ("requires " <> showAss(_) <> line))

  def showPostconditions[T <: Assertion](list: Vector[T]): Doc =
    hcat(list  map ("ensures " <> showAss(_) <> line))

  def showFormalArgList[T <: Parameter](list: Vector[T]): Doc =
    showVarDeclList(list)

  // statements

  def showStmt(s: Stmt): Doc = updatePositionStore(s) <> (s match {
    case Block(decls, stmts) => "decl" <+> showBottomDeclList(decls) <> line <> showStmtList(stmts)
    case Seqn(stmts) => ssep(stmts map showStmt, line)
    case If(cond, thn, els) => "if" <> parens(showExpr(cond)) <+> block(showStmt(thn)) <+> "else" <+> block(showStmt(els))
    case While(cond, invs, body) => "while" <> parens(showExpr(cond)) <> line <>
      hcat(invs  map ("invariant " <> showAss(_) <> line)) <> block(showStmt(body))

    case Make(target, typ) => showVar(target) <+> "=" <+> "new" <> brackets(showCompositeObject(typ))
    case SingleAss(left, right) => showAssignee(left) <+> "=" <+> showExpr(right)

    case FunctionCall(targets, func, args) =>
      (if (targets.nonEmpty) showVarList(targets) <+> "=" <> space else emptyDoc) <>
        func.name <> parens(showExprList(args))

    case MethodCall(targets, recv, meth, args) =>
      (if (targets.nonEmpty) showVarList(targets) <+> "=" <> space else emptyDoc) <>
        showExpr(recv) <> meth.name <> parens(showExprList(args))

    case Return() => "return"
    case Assert(ass) => "assert" <+> showAss(ass)
    case Assume(ass) => "assume" <+> showAss(ass)
    case Inhale(ass) => "inhale" <+> showAss(ass)
    case Exhale(ass) => "exhale" <+> showAss(ass)
    case Fold(acc)   => "fold" <+> showAss(acc)
    case Unfold(acc) => "unfold" <+> showAss(acc)
  })

  def showComposite(c: CompositeObject): Doc = showLit(c.op)

  def showProxy(x: Proxy): Doc = updatePositionStore(x) <> (x match {
    case FunctionProxy(name) => name
    case MethodProxy(name, _) => name
    case FPredicateProxy(name) => name
    case MPredicateProxy(name, _) => name
  })

  def showBottomDecl(x: BottomDeclaration): Doc = x match {
    case bvar: BoundVar => showVar(bvar)
    case localVar: LocalVar => showVar(localVar)
    case outParam: Parameter.Out => showVar(outParam)
  }

  protected def showStmtList[T <: Stmt](list: Vector[T]): Doc =
    ssep(list map showStmt, line)

  protected def showVarList[T <: Var](list: Vector[T]): Doc =
    showList(list)(showVar)

  protected def showVarDeclList[T <: Var](list: Vector[T]): Doc =
    showList(list)(showVarDecl)

  protected def showBottomDeclList[T <: BottomDeclaration](list: Vector[T]): Doc =
    showList(list)(showBottomDecl)

  protected def showAssigneeList[T <: Assignee](list: Vector[T]): Doc =
    showList(list)(showAssignee)

  protected def showExprList[T <: Expr](list: Vector[T]): Doc =
    showList(list)(showExpr)

  def showAssignee(ass: Assignee): Doc = updatePositionStore(ass) <> (ass match {
    case Assignee.Var(v) => showVar(v)
    case Assignee.Pointer(e) => showExpr(e)
    case Assignee.Field(f) => showExpr(f)
<<<<<<< HEAD
    case Assignee.Index(e) => showExpr(e)
  }
=======
  })
>>>>>>> b48ee173

  def showCompositeObject(co: CompositeObject): Doc = updatePositionStore(co) <> showLit(co.op)

  // assertions

  def showAss(a: Assertion): Doc = updatePositionStore(a) <> (a match {
    case SepAnd(left, right) => showAss(left) <+> "&&" <+> showAss(right)
    case ExprAssertion(exp) => showExpr(exp)
    case Implication(left, right) => showExpr(left) <+> "==>" <+> showAss(right)
    case Access(e) => "acc" <> parens(showAcc(e))
    case SepForall(vars, triggers, body) =>
      "forall" <+> showVarDeclList(vars) <+> "::" <+> showTriggers(triggers) <+> showAss(body)
  })

  def showAcc(acc: Accessible): Doc = updatePositionStore(acc) <> (acc match {
    case Accessible.Pointer(der) => showExpr(der)
    case Accessible.Field(op) => showExpr(op)
    case Accessible.Predicate(op) => showPredicateAcc(op)
<<<<<<< HEAD
    case Accessible.Index(op) => showExpr(op)
  }
=======
  })
>>>>>>> b48ee173

  def showPredicateAcc(access: PredicateAccess): Doc = access match {
    case FPredicateAccess(pred, args) => pred.name <> parens(showExprList(args))
    case MPredicateAccess(recv, pred, args) => showExpr(recv) <> pred.name <> parens(showExprList(args))
    case MemoryPredicateAccess(arg) => "memory" <> parens(showExpr(arg))
  }

  def showTrigger(trigger: Trigger) : Doc = showExprList(trigger.exprs)
  def showTriggers(triggers: Vector[Trigger]) : Doc = "{" <+> showList(triggers)(showTrigger) <+> "}"

  // expressions

  def showExpr(e: Expr): Doc = updatePositionStore(e) <> (e match {
    case Unfolding(acc, exp) => "unfolding" <+> showAss(acc) <+> "in" <+> showExpr(exp)

    case Old(op) => "old(" <> showExpr(op) <> ")"

    case Conditional(cond, thn, els, _) => showExpr(cond) <> "?" <> showExpr(thn) <> ":" <> showExpr(els)

    case PureForall(vars, triggers, body) =>
      "forall" <+> showVarDeclList(vars) <+> "::" <+> showTriggers(triggers) <+> showExpr(body)

    case Exists(vars, triggers, body) =>
      "exists" <+>  showVarDeclList(vars) <+> "::" <+> showTriggers(triggers) <+> showExpr(body)

    case PureFunctionCall(func, args, _) =>
      func.name <> parens(showExprList(args))

    case PureMethodCall(recv, meth, args, _) =>
      showExpr(recv) <> meth.name <> parens(showExprList(args))

    case IndexedExp(base, index) => showExpr(base) <> brackets(showExpr(index))
    case Length(exp) => "len" <> parens(showExpr(exp))
    case RangeSequence(low, high) =>
      "seq" <> brackets(showExpr(low) <+> ".." <+> showExpr(high))
    case SequenceUpdate(seq, left, right) =>
      showExpr(seq) <> brackets(showExpr(left) <+> "=" <+> showExpr(right))
    case SequenceDrop(left, right) => showExpr(left) <> brackets(showExpr(right) <> colon)
    case SequenceTake(left, right) => showExpr(left) <> brackets(colon <> showExpr(right))
    case SetConversion(exp) => "set" <> parens(showExpr(exp))
    case Cardinality(op) => "|" <> showExpr(op) <> "|"
    case MultisetConversion(exp) => "mset" <> parens(showExpr(exp))

    case DfltVal(typ) => "dflt" <> brackets(showType(typ))
    case Tuple(args) => parens(showExprList(args))
    case Deref(exp, typ) => "*" <> showExpr(exp)
    case Ref(ref, typ) => "&" <> showAddressable(ref)
    case FieldRef(recv, field) => showExpr(recv) <> "."  <> field.name
    case Negation(op) => "!" <> showExpr(op)
    case BinaryExpr(left, op, right, _) => showExpr(left) <+> op <+> showExpr(right)
    case lit: Lit => showLit(lit)
    case v: Var => showVar(v)
  })

  def showAddressable(a: Addressable): Doc = showExpr(a.op)

  // literals

  private def showGhostCollectionLiteral(front : String, typ : Type, exprs : Vector[Expr]) : Doc =
    front <> brackets(showType(typ)) <+>
      braces(space <> showExprList(exprs) <> (if (exprs.nonEmpty) space else emptyDoc))

  def showLit(l: Lit): Doc = l match {
    case IntLit(v) => v.toString
    case BoolLit(b) => if (b) "true" else "false"
    case NilLit() => "nil"

    case ArrayLit(typ, exprs) => {
      val lenP = brackets(exprs.length.toString)
      val typP = showType(typ)
      val exprsP = braces(space <> showExprList(exprs) <> (if (exprs.nonEmpty) space else emptyDoc))
      lenP <> typP <+> exprsP
    }

    case StructLit(t, args) => showType(t) <> braces(showExprList(args))
    case SequenceLit(typ, exprs) => showGhostCollectionLiteral("seq", typ, exprs)
    case SetLit(typ, exprs) => showGhostCollectionLiteral("set", typ, exprs)
    case MultisetLit(typ, exprs) => showGhostCollectionLiteral("mset", typ, exprs)
  }

  // variables

  def showVar(v: Var): Doc = v match {
    case BoundVar(id, _) => id
    case Parameter.In(id, _)    => id
    case Parameter.Out(id, _)    => id
    case LocalVar.Ref(id, _) => id
    case LocalVar.Val(id, _) => id
    case LocalVar.Inter(id, _) => id
    case GlobalConst.Val(id, _) => id
  }

  def showVarDecl(v: Var): Doc = v match {
    case BoundVar(id, t) => id <> ":" <+> showType(t)
    case Parameter.In(id, t)    => id <> ":" <+> showType(t)
    case Parameter.Out(id, t)    => id <> ":" <+> showType(t)
    case LocalVar.Ref(id, t) => id <> ":" <+> "!" <> showType(t)
    case LocalVar.Val(id, t) => id <> ":" <+> showType(t)
    case LocalVar.Inter(id, t) => id <> ":" <+> "?" <> showType(t)
    case GlobalConst.Val(id, t) => id <> ":" <+> showType(t)
  }

  // types

  def showType(typ : Type) : Doc = typ match {
    case BoolT => "bool"
    case IntT => "int"
    case VoidT => "void"
    case NilT => "nil"
    case PermissionT => "perm"
    case DefinedT(name) => name
    case PointerT(t) => "*" <> showType(t)
    case TupleT(ts) => parens(showTypeList(ts))
    case struct: StructT => emptyDoc <> block(hcat(struct.fields map showField))
    case array : ArrayType => brackets(array.length.toString) <> showType(array.typ)
    case SequenceT(elem) => "seq" <> brackets(showType(elem))
    case SetT(elem) => "set" <> brackets(showType(elem))
    case MultisetT(elem) => "mset" <> brackets(showType(elem))
  }

  private def showTypeList[T <: Type](list: Vector[T]): Doc =
    showList(list)(showType)

  def showList[T](list: Vector[T])(f: T => Doc): Doc = ssep(list map f, comma <> space)

}

class ShortPrettyPrinter extends DefaultPrettyPrinter {

  override val defaultIndent = 2
  override val defaultWidth  = 80

  override def format(node: Node): String =
    pretty(show(node)).layout


  override def showFunction(f: Function): Doc = f match {
    case Function(name, args, results, pres, posts, body) =>
      "func" <+> name.name <> parens(showFormalArgList(args)) <+> parens(showVarDeclList(results)) <>
        spec(showPreconditions(pres) <> showPostconditions(posts))
  }

  override def showPureFunction(f: PureFunction): Doc = f match {
    case PureFunction(name, args, results, pres, body) =>
      "pure func" <+> name.name <> parens(showFormalArgList(args)) <+> parens(showVarDeclList(results)) <>
        spec(showPreconditions(pres))
  }

  override def showMethod(m: Method): Doc = m match {
    case Method(receiver, name, args, results, pres, posts, body) =>
      "func" <+> parens(showVarDecl(receiver)) <+> name.name <> parens(showFormalArgList(args)) <+> parens(showVarDeclList(results)) <>
        spec(showPreconditions(pres) <> showPostconditions(posts))
  }

  override def showPureMethod(m: PureMethod): Doc = m match {
    case PureMethod(receiver, name, args, results, pres, body) =>
      "pure func" <+> parens(showVarDecl(receiver)) <+> name.name <> parens(showFormalArgList(args)) <+> parens(showVarDeclList(results)) <>
        spec(showPreconditions(pres))
  }

  override def showFPredicate(predicate: FPredicate): Doc = predicate match {
    case FPredicate(name, args, body) =>
      "pred" <+> name.name <> parens(showFormalArgList(args))
  }

  override def showMPredicate(predicate: MPredicate): Doc = predicate match {
    case MPredicate(recv, name, args, body) =>
      "pred" <+> parens(showVarDecl(recv)) <+> name.name <> parens(showFormalArgList(args))
  }

  // statements

  override def showStmt(s: Stmt): Doc = s match {
    case Block(decls, stmts) => "decl" <+> showBottomDeclList(decls)
    case Seqn(stmts) => emptyDoc
    case If(cond, thn, els) => "if" <> parens(showExpr(cond)) <+> "{...}" <+> "else" <+> "{...}"
    case While(cond, invs, body) => "while" <> parens(showExpr(cond)) <> line <>
      hcat(invs  map ("invariant " <> showAss(_) <> line))

    case Make(target, typ) => showVar(target) <+> "=" <+> "new" <> brackets(showCompositeObject(typ))
    case SingleAss(left, right) => showAssignee(left) <+> "=" <+> showExpr(right)

    case FunctionCall(targets, func, args) =>
      (if (targets.nonEmpty) showVarList(targets) <+> "=" <> space else emptyDoc) <>
        func.name <> parens(showExprList(args))

    case MethodCall(targets, recv, meth, args) =>
      (if (targets.nonEmpty) showVarList(targets) <+> "=" <> space else emptyDoc) <>
        showExpr(recv) <> meth.name <> parens(showExprList(args))

    case Return() => "return"
    case Assert(ass) => "assert" <+> showAss(ass)
    case Assume(ass) => "assume" <+> showAss(ass)
    case Inhale(ass) => "inhale" <+> showAss(ass)
    case Exhale(ass) => "exhale" <+> showAss(ass)
    case Fold(acc)   => "fold" <+> showAss(acc)
    case Unfold(acc) => "unfold" <+> showAss(acc)
  }
}<|MERGE_RESOLUTION|>--- conflicted
+++ resolved
@@ -238,12 +238,8 @@
     case Assignee.Var(v) => showVar(v)
     case Assignee.Pointer(e) => showExpr(e)
     case Assignee.Field(f) => showExpr(f)
-<<<<<<< HEAD
     case Assignee.Index(e) => showExpr(e)
-  }
-=======
-  })
->>>>>>> b48ee173
+  })
 
   def showCompositeObject(co: CompositeObject): Doc = updatePositionStore(co) <> showLit(co.op)
 
@@ -262,12 +258,8 @@
     case Accessible.Pointer(der) => showExpr(der)
     case Accessible.Field(op) => showExpr(op)
     case Accessible.Predicate(op) => showPredicateAcc(op)
-<<<<<<< HEAD
     case Accessible.Index(op) => showExpr(op)
-  }
-=======
-  })
->>>>>>> b48ee173
+  })
 
   def showPredicateAcc(access: PredicateAccess): Doc = access match {
     case FPredicateAccess(pred, args) => pred.name <> parens(showExprList(args))
@@ -292,6 +284,8 @@
 
     case Exists(vars, triggers, body) =>
       "exists" <+>  showVarDeclList(vars) <+> "::" <+> showTriggers(triggers) <+> showExpr(body)
+
+    case ArrayCopy(exp, _) => "copy" <> parens(showExpr(exp))
 
     case PureFunctionCall(func, args, _) =>
       func.name <> parens(showExprList(args))
