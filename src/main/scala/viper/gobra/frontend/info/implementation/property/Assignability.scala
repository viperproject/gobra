// This Source Code Form is subject to the terms of the Mozilla Public
// License, v. 2.0. If a copy of the MPL was not distributed with this
// file, You can obtain one at http://mozilla.org/MPL/2.0/.
//
// Copyright (c) 2011-2020 ETH Zurich.

package viper.gobra.frontend.info.implementation.property

import viper.gobra.ast.frontend._
import viper.gobra.frontend.info.base.Type._
import viper.gobra.frontend.info.implementation.TypeInfoImpl
import viper.gobra.util.TypeBounds.BoundedIntegerKind
import viper.gobra.util.Violation.violation

trait Assignability extends BaseProperty { this: TypeInfoImpl =>

  lazy val declarableTo: Property[(Vector[Type], Option[Type], Vector[Type])] =
    createProperty[(Vector[Type], Option[Type], Vector[Type])] {
      case (right, None, left) => multiAssignableTo.result(right, left)
      case (right, Some(t), _) => propForall(right, assignableTo.before((l: Type) => (l, t)))
    }

  lazy val multiAssignableTo: Property[(Vector[Type], Vector[Type])] = createProperty[(Vector[Type], Vector[Type])] {
    case (right, left) =>
      StrictAssignModi(left.size, right.size) match {
        case AssignMode.Single =>
          right match {
            // To support Go's function chaining when a tuple with the results of a function call are passed to the
            // only variadic argument of another function
            case Vector(InternalTupleT(t)) if left.lastOption.exists(_.isInstanceOf[VariadicT]) =>
              multiAssignableTo.result(t, left)
            case _ => propForall(right.zip(left), assignableTo)
          }
        case AssignMode.Multi => right.head match {
          case Assign(InternalTupleT(ts)) => multiAssignableTo.result(ts, left)
          case t => failedProp(s"got $t but expected tuple type of size ${left.size}")
        }
        case AssignMode.Variadic => variadicAssignableTo.result(right, left)

        case AssignMode.Error => failedProp(s"cannot assign ${right.size} to ${left.size} elements")
      }
  }

  lazy val variadicAssignableTo: Property[(Vector[Type], Vector[Type])] = createProperty[(Vector[Type], Vector[Type])] {
    case (right, left) =>
      StrictAssignModi(left.size, right.size) match {
        case AssignMode.Variadic => left.lastOption match {
          case Some(VariadicT(elem)) =>
            val dummyFill = UnknownType
            // left.init corresponds to the parameter list on the left except for the variadic type
            propForall(right.zipAll(left.init, dummyFill, elem), assignableTo)
          case _ => failedProp(s"expected the last element of $left to be a variadic type")
        }
        case _ => failedProp(s"cannot assign $right to $left")
      }
  }

  lazy val parameterAssignableTo: Property[(Type, Type)] = createProperty[(Type, Type)] {
    case (Argument(InternalTupleT(rs)), Argument(InternalTupleT(ls))) if rs.size == ls.size =>
      propForall(rs zip ls, assignableTo)

    case (r, l) => assignableTo.result(r, l)
  }

  lazy val assignableTo: Property[(Type, Type)] = createFlatPropertyWithReason[(Type, Type)] {
    case (right, left) => s"$right is not assignable to $left"
  } {
    case (Single(lst), Single(rst)) => (lst, rst) match {
<<<<<<< HEAD
        // for go's types according to go's specification (mostly)
      case (UNTYPED_INT_CONST, r) if underlyingType(r).isInstanceOf[IntT] => true
=======
      // for go's types according to go's specification (mostly)
      case (UNTYPED_INT_CONST, r) if underlyingType(r).isInstanceOf[IntT] => successProp
>>>>>>> e6caeac2
      // not part of Go spec, but necessary for the definition of comparability
      case (l, UNTYPED_INT_CONST) if underlyingType(l).isInstanceOf[IntT] => successProp
      case (l, r) if identicalTypes(l, r) => successProp
      // the go language spec states that a value x of type V is assignable to a variable of type T
      // if V and T have identical underlying types and at least one of V or T is not a defined type
      case (l, r) if !(isDefinedType(l) && isDefinedType(r))
        && identicalTypes(underlyingType(l), underlyingType(r)) => successProp

      case (l, r) if underlyingType(r).isInstanceOf[InterfaceT] => implements(l, r)
      case (ChannelT(le, ChannelModus.Bi), ChannelT(re, _)) if identicalTypes(le, re) => successProp
      case (NilType, r) if isPointerType(r) => successProp
      case (VariadicT(t1), VariadicT(t2)) => assignableTo.result(t1, t2)
      case (t1, VariadicT(t2)) => assignableTo.result(t1, t2)

        // for ghost types
<<<<<<< HEAD
      case (BooleanT, AssertionT) => true
      case (SortT, SortT) => true
      case (PermissionT, PermissionT) => true
      case (SequenceT(l), SequenceT(r)) => assignableTo(l,r) // implies that Sequences are covariant
      case (SetT(l), SetT(r)) => assignableTo(l,r)
      case (MultisetT(l), MultisetT(r)) => assignableTo(l,r)
      case (OptionT(l), OptionT(r)) => assignableTo(l, r)
      case (IntT(_), PermissionT) => true
      case (t: DeclaredT, c: AdtT) if underlyingType(t).isInstanceOf[AdtT] =>
        underlyingType(t).asInstanceOf[AdtT] == c
      case (c: AdtT, t: DeclaredT) if underlyingType(t).isInstanceOf[AdtT] =>
        underlyingType(t).asInstanceOf[AdtT] == c
      case (t: DeclaredT, c: AdtClauseT) if underlyingType(t).isInstanceOf[AdtT] =>
        underlyingType(t).asInstanceOf[AdtT].decl.clauses.contains(c.decl)
      case (c: AdtClauseT, t: DeclaredT) if underlyingType(t).isInstanceOf[AdtT] =>
        underlyingType(t).asInstanceOf[AdtT].decl.clauses.contains(c.decl)
      case (c: AdtClauseT, t: AdtT) => t.decl.clauses.contains(c.decl)
      //case (a: AdtClauseT, b: AdtClauseT) => a.decl == b.decl
=======
      case (BooleanT, AssertionT) => successProp
      case (SortT, SortT) => successProp
      case (PermissionT, PermissionT) => successProp
      case (SequenceT(l), SequenceT(r)) => assignableTo.result(l,r) // implies that Sequences are covariant
      case (SetT(l), SetT(r)) => assignableTo.result(l,r)
      case (MultisetT(l), MultisetT(r)) => assignableTo.result(l,r)
      case (OptionT(l), OptionT(r)) => assignableTo.result(l, r)
      case (IntT(_), PermissionT) => successProp
>>>>>>> e6caeac2

        // conservative choice
      case _ => errorProp()
    }
    case _ => errorProp()
  }

  lazy val assignable: Property[PExpression] = createBinaryProperty("assignable") {
    case PIndexedExp(b, _) => exprType(b) match {
      case _: ArrayT => assignable(b)
      case _: SliceT | _: GhostSliceT => assignable(b)
      case _: VariadicT => assignable(b)
      case _: MapT => assignable(b)
      case _: SequenceT => true
      case _: MathMapT => true
      case _ => false
    }
    case PBlankIdentifier() => true
    case e => goAddressable(e)
  }

  lazy val compatibleWithAssOp: Property[(Type, PAssOp)] = createFlatProperty[(Type, PAssOp)] {
    case (t, op) => s"type error: got $t, but expected type compatible with $op"
  } {
    case (Single(IntT(_)), PAddOp() | PSubOp() | PMulOp() | PDivOp() | PModOp()) => true
    case (Single(StringT), PAddOp()) => true
    case _ => false
  }

  lazy val compositeKeyAssignableTo: Property[(PCompositeKey, Type)] = createProperty[(PCompositeKey, Type)] {
    case (PIdentifierKey(id), t) => assignableTo.result(idType(id), t)
    case (k: PCompositeVal, t) => compositeValAssignableTo.result(k, t)
  }

  lazy val compositeValAssignableTo: Property[(PCompositeVal, Type)] = createProperty[(PCompositeVal, Type)] {
    case (PExpCompositeVal(exp), t) => assignableTo.result(exprType(exp), t)
    case (PLitCompositeVal(lit), t) => literalAssignableTo.result(lit, t)
  }

  lazy val literalAssignableTo: Property[(PLiteralValue, Type)] = createProperty[(PLiteralValue, Type)] {
    case (PLiteralValue(elems), Single(typ)) =>
      underlyingType(typ) match {
        case s: StructT =>
          if (elems.isEmpty) {
            successProp
          } else if (elems.exists(_.key.nonEmpty)) {
            val tmap = s.embedded ++ s.fields

            failedProp("for struct literals either all or none elements must be keyed"
              , !elems.forall(_.key.nonEmpty)) and
              propForall(elems, createProperty[PKeyedElement] { e =>
                e.key.map {
                  case PIdentifierKey(id) if tmap.contains(id.name) =>
                    compositeValAssignableTo.result(e.exp, tmap(id.name))

                  case v => failedProp(s"got $v but expected field name")
                }.getOrElse(successProp)
              })
          } else if (elems.size == s.embedded.size + s.fields.size) {
            propForall(
              elems.map(_.exp).zip((s.embedded ++ s.fields).values),/*
              elems.map(_.exp).zip(decl.clauses.flatMap { cl =>
                def clauseInducedTypes(clause: PActualStructClause): Vector[Type] = clause match {
                  case PEmbeddedDecl(embeddedType, _) => Vector(context.typ(embeddedType))
                  case PFieldDecls(fields) => fields map (f => context.typ(f.typ))
                }

                cl match {
                  case PExplicitGhostStructClause(c) => clauseInducedTypes(c)
                  case c: PActualStructClause => clauseInducedTypes(c)
                }
              }),*/
              compositeValAssignableTo
            )
          } else {
            failedProp("number of arguments does not match structure")
          }

        case a: AdtClauseT =>
          if (elems.isEmpty) {
            successProp
          } else if (elems.exists(_.key.nonEmpty)) {
            val tmap : Map[String, Type] = a.clauses

            failedProp("for adt literals either all or none elements must be keyed",
              !elems.forall(_.key.nonEmpty)) and
              propForall(elems, createProperty[PKeyedElement] { e =>
                e.key.map {
                  case PIdentifierKey(id) if tmap.contains(id.name) =>
                    compositeValAssignableTo.result(e.exp, tmap(id.name))

                  case v => failedProp(s"got $v but expected field name")
                }.getOrElse(successProp)
              })
          } else if (elems.size == a.clauses.size) {
            propForall(
              elems.map(_.exp).zip(a.clauses.values),
              compositeValAssignableTo
            )
          }else {
            failedProp("number of arguments does not match adt constructor")
          }

        case ArrayT(len, t) =>
          areAllKeysConstant(elems) and
            areAllKeysDisjoint(elems) and
            areAllKeysNonNegative(elems) and
            areAllKeysWithinBounds(elems, len) and
            areAllElementsAssignable(elems, t)

        case SliceT(t) =>
          areAllKeysConstant(elems) and
            areAllKeysDisjoint(elems) and
            areAllKeysNonNegative(elems) and
            areAllElementsAssignable(elems, t)

        case GhostSliceT(t) =>
          areAllKeysConstant(elems) and
            areAllKeysDisjoint(elems) and
            areAllKeysNonNegative(elems) and
            areAllElementsAssignable(elems, t)

        case MapT(key, t) =>
          areAllElementsKeyed(elems) and
            areAllKeysAssignable(elems, key) and
            areAllElementsAssignable(elems, t) and
            areAllConstantKeysDifferent(elems, key)

        case SequenceT(t) =>
          areAllKeysConstant(elems) and
            areAllKeysDisjoint(elems) and
            areAllKeysNonNegative(elems) and
            areAllElementsAssignable(elems, t)

        case SetT(t) =>
          areNoElementsKeyed(elems) and
            areAllElementsAssignable(elems, t)

        case MultisetT(t) =>
          areNoElementsKeyed(elems) and
            areAllElementsAssignable(elems, t)

        case MathMapT(keys, values) =>
          areAllElementsKeyed(elems) and
            areAllKeysAssignable(elems, keys) and
            areAllElementsAssignable(elems, values) and
            areAllConstantKeysDifferent(elems, keys)

        case t => failedProp(s"cannot assign literal to $t")
      }
    case (l, t) => failedProp(s"cannot assign literal $l to $t")
  }

  def assignableWithinBounds: Property[(Type, PExpression)] = createFlatProperty[(Type, PExpression)] {
    case (typ, expr) => s"constant expression $expr overflows $typ"
  } {
    case (typ, expr) =>
      val constVal = intConstantEval(expr)
      constVal.isEmpty || intValInBounds(constVal.get, typ)
  }

  private def intValInBounds(value: BigInt, typ: Type): Boolean =
    underlyingType(typ) match {
      case IntT(t) => t match {
        case typ: BoundedIntegerKind => typ.lower <= value && value <= typ.upper
        case _ => true
      }

      case _ => violation(s"Expected an integer type but instead received $typ.")
    }

  private def areAllKeysConstant(elems : Vector[PKeyedElement]) : PropertyResult = {
    val condition = elems.flatMap(_.key).exists {
      case PExpCompositeVal(exp) => intConstantEval(exp).isEmpty
      case PIdentifierKey(id) => intConstantEval(PNamedOperand(id)).isEmpty
      case _ => true
    }
    failedProp("expected integers as keys in the literal", condition)
  }

  private def areNoElementsKeyed(elems : Vector[PKeyedElement]) : PropertyResult =
    failedProp("no elements in the literal must be keyed", elems.exists(_.key.isDefined))

  private def areAllElementsKeyed(elems : Vector[PKeyedElement]) : PropertyResult =
    failedProp("all elements in the literal must be keyed", elems.exists(_.key.isEmpty))

  private def areAllKeysDisjoint(elems : Vector[PKeyedElement]) : PropertyResult = {
    val indices = keyElementIndices(elems)
    failedProp("found overlapping keys", indices.distinct.size != indices.size)
  }

  private def areAllKeysNonNegative(elems : Vector[PKeyedElement]) : PropertyResult =
    failedProp("found negative keys", keyElementIndices(elems).exists(_ < 0))

  private def areAllKeysWithinBounds(elems : Vector[PKeyedElement], length : BigInt) : PropertyResult =
    failedProp("found out-of-bound keys", keyElementIndices(elems).exists(length <= _))

  private def areAllKeysAssignable(elems : Vector[PKeyedElement], typ : Type) =
    propForall(elems.flatMap(_.key), compositeKeyAssignableTo.before((c: PCompositeKey) => (c, typ)))

  private def areAllElementsAssignable(elems : Vector[PKeyedElement], typ : Type) =
    propForall(elems.map(_.exp), compositeValAssignableTo.before((c: PCompositeVal) => (c, typ)))

  private def areAllConstantKeysDifferent(elems: Vector[PKeyedElement], typ: Type) = {
    def constVal[T](eval: PExpression => Option[T])(keyed: PKeyedElement) : Option[T] = keyed.key match {
      case Some(PExpCompositeVal(exp)) => eval(exp)
      case _ => None
    }
    val eval = underlyingType(typ) match {
      case _: IntT => intConstantEval
      case BooleanT => boolConstantEval
      case StringT => stringConstantEval
      case _ => _: PExpression => None
    }
    val constKeys = elems map constVal(eval) filter (_.isDefined) map (_.get)
    failedProp("key appears twice in map literal", constKeys.distinct.size != constKeys.size)
  }


  def keyElementIndices(elems : Vector[PKeyedElement]) : Vector[BigInt] = {
    elems.map(_.key).zipWithIndex.map {
      case (Some(PExpCompositeVal(exp)), i) => intConstantEval(exp).getOrElse(BigInt(i))
      case (Some(PIdentifierKey(id)), i) => intConstantEval(PNamedOperand(id)).getOrElse(BigInt(i))
      case (_, i) => BigInt(i)
    }
  }
}<|MERGE_RESOLUTION|>--- conflicted
+++ resolved
@@ -66,13 +66,8 @@
     case (right, left) => s"$right is not assignable to $left"
   } {
     case (Single(lst), Single(rst)) => (lst, rst) match {
-<<<<<<< HEAD
-        // for go's types according to go's specification (mostly)
-      case (UNTYPED_INT_CONST, r) if underlyingType(r).isInstanceOf[IntT] => true
-=======
       // for go's types according to go's specification (mostly)
       case (UNTYPED_INT_CONST, r) if underlyingType(r).isInstanceOf[IntT] => successProp
->>>>>>> e6caeac2
       // not part of Go spec, but necessary for the definition of comparability
       case (l, UNTYPED_INT_CONST) if underlyingType(l).isInstanceOf[IntT] => successProp
       case (l, r) if identicalTypes(l, r) => successProp
@@ -88,15 +83,14 @@
       case (t1, VariadicT(t2)) => assignableTo.result(t1, t2)
 
         // for ghost types
-<<<<<<< HEAD
-      case (BooleanT, AssertionT) => true
-      case (SortT, SortT) => true
-      case (PermissionT, PermissionT) => true
-      case (SequenceT(l), SequenceT(r)) => assignableTo(l,r) // implies that Sequences are covariant
-      case (SetT(l), SetT(r)) => assignableTo(l,r)
-      case (MultisetT(l), MultisetT(r)) => assignableTo(l,r)
-      case (OptionT(l), OptionT(r)) => assignableTo(l, r)
-      case (IntT(_), PermissionT) => true
+      case (BooleanT, AssertionT) => successProp
+      case (SortT, SortT) => successProp
+      case (PermissionT, PermissionT) => successProp
+      case (SequenceT(l), SequenceT(r)) => assignableTo.result(l,r) // implies that Sequences are covariant
+      case (SetT(l), SetT(r)) => assignableTo.result(l,r)
+      case (MultisetT(l), MultisetT(r)) => assignableTo.result(l,r)
+      case (OptionT(l), OptionT(r)) => assignableTo.result(l, r)
+      case (IntT(_), PermissionT) => successProp
       case (t: DeclaredT, c: AdtT) if underlyingType(t).isInstanceOf[AdtT] =>
         underlyingType(t).asInstanceOf[AdtT] == c
       case (c: AdtT, t: DeclaredT) if underlyingType(t).isInstanceOf[AdtT] =>
@@ -106,17 +100,6 @@
       case (c: AdtClauseT, t: DeclaredT) if underlyingType(t).isInstanceOf[AdtT] =>
         underlyingType(t).asInstanceOf[AdtT].decl.clauses.contains(c.decl)
       case (c: AdtClauseT, t: AdtT) => t.decl.clauses.contains(c.decl)
-      //case (a: AdtClauseT, b: AdtClauseT) => a.decl == b.decl
-=======
-      case (BooleanT, AssertionT) => successProp
-      case (SortT, SortT) => successProp
-      case (PermissionT, PermissionT) => successProp
-      case (SequenceT(l), SequenceT(r)) => assignableTo.result(l,r) // implies that Sequences are covariant
-      case (SetT(l), SetT(r)) => assignableTo.result(l,r)
-      case (MultisetT(l), MultisetT(r)) => assignableTo.result(l,r)
-      case (OptionT(l), OptionT(r)) => assignableTo.result(l, r)
-      case (IntT(_), PermissionT) => successProp
->>>>>>> e6caeac2
 
         // conservative choice
       case _ => errorProp()
