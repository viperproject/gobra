// This Source Code Form is subject to the terms of the Mozilla Public
// License, v. 2.0. If a copy of the MPL was not distributed with this
// file, You can obtain one at http://mozilla.org/MPL/2.0/.
//
// Copyright (c) 2011-2020 ETH Zurich.

package viper.gobra.frontend.info.implementation.typing

import org.bitbucket.inkytonik.kiama.util.Messaging.{Messages, check, error, noMessages}
import viper.gobra.ast.frontend.{AstPattern => ap, _}
import viper.gobra.frontend.info.base.SymbolTable.SingleConstant
import viper.gobra.frontend.info.base.Type._
import viper.gobra.frontend.info.implementation.TypeInfoImpl
import viper.gobra.util.Violation

trait ExprTyping extends BaseTyping { this: TypeInfoImpl =>

  import viper.gobra.util.Violation._

  val INT_TYPE: Type = IntT(config.typeBounds.Int)
  val UINT_TYPE: Type = IntT(config.typeBounds.UInt)
  val UNTYPED_INT_CONST: Type = IntT(config.typeBounds.UntypedConst)
  // default type of unbounded integer constant expressions when they must have a type
  val DEFAULT_INTEGER_TYPE: Type = INT_TYPE

  lazy val wellDefExprAndType: WellDefinedness[PExpressionAndType] = createWellDef {

    case _: PNamedOperand => noMessages // no checks to avoid cycles

    case n: PDeref =>
      resolve(n) match {
        case Some(p: ap.Deref) =>
          exprType(p.base) match {
            case Single(PointerT(_)) => noMessages
            case t => error(n, s"expected pointer type but got $t")
          }

        case Some(_: ap.PointerType) => noMessages

        case _ => violation("Deref should always resolve to either the deref or pointer type pattern")
      }

    case n: PDot =>
      resolve(n) match {
        case Some(_: ap.FieldSelection) => noMessages
        case Some(_: ap.ReceivedMethod) => noMessages
        case Some(_: ap.ReceivedPredicate) => noMessages
        case Some(_: ap.MethodExpr) => noMessages
        case Some(_: ap.PredicateExpr) => noMessages
        // imported members, we simply assume that they are wellformed (and were checked in the other package's context)
        case Some(_: ap.Constant) => noMessages
        case Some(_: ap.Function) => noMessages
        case Some(_: ap.NamedType) => noMessages
        case Some(_: ap.Predicate) => noMessages
        case Some(_: ap.DomainFunction) => noMessages
        // TODO: fully supporting packages results in further options: global variable
        // built-in members
        case Some(p: ap.BuiltInReceivedMethod) => memberType(p.symb) match {
          case t: AbstractType => t.messages(n, Vector(exprType(p.recv)))
          case t => error(n, s"expected an AbstractType for built-in method but got $t")
        }
        case Some(p: ap.BuiltInReceivedPredicate) => memberType(p.symb) match {
          case t: AbstractType => t.messages(n, Vector(exprType(p.recv)))
          case t => error(n, s"expected an AbstractType for built-in mpredicate but got $t")
        }
        case Some(p: ap.BuiltInMethodExpr) => memberType(p.symb) match {
          case t: AbstractType => t.messages(n, Vector(symbType(p.typ)))
          case t => error(n, s"expected an AbstractType for built-in method but got $t")
        }
        case Some(p: ap.BuiltInPredicateExpr) => memberType(p.symb) match {
          case t: AbstractType => t.messages(n, Vector(symbType(p.typ)))
          case t => error(n, s"expected an AbstractType for built-in mpredicate but got $t")
        }

        case _ => error(n, s"expected field selection, method or predicate with a receiver, method expression, predicate expression, an imported member or a built-in member, but got $n")
      }
  }

  lazy val exprAndTypeType: Typing[PExpressionAndType] = createTyping[PExpressionAndType] {
    case n: PNamedOperand =>
      exprOrType(n).fold(x => idType(x.asInstanceOf[PNamedOperand].id), _ => SortT)

    case n: PDeref =>
      resolve(n) match {
        case Some(p: ap.Deref) =>
          exprType(p.base) match {
            case Single(PointerT(t)) => t
            case t => violation(s"expected pointer but got $t")
          }
        case Some(_: ap.PointerType) => SortT
        case _ => violation("Deref should always resolve to either the deref or pointer type pattern")
      }

    case n: PDot =>
      resolve(n) match {
        case Some(p: ap.FieldSelection) => memberType(p.symb)
        case Some(p: ap.ReceivedMethod) => memberType(p.symb)
        case Some(p: ap.ReceivedPredicate) => memberType(p.symb)

        case Some(p: ap.MethodExpr) => memberType(p.symb) match {
          case f: FunctionT => extendFunctionType(f, typeSymbType(p.typ))
          case t => violation(s"a method should be typed to a function type, but got $t")
        }

        case Some(p: ap.PredicateExpr) => memberType(p.symb) match {
          case f: FunctionT => extendFunctionType(f, typeSymbType(p.typ))
          case t => violation(s"a predicate should be typed to a function type, but got $t")
        }

        // imported members, we simply assume that they are wellformed (and were checked in the other package's context)
        case Some(p: ap.Constant) => p.symb match {
          case sc: SingleConstant => sc.context.typ(sc.idDef)
          case _ => ???
        }
        case Some(p: ap.Function) => FunctionT(p.symb.args map p.symb.context.typ, p.symb.context.typ(p.symb.result))
        case Some(_: ap.NamedType) => SortT
        case Some(p: ap.Predicate) => FunctionT(p.symb.args map p.symb.context.typ, AssertionT)
        case Some(p: ap.DomainFunction) => FunctionT(p.symb.args map p.symb.context.typ, p.symb.context.typ(p.symb.result))

        // TODO: fully supporting packages results in further options: global variable

        // built-in members
        case Some(p: ap.BuiltInReceivedMethod) => memberType(p.symb) match {
          case t: AbstractType =>
            val recvType = exprType(p.recv)
            if (t.typing.isDefinedAt(Vector(recvType))) t.typing(Vector(recvType))
            else violation(s"expected AbstractType to be defined for $recvType")
          case t => violation(s"a built-in method should be typed to a AbstractType, but got $t")
        }
        case Some(p: ap.BuiltInReceivedPredicate) => memberType(p.symb) match {
          case t: AbstractType =>
            val recvType = exprType(p.recv)
            if (t.typing.isDefinedAt(Vector(recvType))) t.typing(Vector(recvType))
            else violation(s"expected AbstractType to be defined for $recvType")
          case t => violation(s"a built-in mpredicate should be typed to a AbstractType, but got $t")
        }
        case Some(p: ap.BuiltInMethodExpr) => memberType(p.symb) match {
          case t: AbstractType =>
            val recvType = typeSymbType(p.typ)
            if (t.typing.isDefinedAt(Vector(recvType))) extendFunctionType(t.typing(Vector(recvType)), recvType)
            else violation(s"expected AbstractType to be defined for $recvType")
          case t => violation(s"a built-in method should be typed to a AbstractType, but got $t")
        }
        case Some(p: ap.BuiltInPredicateExpr) => memberType(p.symb) match {
          case t: AbstractType =>
            val recvType = typeSymbType(p.typ)
            if (t.typing.isDefinedAt(Vector(recvType))) extendFunctionType(t.typing(Vector(recvType)), recvType)
            else violation(s"expected AbstractType to be defined for $recvType")
          case t => violation(s"a built-in mpredicate should be typed to a AbstractType, but got $t")
        }

        case p => violation(s"expected field selection, method or predicate with a receiver, method expression, or predicate expression pattern, but got $p")
      }

  }(wellDefExprAndType)

  def exprOrTypeType(n: PExpressionOrType): Type = n match {
    case n: PExpression => exprType(n)
    case _: PType => SortT
  }


  /** checks that argument is not a type. The argument might still be an assertion. */
  lazy val isExpr: WellDefinedness[PExpressionOrType] = createWellDef[PExpressionOrType] { n: PExpressionOrType =>
    val isExprCondition = exprOrType(n).isLeft
    error(n, s"expected expression, but got $n", !isExprCondition)
  }

  lazy val wellDefAndExpr: WellDefinedness[PExpression] = createWellDef { n =>
    wellDefExpr(n).out ++ isExpr(n).out
  }

  implicit lazy val wellDefExpr: WellDefinedness[PExpression] = createWellDef {
    case expr: PActualExpression => wellDefActualExpr(expr)
    case expr: PGhostExpression  => wellDefGhostExpr(expr)
  }

  private def wellDefActualExpr(expr: PActualExpression): Messages = expr match {

    case _: PBoolLit | _: PNilLit | _: PStringLit => noMessages

    case n: PIntLit => numExprWithinTypeBounds(n)

    case n@PCompositeLit(t, lit) =>
      val simplifiedT = t match {
        case PImplicitSizeArrayType(elem) => ArrayT(lit.elems.size, typeSymbType(elem))
        case t: PType => typeSymbType(t)
      }
      literalAssignableTo.errors(lit, simplifiedT)(n)

    case _: PFunctionLit => noMessages

    case n: PInvoke => (exprOrType(n.base), resolve(n)) match {

      case (Right(_), Some(p: ap.Conversion)) => // requires single argument and the expression has to be convertible to target type
        val msgs = error(n, "expected a single argument", p.arg.size != 1)
        if (msgs.nonEmpty) msgs
        else convertibleTo.errors(exprType(p.arg.head), typeSymbType(p.typ))(n) ++ isExpr(p.arg.head).out

      case (Left(callee), Some(_: ap.FunctionCall)) => // arguments have to be assignable to function
        exprType(callee) match {
          case FunctionT(args, _) => // TODO: add special assignment
            if (n.args.isEmpty && args.isEmpty) noMessages
            else multiAssignableTo.errors(n.args map exprType, args)(n) ++ n.args.flatMap(isExpr(_).out)
          case t: AbstractType => t.messages(n, n.args map exprType)
          case t => error(n, s"type error: got $t but expected function type or AbstractType")
        }

      case (Left(callee), Some(p: ap.PredicateCall)) => // TODO: Maybe move case to other file
        val pureReceiverMsgs = p.predicate match {
          case _: ap.Predicate => noMessages
          case _: ap.PredicateExpr => noMessages
          case pei: ap.PredExprInstance => pei.args flatMap isPureExpr
          case _: ap.BuiltInPredicate => noMessages
          case _: ap.BuiltInPredicateExpr => noMessages
          case rp: ap.ReceivedPredicate => isPureExpr(rp.recv)
          case brp: ap.BuiltInReceivedPredicate => isPureExpr(brp.recv)
          case _: ap.ImplicitlyReceivedInterfacePredicate => noMessages
        }
        val pureArgsMsgs = p.args.flatMap(isPureExpr)
        val argAssignMsgs = exprType(callee) match {
          case FunctionT(args, _) => // TODO: add special assignment
            if (n.args.isEmpty && args.isEmpty) noMessages
            else multiAssignableTo.errors(n.args map exprType, args)(n) ++ n.args.flatMap(isExpr(_).out)
          case t: AbstractType => t.messages(n, n.args map exprType)
          case t => error(n, s"type error: got $t but expected function type or AbstractType")
        }
        pureReceiverMsgs ++ pureArgsMsgs ++ argAssignMsgs

      case (Left(callee), Some(_:ap.PredExprInstance)) =>
        exprType(callee) match {
          case PredT(args) =>
            if (n.args.isEmpty && args.isEmpty) noMessages
            else multiAssignableTo.errors(n.args map exprType, args)(n) ++ n.args.flatMap(isExpr(_).out)
          case c => Violation.violation(s"This case should be unreachable, but got $c")
        }

      case _ => error(n, s"expected a call to a conversion, function, or predicate, but got $n")
    }

    case _: PBitwiseNegation => ???

    case n@PIndexedExp(base, index) =>
      isExpr(base).out ++ isExpr(index).out ++
        ((exprType(base), exprType(index)) match {
          case (ArrayT(l, _), IntT(_)) =>
            val idxOpt = intConstantEval(index)
            error(n, s"index $index is out of bounds", !idxOpt.forall(i => i >= 0 && i < l))

          case (PointerT(ArrayT(l, _)), IntT(_)) =>
            val idxOpt = intConstantEval(index)
            error(n, s"index $index is out of bounds", !idxOpt.forall(i => i >= 0 && i < l))

          case (SequenceT(_), IntT(_)) =>
            noMessages

          case (_: SliceT | _: GhostSliceT, IntT(_)) =>
            noMessages

          case (VariadicT(_), IntT(_)) =>
            noMessages

          case (StringT, IntT(_)) =>
            error(n, "Indexing a string is currently not supported")

          case (MapT(key, _), indexT) =>
            error(n, s"$indexT is not assignable to map key of $key", !assignableTo(indexT, key))

          case (MathMapT(key, _), indexT) =>
            error(n, s"$indexT is not assignable to map key of $key", !assignableTo(indexT, key))

          case (bt, it) => error(n, s"$it index is not a proper index of $bt")
        })


    case n@PSliceExp(base, low, high, cap) => isExpr(base).out ++
      low.fold(noMessages)(isExpr(_).out) ++
      high.fold(noMessages)(isExpr(_).out) ++
      cap.fold(noMessages)(isExpr(_).out) ++
      ((exprType(base), low map exprType, high map exprType, cap map exprType) match {
        case (ArrayT(l, _), None | Some(IntT(_)), None | Some(IntT(_)), None | Some(IntT(_))) =>
          val (lowOpt, highOpt, capOpt) = (low map intConstantEval, high map intConstantEval, cap map intConstantEval)
          error(n, s"index $low is out of bounds", !lowOpt.forall(_.forall(i => 0 <= i && i <= l))) ++
            error(n, s"index $high is out of bounds", !highOpt.forall(_.forall(i => 0 <= i && i <= l))) ++
            error(n, s"index $cap is out of bounds", !capOpt.forall(_.forall(i => 0 <= i && i <= l))) ++
            error(n, s"array $base is not addressable", !addressable(base))

        case (SequenceT(_), lowT, highT, capT) => {
          lowT.fold(noMessages)(t => error(low, s"expected an integer but found $t", !t.isInstanceOf[IntT])) ++
            highT.fold(noMessages)(t => error(high, s"expected an integer but found $t", !t.isInstanceOf[IntT])) ++
            error(cap, "sequence slice expressions do not allow specifying a capacity", capT.isDefined)
        }

        case (PointerT(ArrayT(l, _)), None | Some(IntT(_)), None | Some(IntT(_)), None | Some(IntT(_))) =>
          val (lowOpt, highOpt, capOpt) = (low map intConstantEval, high map intConstantEval, cap map intConstantEval)
          error(n, s"index $low is out of bounds", !lowOpt.forall(_.forall(i => i >= 0 && i < l))) ++
            error(n, s"index $high is out of bounds", !highOpt.forall(_.forall(i => i >= 0 && i < l))) ++
            error(n, s"index $cap is out of bounds", !capOpt.forall(_.forall(i => i >= 0 && i <= l)))

        case (_: SliceT | _: GhostSliceT, None | Some(IntT(_)), None | Some(IntT(_)), None | Some(IntT(_))) => //noMessages
          val lowOpt = low.map(intConstantEval)
          error(n, s"index $low is negative", !lowOpt.forall(_.forall(i => 0 <= i)))

        case (bt, lt, ht, ct) => error(n, s"invalid slice with base $bt and indexes $lt, $ht, and $ct")
      })

    case n@PTypeAssertion(base, typ) =>
      isExpr(base).out ++ isType(typ).out ++ {
        val baseT = exprType(base)
        underlyingType(baseT) match {
          case t: InterfaceT =>
            val at = typeSymbType(typ)
            implements(at, t).asReason(n, s"type error: type $at does not implement the interface $baseT")
          case t => error(n, s"type error: got $t expected interface")
        }
      }

    case n@PReceive(e) => isExpr(e).out ++ (exprType(e) match {
      case ChannelT(_, ChannelModus.Bi | ChannelModus.Recv) => noMessages
      case t => error(n, s"expected receive-permitting channel but got $t")
    })

    case n@PReference(e) => isExpr(e).out ++ effAddressable.errors(e)(n)

    case n@PNegation(e) => isExpr(e).out ++ assignableTo.errors(exprType(e), BooleanT)(n)

    case n: PBinaryExp[_,_] =>
        (n, exprOrTypeType(n.left), exprOrTypeType(n.right)) match {
          case (_: PEquals | _: PUnequals, l, r) => comparableTypes.errors(l, r)(n)
          case (_: PAnd | _: POr, l, r) => assignableTo.errors(l, AssertionT)(n) ++ assignableTo.errors(r, AssertionT)(n)
          case (_: PLess | _: PAtMost | _: PGreater | _: PAtLeast, l, r) => (l,r) match {
            case (StringT, StringT) => noMessages
            case _ if l == PermissionT || r == PermissionT =>
              assignableTo.errors(l, PermissionT)(n) ++ assignableTo.errors(r, PermissionT)(n)
            case _ => assignableTo.errors(l, UNTYPED_INT_CONST)(n) ++ assignableTo.errors(r, UNTYPED_INT_CONST)(n)
          }
          case (_: PAdd, StringT, StringT) => noMessages
          case (_: PAdd | _: PSub | _: PMul | _: PMod | _: PDiv, l, r) =>
            if (l == PermissionT || r == PermissionT || getTypeFromCtxt(n.asInstanceOf[PNumExpression]).contains(PermissionT)) {
              assignableTo.errors(l, PermissionT)(n) ++ assignableTo.errors(r, PermissionT)(n)
            } else {
              assignableTo.errors(l, UNTYPED_INT_CONST)(n) ++ assignableTo.errors(r, UNTYPED_INT_CONST)(n) ++
                numExprWithinTypeBounds(n.asInstanceOf[PNumExpression])
            }
          case (_: PBitwiseAnd | _: PBitwiseOr | _: PBitwiseXor, l, r) =>
            assignableTo.errors(l, UNTYPED_INT_CONST)(n) ++ assignableTo.errors(r, UNTYPED_INT_CONST)(n) ++
              error(n, s"invalid operation: $n (mismatched types $l and $r)", typeMerge(l, r).isEmpty)
          case (_: PBitClear, _, _) => ???
          case (_: PShiftLeft | _: PShiftRight, l, r) =>
            assignableTo.errors(l, UNTYPED_INT_CONST)(n) ++ assignableTo.errors(r, UNTYPED_INT_CONST)(n) ++
              (intConstantEval(n.right.asInstanceOf[PExpression]) match {
                case Some(v) => error(n, s"constant $r overflows uint", v < 0)
                case None => noMessages
              })
          case (_, l, r) => error(n, s"$l and $r are invalid type arguments for $n")
        }

    case n: PUnfolding => isExpr(n.op).out ++ isPureExpr(n.op) ++
      error(
        n.pred,
        s"unfolding predicate expression instance ${n.pred} not supported",
        resolve(n.pred.pred).exists(_.isInstanceOf[ap.PredExprInstance]))

    case PLength(op) => isExpr(op).out ++ {
      exprType(op) match {
<<<<<<< HEAD
        case _: ArrayT | _: SliceT | _: GhostSliceT | StringT | _: VariadicT => noMessages
        case _: SequenceT | _: SetT | _: MultisetT => isPureExpr(op)
=======
        case _: ArrayT | _: SliceT | _: GhostSliceT | StringT | _: VariadicT | _: MapT | _: MathMapT => noMessages
        case _: SequenceT => isPureExpr(op)
>>>>>>> 421e0f83
        case typ => error(op, s"expected an array, string, sequence or slice type, but got $typ")
      }
    }

    case PCapacity(op) => isExpr(op).out ++ {
      exprType(op) match {
        case _: ArrayT | _: SliceT | _: GhostSliceT => noMessages
        case typ => error(op, s"expected an array or slice type, but got $typ")
      }
    }

    case _: PNew => noMessages

    case m@PMake(typ, args) =>
      args.flatMap { arg =>
        assignableTo.errors(exprType(arg), INT_TYPE)(arg) ++
          error(arg, s"arguments to make must be non-negative", intConstantEval(arg).exists(_ < 0))
      } ++ (typ match {
        case _: PSliceType | _: PGhostSliceType =>
          error(m, s"too many arguments to make($typ)", args.length > 2) ++
            error(m, s"missing len argument to make($typ)", args.isEmpty) ++
            check(args){
              case args if args.length == 2 =>
                val maybeLen = intConstantEval(args(0))
                val maybeCap = intConstantEval(args(1))
                error(m, s"len larger than cap in make($typ)", maybeLen.isDefined && maybeCap.isDefined && maybeLen.get > maybeCap.get)
            }

        case _: PChannelType =>
          error(m, s"too many arguments passed to make($typ)", args.length > 1)

        case PMapType(k, _) =>
          error(m, s"too many arguments passed to make($typ)", args.length > 1) ++
            error(m, s"key type $k is not comparable", !comparableType(symbType(k))) // TODO: add check that type does not contain ghost

        case _ => error(typ, s"cannot make type $typ")
      })

    case PBlankIdentifier() => noMessages

    case PUnpackSlice(elem) => error(expr, "only slices can be unpacked", !exprType(elem).isInstanceOf[SliceT])

    case p@PPredConstructor(base, _) => {
      def wellTypedApp(base: PPredConstructorBase): Messages = miscType(base) match {
        case FunctionT(args, AssertionT) =>
          val unappliedPositions = p.args.zipWithIndex.filter(_._1.isEmpty).map(_._2)
          val givenArgs = p.args.zipWithIndex.filterNot(x => unappliedPositions.contains(x._2)).map(_._1.get)
          val expectedArgs = args.zipWithIndex.filterNot(x => unappliedPositions.contains(x._2)).map(_._1)
          if (givenArgs.isEmpty && expectedArgs.isEmpty) {
            noMessages
          } else {
            multiAssignableTo.errors(givenArgs map exprType, expectedArgs)(p) ++
              p.args.flatMap(x => x.map(isExpr(_).out).getOrElse(noMessages))
          }

        case abstractT: AbstractType =>
          // contextual information would be necessary to predict the constructor's return type (i.e. to find type of unapplied arguments)
          // right now we only support fully applied arguments for built-in predicates
          val givenArgs = p.args.flatten
          if (givenArgs.length != p.args.length) {
            error(p, s"partial application is not supported for built-in predicates")
          } else {
            val givenArgTypes = givenArgs map exprType
            val msgs = abstractT.messages(p, givenArgTypes)
            if (msgs.nonEmpty) {
              msgs
            } else {
              // the typing function should be defined for these arguments as `msgs` is empty
              abstractT.typing(givenArgTypes) match {
                case FunctionT(args, AssertionT) =>
                  if (givenArgs.isEmpty && args.isEmpty) {
                    noMessages
                  } else {
                    multiAssignableTo.errors(givenArgs map exprType, args)(p) ++
                      p.args.flatMap(x => x.map(isExpr(_).out).getOrElse(noMessages))
                  }
                case t => error(p, s"expected function type for resolved AbstractType but got $t")
              }
            }
          }

        case t => error(p, s"expected base of function type, got ${base.id} of type $t")
      }

      wellDefMisc(base).out ++ wellTypedApp(base)
    }

    case n: PExpressionAndType => wellDefExprAndType(n).out
  }

  private def numExprWithinTypeBounds(num: PNumExpression): Messages = {
    val typ = intExprType(num)
    if (typ == UNTYPED_INT_CONST) {
      val typCtx = getNonInterfaceTypeFromCtxt(num)
      typCtx.map(underlyingType) match {
        case Some(intTypeCtx: IntT) => assignableWithinBounds.errors(intTypeCtx, num)(num)
        case Some(t) => error(num, s"$num is not assignable to type $t")
        case None => noMessages // no type inferred from context
      }
    } else {
      assignableWithinBounds.errors(typ, num)(num)
    }
  }

  lazy val exprType: Typing[PExpression] = createTyping {
    case expr: PActualExpression => actualExprType(expr)
    case expr: PGhostExpression => ghostExprType(expr)
  }

  private def actualExprType(expr: PActualExpression): Type = expr match {

    case _: PBoolLit => BooleanT
    case _: PNilLit => NilType
    case _: PStringLit => StringT

    case cl: PCompositeLit => expectedCompositeLitType(cl)

    case PFunctionLit(args, r, _) =>
      FunctionT(args map miscType, miscType(r))

    case n: PInvoke => (exprOrType(n.base), resolve(n)) match {
      case (Right(_), Some(p: ap.Conversion)) => typeSymbType(p.typ)
      case (Left(_), Some(_: ap.PredExprInstance)) =>
        // a PInvoke on a predicate expression instance must fully apply the predicate arguments
        AssertionT
      case (Left(callee), Some(_: ap.FunctionCall | _: ap.PredicateCall)) =>
        exprType(callee) match {
          case FunctionT(_, res) => res
          case t: AbstractType =>
            val argTypes = n.args map exprType
            if (t.typing.isDefinedAt(argTypes)) t.typing(argTypes)
            else violation(s"expected typing function in AbstractType to be defined for $argTypes")
          case t => violation(s"expected function type or AbstractType but got $t")
        }
      case p => violation(s"expected conversion, function call, predicate call, or predicate expression instance, but got $p")
    }

    case PIndexedExp(base, index) => (exprType(base), exprType(index)) match {
      case (ArrayT(_, elem), IntT(_)) => elem
      case (PointerT(ArrayT(_, elem)), IntT(_)) => elem
      case (SequenceT(elem), IntT(_)) => elem
      case (SliceT(elem), IntT(_)) => elem
      case (GhostSliceT(elem), IntT(_)) => elem
      case (VariadicT(elem), IntT(_)) => elem
      case (MapT(key, elem), indexT) if assignableTo(indexT, key) =>
        InternalSingleMulti(elem, InternalTupleT(Vector(elem, BooleanT)))
      case (MathMapT(key, elem), indexT) if assignableTo(indexT, key) =>
        InternalSingleMulti(elem, InternalTupleT(Vector(elem, BooleanT)))
      case (bt, it) => violation(s"$it is not a valid index for the the base $bt")
    }

    case PSliceExp(base, low, high, cap) => (exprType(base), low map exprType, high map exprType, cap map exprType) match {
      case (ArrayT(_, elem), None | Some(IntT(_)), None | Some(IntT(_)), None | Some(IntT(_))) if addressable(base) => SliceT(elem)
      case (PointerT(ArrayT(_, elem)), None | Some(IntT(_)), None | Some(IntT(_)), None | Some(IntT(_))) => SliceT(elem)
      case (SequenceT(elem), None | Some(IntT(_)), None | Some(IntT(_)), None) => SequenceT(elem)
      case (SliceT(elem), None | Some(IntT(_)), None | Some(IntT(_)), None | Some(IntT(_))) => SliceT(elem)
      case (GhostSliceT(elem), None | Some(IntT(_)), None | Some(IntT(_)), None | Some(IntT(_))) => GhostSliceT(elem)
      case (bt, lt, ht, ct) => violation(s"invalid slice with base $bt and indexes $lt, $ht, and $ct")
    }

    case PTypeAssertion(_, typ) =>
      val resT = typeSymbType(typ)
      InternalSingleMulti(resT, InternalTupleT(Vector(resT, BooleanT)))

    case PReceive(e) => exprType(e) match {
      case ChannelT(elem, ChannelModus.Bi | ChannelModus.Recv) =>
        InternalSingleMulti(elem, InternalTupleT(Vector(elem, BooleanT)))
      case t => violation(s"expected receive-permitting channel but got $t")
    }

    case PReference(exp) if effAddressable(exp) => PointerT(exprType(exp))

    case n: PAnd => // is boolean if left and right argument are boolean, otherwise is an assertion
      val lt = exprType(n.left)
      val rt = exprType(n.right)
      if (assignableTo(lt, BooleanT) && assignableTo(rt, BooleanT)) BooleanT else AssertionT

    case _: PNegation | _: PEquals | _: PUnequals | _: POr |
         _: PLess | _: PAtMost | _: PGreater | _: PAtLeast =>
      BooleanT

    case PLength(exp) =>
      exprType(exp) match {
        case _: ArrayT | _: SliceT | _: GhostSliceT | StringT | _: VariadicT => INT_TYPE
        case _: SequenceT | _: SetT | _: MultisetT => UNTYPED_INT_CONST
      }

    case _: PCapacity => INT_TYPE

    case exprNum: PNumExpression =>
      val typ = intExprType(exprNum)
      if (typ == UNTYPED_INT_CONST) getNonInterfaceTypeFromCtxt(exprNum).getOrElse(typ) else typ

    case n: PUnfolding => exprType(n.op)

    case n: PExpressionAndType => exprAndTypeType(n)

    case b: PBlankIdentifier => getBlankIdType(b)

    case PNew(typ) => PointerT(typeSymbType(typ))

    case PMake(typ, _) => typeSymbType(typ)

    case PPredConstructor(base, args) =>
      val errorMessage: Any => String =
        t => s"expected function or AbstractType for base of a predicate constructor but got $t"

      base match {
        case PFPredBase(id) =>
          idType(id) match {
            case FunctionT(fnArgs, AssertionT) =>
              PredT(fnArgs.zip(args).collect{ case (typ, None) => typ })
            case _: AbstractType =>
              PredT(Vector()) // because partial application is not supported yet for built-in predicates
            case t => violation(errorMessage(t))
          }

        case p: PDottedBase => resolve(p.recvWithId) match {
          case Some(_: ap.Predicate | _: ap.ReceivedPredicate | _: ap.ImplicitlyReceivedInterfacePredicate) =>
            val recvWithIdT = exprOrTypeType(p.recvWithId)
            recvWithIdT match {
              case FunctionT(fnArgs, AssertionT) =>
                PredT(fnArgs.zip(args).collect{ case (typ, None) => typ })
              case _: AbstractType =>
                PredT(Vector()) // because partial application is not supported yet for built-in predicates
              case t => violation(errorMessage(t))
            }

          case Some(_: ap.PredicateExpr) =>
            val recvWithIdT = exprOrTypeType(p.recvWithId)
            recvWithIdT match {
              case FunctionT(fnArgs, AssertionT) =>
                PredT(fnArgs.zip(args).collect{ case (typ, None) => typ })
              case _: AbstractType =>
                PredT(Vector()) // because partial application is not supported yet for built-in predicates
              case t => violation(errorMessage(t))
            }

          case _ => violation(s"unexpected base $base for predicate constructor")
        }
      }

    case PUnpackSlice(exp) => exprType(exp) match {
      case SliceT(elem) => VariadicT(elem)
      case e => violation(s"expression $e cannot be unpacked")
    }

    case e => violation(s"unexpected expression $e")
  }

  /** Returns a non-interface type that is implied by the context if the numeric expression is an untyped
    * constant expression. It ignores interface types. This is useful to check the bounds of constant expressions when
    * they are assigned to a variable of an interface type. For those cases, we need to obtain the numeric type of the
    * expression.
    */
  private def getNonInterfaceTypeFromCtxt(expr: PNumExpression): Option[Type] = {
    // if an unbounded integer constant expression is assigned to an interface type,
    // then it has the default type
    def defaultTypeIfInterface(t: Type) : Type = {
      if (t.isInstanceOf[InterfaceT]) DEFAULT_INTEGER_TYPE else t
    }
    // handle cases where it returns a SingleMultiTuple and we only care about a single type
    getTypeFromCtxt(expr).map(defaultTypeIfInterface) match {
      case Some(t) => t match {
        case Single(t) => Some(t)
        case UnknownType => Some(UnknownType)
        case _ => violation(s"unexpected case reached $t")
      }
      case None => None
    }
  }

  /** Returns the type that is implied by the context of a numeric expression. */
  private def getTypeFromCtxt(expr: PNumExpression): Option[Type] = {
    expr match {
      case tree.parent(p) => p match {
        case PShortVarDecl(rights, lefts, _) =>
          val index = rights.indexOf(expr)
          val iden = lefts(index)
          val isDeclaration = iden == PWildcard() || isDef(lefts(index).asInstanceOf[PIdnUnk])
          // if the var is already defined and has a non-interface type T, expr must be of type T. Otherwise,
          // expr must have the default type (Int)
          if (isDeclaration) {
            Some(DEFAULT_INTEGER_TYPE)
          } else {
            val idenType = idType(iden)
            Some(idenType)
          }

        case PAssignmentWithOp(_, _, pAssignee) => Some(exprType(pAssignee))

        case PAssignment(rights, lefts) =>
          val index = rights.indexOf(expr)
          lefts(index) match {
            case PBlankIdentifier() =>
              // if no type is specified, integer constants have the default type
              Some(DEFAULT_INTEGER_TYPE)
            case x => Some(exprType(x))
          }

        // if no type is specified, integer expressions default to unbounded integer in const declarations;
        // there is no need to handle interface types because they are not allowed in constant declarations
        case PConstDecl(typ, _, _) => typ map typeSymbType orElse Some(UNTYPED_INT_CONST)

        // if no type is specified, integer expressions have default type in var declarations
        case PVarDecl(typ, _, _, _) => typ map (x => typeSymbType(x))

        case _: PMake => Some(INT_TYPE)

        case r: PReturn =>
          val index = r.exps.indexOf(expr)
          Some(typeSymbType(enclosingCodeRootWithResult(r).result.outs(index).typ))

        case n: PShiftLeft  => if (n.left == expr) Some(INT_TYPE) else Some(UINT_TYPE)
        case n: PShiftRight => if (n.left == expr) Some(INT_TYPE) else Some(UINT_TYPE)

        case n: PInvoke =>
          // if the parent of `expr` (i.e. the numeric expression whose type we want to find out) is an invoke expression `inv`,
          // then p can either occur as the base or as an argument of `inv`. However, a numeric expression is not a valid base of a
          // PInvoke and thus, `expr` can onlu appear in `n` as an argument
          lazy val errorMessage = s"violation of assumption: a numeric expression $expr does not occur as an argument of its parent $n"
          resolve(n) match {
            case Some(ap.FunctionCall(_, args)) =>
              val index = args.indexWhere(_.eq(expr))
              violation(index >= 0, errorMessage)
              typOfExprOrType(n.base) match {
                case FunctionT(fArgs, _) =>
                  if (index >= fArgs.length-1 && fArgs.lastOption.exists(_.isInstanceOf[VariadicT])) {
                    fArgs.lastOption.map(_.asInstanceOf[VariadicT].elem)
                  } else {
                    fArgs.lift(index)
                  }
                case _: AbstractType =>
                  /* the abstract type cannot be resolved without creating a loop in kiama because we need to know the
                     types of all arguments in order to resolve it and we need to resolve it in order to find the type
                     of one of its arguments.
                  val messages = t.messages(n.base, args map typ)
                  if(messages.isEmpty) {
                    t.typing(args map typ) match {
                      case FunctionT(fArgs, _) => Some(fArgs(index))
                    }
                  } else {
                    violation(messages.toString())
                  }
                  */
                  None
                case c => Violation.violation(s"This case should be unreachable, but got $c")
              }

            case Some(ap.PredicateCall(_, args)) =>
              val index = args.indexWhere(_.eq(expr))
              violation(index >= 0, errorMessage)
              typOfExprOrType(n.base) match {
                case FunctionT(fArgs, AssertionT) => fArgs.lift(index)
                case _: AbstractType =>
                  /* the abstract type cannot be resolved without creating a loop in kiama for the same reason as above
                  val messages = t.messages(n.base, args map typ)
                  if(messages.isEmpty) {
                    t.typing(args map typ) match {
                      case FunctionT(fArgs, _) => Some(fArgs(index))
                    }
                  } else {
                    violation(messages.toString())
                  }
                  */
                  None
                case c => Violation.violation(s"This case should be unreachable, but got $c")
              }

            case Some(ap.PredExprInstance(base, args)) =>
              val index = args.indexWhere(_.eq(expr))
              violation(index >= 0, errorMessage)
              typ(base) match {
                case PredT(fArgs) => fArgs.lift(index)
                case t => violation(s"predicate expression instance has base $base with unsupported type $t")
              }

            case _ => None
          }

      case const: PPredConstructor =>
        // `expr` cannot be `const.id` and thus, it must be one of the arguments
        val index = const.args.indexWhere { _.exists(y => y.eq(expr)) }
        violation(index >= 0, s"violation of assumption: a numeric expression $expr does not occur as an argument of its parent $const")
        typ(const.id) match {
          case FunctionT(args, AssertionT) => Some(args(index))
          case _: AbstractType =>
            // here too, resolving the abstract type would cause a cycle in kiama
            None
          case UnknownType =>
            // TODO: this is a bit of a hack. at some points, the type of const.id may be unknown. This happens, for example,
            //  when a PDottedBase refers to a non existing field. For some reason, that fails to be detected in the well
            //  definedness checker of the PPredConstructorBase (e.g. the last fold of the function `error4` in
            //  https://github.com/viperproject/gobra/blob/master/src/test/resources/regressions/features/defunc/defunc-fail1.gobra
            //  crashes Gobra without this case).
            None
          case c => Violation.violation(s"This case should be unreachable, but got $c")
        }

        // expr has the default type if it appears in any other kind of statement
        case x if x.isInstanceOf[PStatement] => Some(DEFAULT_INTEGER_TYPE)

        case e: PMisc => e match {
          // The following case infers the type of an literal expression when it occurs inside a composite literal.
          // For example, it infers that the expression `1/2` in `seq[perm]{ 1/2 }` has type perm. Notice that the whole
          // expression would be parsed as
          //   PCompositeLit(
          //     PSequenceType(PPermissionType()),
          //     PLiteralValue(Vector(
          //       PKeyedElement(
          //         None,
          //         PExpCompositeVal(PDiv(PIntLit(BigInt(1)), PIntLit(BigInt(2))))))))
          case comp: PCompositeVal => comp match {
            // comp must be the exp of a [[PKeyedElement]], not its key
            case tree.parent(keyedElem: PKeyedElement) if keyedElem.exp == comp =>
              keyedElem match {
                case tree.parent(litValue: PLiteralValue) => litValue match {
                  case tree.parent(PCompositeLit(typ, _)) => typ match {
                    case PSequenceType(elem) => Some(typeSymbType(elem))
                    case PSetType(elem) => Some(typeSymbType(elem))
                    case PMultisetType(elem) => Some(typeSymbType(elem))
                    case PSliceType(elem) => Some(typeSymbType(elem))
                    case PGhostSliceType(elem) => Some(typeSymbType(elem))
                    case PArrayType(_, elem) => Some(typeSymbType(elem))
                    case _ => None // conservative choice
                  }
                  case _ => None
                }
                case _ => None
              }
            case _ => None
          }
          case _ => None
        }
        case _ => None
      }
      case c => Violation.violation(s"Only the root has no parent, but got $c")
    }
  }

  def getBlankIdType(b: PBlankIdentifier): Type = b match {
    case tree.parent(p) => p match {
      case PAssignment(right, left) => getBlankAssigneeType(b, left, right)
      case PAssForRange(_, _, _) => ??? // TODO: implement when for range statements are supported
      case PSelectAssRecv(_, _, _) => ??? // TODO: implement when select statements are supported
      case x => violation("blank identifier not supported in node " + x)
    }
    case _ => violation("blank identifier always has a parent")
  }

  private def intExprType(expr: PNumExpression): Type = {
    val typ = expr match {
      case _: PIntLit => UNTYPED_INT_CONST

      case _: PLength | _: PCapacity => INT_TYPE

<<<<<<< HEAD
    case PLength(exp) =>
      exprType(exp) match {
        case _: ArrayT | _: SliceT | _: GhostSliceT | StringT | _: VariadicT => INT_TYPE
        case _: SequenceT | _: SetT | _: MultisetT => UNTYPED_INT_CONST
      }
    case _: PCapacity => INT_TYPE

    case bExpr: PBinaryExp[_,_] =>
      bExpr match {
        case _: PShiftLeft | _: PShiftRight => exprOrTypeType(bExpr.left)
        case _ =>
          val typeLeft = exprOrTypeType(bExpr.left)
          val typeRight = exprOrTypeType(bExpr.right)
          typeMerge(typeLeft, typeRight).getOrElse(UnknownType)
      }
=======
      case bExpr: PBinaryExp[_,_] =>
        val typeLeft = exprOrTypeType(bExpr.left)
        val typeRight = exprOrTypeType(bExpr.right)
        typeMerge(typeLeft, typeRight).getOrElse(UnknownType)
    }

    // handle cases where it returns a SingleMultiTuple and we only care about a single type
    typ match {
      case Single(t) => t
      case UnknownType => UnknownType
      case _ => violation(s"unexpected type $typ")
    }
>>>>>>> 421e0f83
  }

  def expectedCompositeLitType(lit: PCompositeLit): Type = lit.typ match {
    case i: PImplicitSizeArrayType => ArrayT(lit.lit.elems.size, typeSymbType(i.elem))
    case t: PType => typeSymbType(t)
  }

  private[typing] def wellDefIfConstExpr(expr: PExpression): Messages = typ(expr) match {
    case BooleanT => error(expr, s"expected constant boolean expression", boolConstantEval(expr).isEmpty)
    case typ if underlyingType(typ).isInstanceOf[IntT] => error(expr, s"expected constant int expression", intConstantEval(expr).isEmpty)
    case StringT => error(expr, s"expected constant string expression", stringConstantEval(expr).isEmpty)
    case _ => error(expr, s"expected a constant expression")
  }
}<|MERGE_RESOLUTION|>--- conflicted
+++ resolved
@@ -363,13 +363,8 @@
 
     case PLength(op) => isExpr(op).out ++ {
       exprType(op) match {
-<<<<<<< HEAD
-        case _: ArrayT | _: SliceT | _: GhostSliceT | StringT | _: VariadicT => noMessages
+        case _: ArrayT | _: SliceT | _: GhostSliceT | StringT | _: VariadicT | _: MapT | _: MathMapT => noMessages
         case _: SequenceT | _: SetT | _: MultisetT => isPureExpr(op)
-=======
-        case _: ArrayT | _: SliceT | _: GhostSliceT | StringT | _: VariadicT | _: MapT | _: MathMapT => noMessages
-        case _: SequenceT => isPureExpr(op)
->>>>>>> 421e0f83
         case typ => error(op, s"expected an array, string, sequence or slice type, but got $typ")
       }
     }
@@ -824,29 +819,22 @@
     val typ = expr match {
       case _: PIntLit => UNTYPED_INT_CONST
 
-      case _: PLength | _: PCapacity => INT_TYPE
-
-<<<<<<< HEAD
-    case PLength(exp) =>
-      exprType(exp) match {
-        case _: ArrayT | _: SliceT | _: GhostSliceT | StringT | _: VariadicT => INT_TYPE
-        case _: SequenceT | _: SetT | _: MultisetT => UNTYPED_INT_CONST
-      }
-    case _: PCapacity => INT_TYPE
-
-    case bExpr: PBinaryExp[_,_] =>
-      bExpr match {
-        case _: PShiftLeft | _: PShiftRight => exprOrTypeType(bExpr.left)
-        case _ =>
-          val typeLeft = exprOrTypeType(bExpr.left)
-          val typeRight = exprOrTypeType(bExpr.right)
-          typeMerge(typeLeft, typeRight).getOrElse(UnknownType)
-      }
-=======
-      case bExpr: PBinaryExp[_,_] =>
-        val typeLeft = exprOrTypeType(bExpr.left)
-        val typeRight = exprOrTypeType(bExpr.right)
-        typeMerge(typeLeft, typeRight).getOrElse(UnknownType)
+      case PLength(exp) =>
+        exprType(exp) match {
+          case _: ArrayT | _: SliceT | _: GhostSliceT | StringT | _: VariadicT => INT_TYPE
+          case _: SequenceT | _: SetT | _: MultisetT => UNTYPED_INT_CONST
+        }
+
+      case _: PCapacity => INT_TYPE
+
+      case bExpr: PBinaryExp[_, _] =>
+        bExpr match {
+          case _: PShiftLeft | _: PShiftRight => exprOrTypeType(bExpr.left)
+          case _ =>
+            val typeLeft = exprOrTypeType(bExpr.left)
+            val typeRight = exprOrTypeType(bExpr.right)
+            typeMerge(typeLeft, typeRight).getOrElse(UnknownType)
+        }
     }
 
     // handle cases where it returns a SingleMultiTuple and we only care about a single type
@@ -855,7 +843,6 @@
       case UnknownType => UnknownType
       case _ => violation(s"unexpected type $typ")
     }
->>>>>>> 421e0f83
   }
 
   def expectedCompositeLitType(lit: PCompositeLit): Type = lit.typ match {
