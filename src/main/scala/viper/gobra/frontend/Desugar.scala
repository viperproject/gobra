--- conflicted
+++ resolved
@@ -17,7 +17,6 @@
 import viper.gobra.reporting.{DesugaredMessage, Source}
 import viper.gobra.theory.Addressability
 import viper.gobra.translator.Names
-import viper.gobra.util.TypeBounds.UnboundedInteger
 import viper.gobra.util.Violation.violation
 import viper.gobra.util.{DesugarWriter, TypeBounds, Violation}
 
@@ -464,14 +463,7 @@
       // translate pre- and postconditions and termination measures
       val pres = (decl.spec.pres ++ decl.spec.preserves) map preconditionD(specCtx)
       val posts = (decl.spec.preserves ++ decl.spec.posts) map postconditionD(specCtx)
-<<<<<<< HEAD
-      val terminationMeasure = decl.spec.terminationMeasure match {
-        case Some(measure) => Some(terminationMeasureD(specCtx)(meta(measure))(measure))
-        case None => None
-      }
-=======
       val terminationMeasures = sequence(decl.spec.terminationMeasures map terminationMeasureD(specCtx)).res
->>>>>>> 20346638
 
       // p1' := p1; ... ; pn' := pn
       val argInits = argsWithSubs.flatMap{
@@ -508,11 +500,7 @@
         in.Block(vars, body)(meta(s))
       }
 
-<<<<<<< HEAD
-      in.Function(name, args, returns, pres, posts, terminationMeasure, bodyOpt)(fsrc)
-=======
       in.Function(name, args, returns, pres, posts, terminationMeasures, bodyOpt)(fsrc)
->>>>>>> 20346638
     }
 
     def pureFunctionD(decl: PFunctionDecl): in.PureFunction = {
@@ -546,14 +534,7 @@
       // translate pre- and postconditions and termination measures
       val pres = decl.spec.pres map preconditionD(ctx)
       val posts = decl.spec.posts map postconditionD(ctx)
-<<<<<<< HEAD
-      val terminationMeasure = decl.spec.terminationMeasure match {
-        case Some(measure) => Some(terminationMeasureD(ctx)(meta(measure))(measure))
-        case None => None
-      }
-=======
       val terminationMeasure = sequence(decl.spec.terminationMeasures map terminationMeasureD(ctx)).res
->>>>>>> 20346638
 
       val bodyOpt = decl.body.map {
         case (_, b: PBlock) =>
@@ -631,14 +612,7 @@
       // translate pre- and postconditions and termination measures
       val pres = (decl.spec.pres ++ decl.spec.preserves) map preconditionD(specCtx)
       val posts = (decl.spec.preserves ++ decl.spec.posts) map postconditionD(specCtx)
-<<<<<<< HEAD
-      val terminationMeasure = decl.spec.terminationMeasure match {
-        case Some(measure) => Some(terminationMeasureD(specCtx)(meta(measure))(measure))
-        case None => None
-      }
-=======
       val terminationMeasure = sequence(decl.spec.terminationMeasures map terminationMeasureD(specCtx)).res
->>>>>>> 20346638
 
       // s' := s
       val recvInits = (recvWithSubs match {
@@ -729,14 +703,7 @@
       // translate pre- and postconditions
       val pres = (decl.spec.pres ++ decl.spec.preserves) map preconditionD(ctx)
       val posts = (decl.spec.preserves ++ decl.spec.posts) map postconditionD(ctx)
-<<<<<<< HEAD
-      val terminationMeasure = decl.spec.terminationMeasure match {
-        case Some(measure) => Some(terminationMeasureD(ctx)(meta(measure))(measure))
-        case None => None
-      }
-=======
       val terminationMeasure = sequence(decl.spec.terminationMeasures map terminationMeasureD(ctx)).res
->>>>>>> 20346638
 
       val bodyOpt = decl.body.map {
         case (_, b: PBlock) =>
@@ -797,11 +764,6 @@
     def blockD(ctx: FunctionContext)(block: PBlock): in.Stmt = {
       val dStatements = sequence(block.nonEmptyStmts map (s => seqn(stmtD(ctx)(s))))
       blockV(dStatements)(meta(block))
-    }
-
-     def getMeasureStmts(ctx: FunctionContext)(ass:PExpression):Vector[in.Stmt]={
-      val measure=exprD(ctx)(ass)
-      measure.stmts
     }
 
     def stmtD(ctx: FunctionContext)(stmt: PStatement): Writer[in.Stmt] = {
@@ -875,22 +837,7 @@
                 dPre <- maybeStmtD(ctx)(pre)(src)
                 (dCondPre, dCond) <- prelude(exprD(ctx)(cond))
                 (dInvPre, dInv) <- prelude(sequence(spec.invariants map assertionD(ctx)))
-<<<<<<< HEAD
-                (dTerPre, dTer) = spec.terminationMeasure match {
-                  case Some(measure) => measure match {
-                    case PStarMeasure() => (Vector.empty, Some(in.StarMeasure()(src)))
-                    case PWildcardMeasure() => (Vector.empty, Some(in.WildcardMeasure()(src)))
-                    case PInferTerminationMeasure() => (Vector.empty, Some(in.InferTerminationMeasure()(src)))
-                    case PTupleTerminationMeasure(tuple) =>
-                      (tuple flatMap getExprStmts(ctx), Some(terminationMeasureD(ctx)(meta(measure))(measure)))
-                    case PConditionalTerminationMeasures(clauses) =>
-                      (clauses flatMap getClauseStmts(ctx), Some(in.ConditionalTerminationMeasures(clauses map clauseD(ctx)(src))(src)))
-                  }
-                  case None => (Vector.empty, None)
-                }
-=======
                 (dTerPre, dTer) <- prelude(option(spec.terminationMeasure map terminationMeasureD(ctx)))
->>>>>>> 20346638
 
                 dBody = blockD(ctx)(body)
                 dPost <- maybeStmtD(ctx)(post)(src)
@@ -1195,7 +1142,7 @@
             val posts = n.spec.posts map postconditionD(specContext)
             // create function and add as member
             // TODO: currently, termination measures are not supported in outline blocks
-            val function = in.Function(proxy, readArgs ++ modifiedArgs, returns, pres, posts, None, Some(block))(src)
+            val function = in.Function(proxy, readArgs ++ modifiedArgs, returns, pres, posts, Vector(), Some(block))(src)
             definedFunctions += proxy -> function
             AdditionalMembers.addMember(function)
             // write function call and result assignments
@@ -1995,30 +1942,6 @@
       }}
     }
 
-    def typeAsExpr(t: in.Type)(src: Source.Parser.Info): Writer[in.Expr] = {
-      t match {
-        case in.BoolT(_) => unit(in.BoolTExpr()(src))
-        case in.IntT(_, kind) => unit(in.IntTExpr(kind)(src))
-        case in.StringT(_) => unit(in.StringTExpr()(src))
-        case in.PermissionT(_) => unit(in.PermTExpr()(src))
-        case in.ArrayT(length, elems, _) => unit(in.ArrayTExpr(in.IntLit(length, UnboundedInteger)(src), typeAsExpr(elems)(src).res)(src))
-        case in.SliceT(elems, _) => unit(in.SliceTExpr(typeAsExpr(elems)(src).res)(src))
-        case in.MapT(keys, values, _) => unit(in.MapTExpr(typeAsExpr(keys)(src).res, typeAsExpr(values)(src).res)(src))
-        case in.SequenceT(t, _) => unit(in.SequenceTExpr(typeAsExpr(t)(src).res)(src))
-        case in.SetT(t, _) => unit(in.SetTExpr(typeAsExpr(t)(src).res)(src))
-        case in.MultisetT(t, _) => unit(in.MultisetTExpr(typeAsExpr(t)(src).res)(src))
-        case in.MathMapT(keys, values, _) => unit(in.MathMapTExpr(typeAsExpr(keys)(src).res, typeAsExpr(values)(src).res)(src))
-        case in.OptionT(t, _) => unit(in.OptionTExpr(typeAsExpr(t)(src).res)(src))
-        case in.DefinedT(name, _) => unit(in.DefinedTExpr(name)(src))
-        case in.PointerT(t, _) => unit(in.PointerTExpr(typeAsExpr(t)(src).res)(src))
-        case in.TupleT(ts, _) => unit(in.TupleTExpr(sequence(ts map(typeAsExpr(_)(src))).res)(src))
-        case in.StructT(_, fields: Vector[in.Field], _) => unit(in.StructTExpr(fields.map (field => transformField(field)(src)))(src))
-        case _ => Violation.violation(s"no corresponding type expression matched: $t")
-      }
-    }
-
-    def transformField(field: in.Field)(src: Source.Parser.Info): (String, in.Expr, Boolean) = (field.name, typeAsExpr(field.typ)(src).res, field.ghost)
-
     def exprAndTypeAsExpr(ctx: FunctionContext)(expr: PExpressionOrType): Writer[in.Expr] = {
 
       def go(x: PExpressionOrType): Writer[in.Expr] = exprAndTypeAsExpr(ctx)(x)
@@ -2305,97 +2228,15 @@
           val specCtx = new FunctionContext(_ => _ => in.Seqn(Vector.empty)(src)) // dummy assign
           val pres = (m.spec.pres ++ m.spec.preserves) map preconditionD(specCtx)
           val posts = (m.spec.preserves ++ m.spec.posts) map postconditionD(specCtx)
-<<<<<<< HEAD
-          val terminationMeasure = m.spec.terminationMeasure match {
-            case Some(measure) => Some(terminationMeasureD(specCtx)(meta(measure))(measure))
-            case None => None
-          }
-
-          val mem = if (m.spec.isPure) {
-            in.PureMethod(recv, proxy, args, returns, pres, posts, terminationMeasure, None)(src)
-          } else {
-            in.Method(recv, proxy, args, returns, pres, posts, terminationMeasure, None)(src)
-=======
           val terminationMeasures = sequence(m.spec.terminationMeasures map terminationMeasureD(specCtx)).res
 
           val mem = if (m.spec.isPure) {
             in.PureMethod(recv, proxy, args, returns, pres, posts, terminationMeasures, None)(src)
           } else {
             in.Method(recv, proxy, args, returns, pres, posts, terminationMeasures, None)(src)
->>>>>>> 20346638
           }
           definedMethods += (proxy -> mem)
-          AdditionalMembers.addFinalizingComputation(() => {
-            //Todo: Remove mem and readd with a body
-            definedMethods -= proxy
-            val proxies = computeMemberProxies(definedMethods.values, interfaceImplementations, definedTypes)
-            if (m.spec.isPure) {
-              val helperProxy = in.MethodProxy(proxy.name, proxy.uniqueName + "_helper" )(src)
-              val helperFunction = in.PureMethod(recv, helperProxy, args, returns, pres, posts, terminationMeasure, None)(src)
-              val default = in.PureMethodCall(recv, helperProxy, args, returns.head.typ)(src)
-              definedMethods += (helperProxy -> helperFunction)
-              def helper(list: List[in.Type]): in.Expr = {
-                list match {
-                  case x::xs => {
-                    val implProxy = proxies.get(x) match {
-                      case Some(set) =>
-                        val setfiltered = set.filter(_.name == mem.name.name)
-                        Violation.violation(setfiltered.size == 1, s"None unique method proxy for implementation found")
-                        Violation.violation(setfiltered.head.isInstanceOf[in.MethodProxy], s"Unexpected proxy type for implementation")
-                        setfiltered.head.asInstanceOf[in.MethodProxy]
-                      case None => Violation.violation(s"Method proxies not found for the type $x")
-                    }
-                    in.Conditional(in.EqCmp(in.TypeOf(recv)(src), typeAsExpr(x)(src).res)(src),
-                      in.PureMethodCall(recv, implProxy, args, returns.head.typ)(src), helper(xs), returns.head.typ)(src)
-                  }
-                  case Nil => default
-                }
-              }
-              val impls = interfaceImplementations.get(dT)
-              val expr: in.Expr = impls match {
-                case Some(set) => {
-                  val list = set.toList
-                  in.Conditional(in.BoolLit(true)(src), default, helper(list), returns.head.typ)(src)
-                }
-                case None => in.Conditional(in.BoolLit(true)(src), default, default, returns.head.typ)(src)
-              }
-              val newMem = in.PureMethod(recv, proxy, args, returns, pres, posts, terminationMeasure, Some(expr))(src)
-              definedMethods += (proxy -> newMem)
-              AdditionalMembers.addMember(newMem)
-            } else {
-              val firstStatement: Vector[in.Stmt] = Vector(in.Assume(in.ExprAssertion(in.BoolLit(false)(src))(src))(src))
-              val impls = interfaceImplementations.get(dT)
-              val caseSplit = impls match {
-                case Some(set) => {
-                  var statements: Vector[in.Stmt] = Vector(in.Seqn(Vector())(src))
-                  val iterator = set.iterator
-                  while (iterator.hasNext) {
-                    val typ = iterator.next()
-                    val implProxy = proxies.get(typ) match {
-                      case Some(set) => val setfiltered = set.filter(_.name == mem.name.name)
-                        Violation.violation(setfiltered.size == 1, s"None unique method proxy for implementation found $setfiltered")
-                        Violation.violation(setfiltered.head.isInstanceOf[in.MethodProxy], s"Unexpected proxy type for implementation")
-                        setfiltered.head.asInstanceOf[in.MethodProxy]
-                      case None => Violation.violation(s"Method proxies not found for the type $typ")
-                    }
-                    val statement = in.If(in.EqCmp(in.TypeOf(recv)(src), typeAsExpr(typ)(src).res)(src),
-                      in.MethodCall(returns map parameterAsLocalValVar, recv, implProxy, args)(src),
-                      in.Seqn(Vector())(src))(src)
-                    statements = statements :+ statement
-                  }
-                  statements
-                }
-                case None => {
-                  Vector(in.Seqn(Vector())(src))
-                }
-              }
-              val allStatements = firstStatement ++ caseSplit
-              val body = in.Block(Vector.empty, allStatements)(src)
-              val newMem = in.Method(recv, proxy, args, returns, pres, posts, terminationMeasure, Some(body))(src)
-              definedMethods += (proxy -> newMem)
-              AdditionalMembers.addMember(newMem)
-            }
-          })
+          AdditionalMembers.addMember(mem)
         }
       }
     }
@@ -3052,65 +2893,6 @@
       specificationD(ctx)(ass)
     }
 
-<<<<<<< HEAD
-    def getClauseStmts(ctx: FunctionContext)(clause: PConditionalTerminationMeasureClause): Vector[in.Stmt] = clause match {
-      case PConditionalTerminationMeasureIfClause(measure, cond) =>
-        val condition = exprD(ctx)(cond)
-        measure match {
-          case PWildcardMeasure() =>
-            condition.stmts
-          case PTupleTerminationMeasure(tuple) =>
-            val vector = tuple flatMap getMeasureStmts(ctx)
-            vector ++ condition.stmts
-          case PStarMeasure() => Violation.violation("Star measure occurs in if clause")
-          case PInferTerminationMeasure() => Violation.violation("Infer measure occurs in if clause")
-        }
-      case PStarMeasure() =>
-        Vector.empty
-    }
-
-    def getExprStmts(ctx: FunctionContext)(expr: PExpression): Vector[in.Stmt] = {
-      val measure = exprD(ctx)(expr)
-      measure.stmts
-    }
-
-    def elementD(expr: PExpression)(ctx: FunctionContext)(src: Meta): in.Node = expr match {
-      case p: PInvoke => info.resolve(p) match {
-        case Some(x: ap.PredicateCall) => predicateCallAccD(ctx)(x)(src).res
-          //assertionD(ctx)(p).res
-        case _ => exprD(ctx)(p).res
-          //(exprD(ctx)(p) map (in.ExprAssertion(_)(src))).res
-      }
-      case _ => exprD(ctx)(expr).res
-        //(exprD(ctx)(expr) map (in.ExprAssertion(_)(src))).res
-    }
-
-    def terminationMeasureD(ctx: FunctionContext)(src: Meta)(ter: PTerminationMeasure): in.Assertion = ter match {
-      case PStarMeasure() => in.StarMeasure()(src)
-      case PWildcardMeasure() => in.WildcardMeasure()(src)
-      case PInferTerminationMeasure() => in.InferTerminationMeasure()(src)
-      case PTupleTerminationMeasure(tuple) =>
-        val vector = tuple.map(x => elementD(x)(ctx)(src))
-        in.TupleTerminationMeasure(vector)(src)
-      case PConditionalTerminationMeasures(clauses) =>
-        in.ConditionalTerminationMeasures(clauses map clauseD(ctx)(src))(src)
-    }
-
-    def clauseD(ctx: FunctionContext)(src: Meta)(clause: PConditionalTerminationMeasureClause): in.ConditionalTerminationMeasureClause = clause match {
-      case PConditionalTerminationMeasureIfClause(measure, cond) =>
-        val condition = exprD(ctx)(cond)
-        measure match {
-          case PWildcardMeasure() =>
-            in.ConditionalTerminationMeasureIfClause(in.WildcardMeasure()(src), condition.res)(src)
-          case PTupleTerminationMeasure(tuple) =>
-            val vector = tuple.map(x => elementD(x)(ctx)(src))
-            in.ConditionalTerminationMeasureIfClause(in.TupleTerminationMeasure(vector)(src), condition.res)(src)
-          case PStarMeasure() => Violation.violation("Star measure occurs in if clause")
-          case PInferTerminationMeasure() => Violation.violation("Infer measure occurs in if clause")
-        }
-      case PStarMeasure() =>
-        in.StarMeasure()(src)
-=======
     def terminationMeasureD(ctx: FunctionContext)(measure: PTerminationMeasure): Writer[in.TerminationMeasure] = {
       val src: Meta = meta(measure)
 
@@ -3132,7 +2914,6 @@
             c <- option(cond map exprD(ctx))
           } yield in.TupleTerminationMeasure(t, c)(src)
       }
->>>>>>> 20346638
     }
 
     def assertionD(ctx: FunctionContext)(n: PExpression): Writer[in.Assertion] = {
