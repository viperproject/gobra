--- conflicted
+++ resolved
@@ -161,14 +161,10 @@
 
   private def typeGhostSeparation(typ: PType): Messages = typ match {
     case _: PGhostType => noMessages
-<<<<<<< HEAD
-    case n: PStructType => noMessages
-=======
     case n: PStructType => n.fields.flatMap(f => {
       error(f, s"ghost error: expected an actual type but found ${f.typ}",
         isTypeGhost(f.typ) && !isEnclosingGhost(f))
     })
->>>>>>> 5295b8d4
     case _: PInterfaceType => noMessages
     case n: PType => error(n, "ghost error: Found ghost child expression, but expected none", !noGhostPropagationFromChildren(n))
   }
