// This Source Code Form is subject to the terms of the Mozilla Public
// License, v. 2.0. If a copy of the MPL was not distributed with this
// file, You can obtain one at http://mozilla.org/MPL/2.0/.
//
// Copyright (c) 2011-2020 ETH Zurich.

package viper.gobra.translator.implementations.translator

import viper.gobra.ast.{internal => in}
import viper.gobra.frontend.info.base.BuiltInMemberTag
import viper.gobra.frontend.info.base.BuiltInMemberTag._
import viper.gobra.reporting.Source
import viper.gobra.theory.Addressability
import viper.gobra.translator.Names
import viper.gobra.translator.interfaces.translator.BuiltInMembers
import viper.gobra.translator.interfaces.{Collector, Context}
import viper.gobra.translator.util.PrimitiveGenerator
import viper.gobra.util.Computation
import viper.gobra.util.Violation.violation

import scala.annotation.unused
import scala.language.postfixOps


/**
  * Encodes built-in members by translating them to 'regular' members and calling the corresponding encoding
  */
class BuiltInMembersImpl extends BuiltInMembers {

  // the implementation uses 4 distinct generators (instead of a single one) such that the exposed
  // methods (i.e. method, function, fpredicate, and mpredicate) can return the translated 'regular' member.

  override def finalize(col: Collector): Unit = {
    methodGenerator.finalize(col)
    functionGenerator.finalize(col)
    fPredicateGenerator.finalize(col)
    mPredicateGenerator.finalize(col)
  }

  private def member(x: in.BuiltInMember)(ctx: Context): in.Member =
    x match {
      case m: in.BuiltInMethod => methodGenerator(m, ctx)
      case f: in.BuiltInFunction => functionGenerator(f, ctx)
      case p: in.BuiltInFPredicate => fPredicateGenerator(p, ctx)
      case p: in.BuiltInMPredicate => mPredicateGenerator(p, ctx)
    }

  override def method(x: in.BuiltInMethod)(ctx: Context): in.MethodMember =
    methodGenerator(x, ctx)

  override def function(x: in.BuiltInFunction)(ctx: Context): in.FunctionMember =
    functionGenerator(x, ctx)

  override def fpredicate(x: in.BuiltInFPredicate)(ctx: Context): in.FPredicate =
    fPredicateGenerator(x, ctx)

  override def mpredicate(x: in.BuiltInMPredicate)(ctx: Context): in.MPredicate =
    mPredicateGenerator(x, ctx)

  private val methodGenerator: PrimitiveGenerator.PrimitiveGenerator[(in.BuiltInMethod, Context), in.MethodMember] = PrimitiveGenerator.simpleGenerator {
    case (bm: in.BuiltInMethod, ctx: Context) =>
      val meth = translateMethod(bm)(ctx)
      val m = meth match {
        case meth: in.Method => ctx.method.method(meth)(ctx).res
        case meth: in.PureMethod => ctx.pureMethod.pureMethod(meth)(ctx).res
      }
      (meth, Vector(m))
  }

  private val functionGenerator: PrimitiveGenerator.PrimitiveGenerator[(in.BuiltInFunction, Context), in.FunctionMember] = PrimitiveGenerator.simpleGenerator {
    case (bf: in.BuiltInFunction, ctx: Context) =>
      val func = translateFunction(bf)(ctx)
      val f = func match {
        case func: in.Function => ctx.method.function(func)(ctx).res
        case func: in.PureFunction => ctx.pureMethod.pureFunction(func)(ctx).res
      }
      (func, Vector(f))
  }

  private val fPredicateGenerator: PrimitiveGenerator.PrimitiveGenerator[(in.BuiltInFPredicate, Context), in.FPredicate] = PrimitiveGenerator.simpleGenerator {
    case (bp: in.BuiltInFPredicate, ctx: Context) =>
      val pred = translateFPredicate(bp)(ctx)
      val p = ctx.predicate.fpredicate(pred)(ctx).res
      (pred, Vector(p))
  }

  private val mPredicateGenerator: PrimitiveGenerator.PrimitiveGenerator[(in.BuiltInMPredicate, Context), in.MPredicate] = PrimitiveGenerator.simpleGenerator {
    case (bp: in.BuiltInMPredicate, ctx: Context) =>
      val pred = translateMPredicate(bp)(ctx)
      val p = ctx.predicate.mpredicate(pred)(ctx).res
      (pred, Vector(p))
  }

  /**
    * Returns an already existing proxy for a tag or otherwise creates a new proxy and the corresponding member
    */
  private def getOrGenerateMethod(tag: BuiltInMethodTag, recv: in.Type, args: Vector[in.Type])(src: Source.Parser.Info)(ctx: Context): in.MethodProxy = {
    def create(): in.BuiltInMethod = {
      val proxy = in.MethodProxy(tag.identifier, freshNameForTag(tag))(src)
      in.BuiltInMethod(recv, tag, proxy, args)(src)
    }
    val method = getOrGenerate(tag, Vector(recv), create)(ctx)
    method.name
  }

  /**
    * Returns an already existing proxy for a tag or otherwise creates a new proxy and the corresponding member
    */
  @unused
  private def getOrGenerateFunction(tag: BuiltInFunctionTag, args: Vector[in.Type])(src: Source.Parser.Info)(ctx: Context): in.FunctionProxy = {
    def create(): in.BuiltInFunction = {
      val proxy = in.FunctionProxy(freshNameForTag(tag))(src)
      in.BuiltInFunction(tag, proxy, args)(src)
    }
    val function = getOrGenerate(tag, args, create)(ctx)
    function.name
  }

  /**
    * Returns an already existing proxy for a tag or otherwise creates a new proxy and the corresponding member
    */
  private def getOrGenerateFPredicate(tag: BuiltInFPredicateTag, args: Vector[in.Type])(src: Source.Parser.Info)(ctx: Context): in.FPredicateProxy = {
    def create(): in.BuiltInFPredicate = {
      val proxy = in.FPredicateProxy(freshNameForTag(tag))(src)
      in.BuiltInFPredicate(tag, proxy, args)(src)
    }
    val predicate = getOrGenerate(tag, args, create)(ctx)
    predicate.name
  }

  /**
    * Returns an already existing proxy for a tag or otherwise creates a new proxy and the corresponding member
    */

  private def getOrGenerateMPredicate(tag: BuiltInMPredicateTag, recv: in.Type, args: Vector[in.Type])(src: Source.Parser.Info)(ctx: Context): in.MPredicateProxy = {
    def create(): in.BuiltInMPredicate = {
      val proxy = in.MPredicateProxy(tag.identifier, freshNameForTag(tag))(src)
      in.BuiltInMPredicate(recv, tag, proxy, args)(src)
    }
    val predicate = getOrGenerate(tag, Vector(recv), create)(ctx)
    predicate.name
  }

  /**
    * stores all members that are not part of the lookup table but have been created because of a dependency of other built-in members
    */
  private var additionalMembers: Map[(BuiltInMemberTag, Vector[in.Type]), in.BuiltInMember] = Map.empty

  /**
    * Generic method to retrieve a built-in member or generate a new one in case it does not exist yet
    * @param createMember function that creates a new member (without encoding it)
    */
  private def getOrGenerate[T <: BuiltInMemberTag, M <: in.BuiltInMember](tag: T, args: Vector[in.Type], createMember: () => M)(ctx: Context): M = {
    def generate: M = {
      val m = createMember()
      additionalMembers = additionalMembers + ((tag, args) -> m)
      // encode member:
      member(m)(ctx)
      m
    }

    val members: Map[(T, Vector[in.Type]), M] = (lookupTableMembers(ctx) ++ additionalMembers) collect {
      case ((t: T@unchecked, as), m: M@unchecked) => (t, as) -> m
    }
    members.getOrElse((tag, args), generate)
  }

  /**
    * Returns all built-in members stored in the lookup table. The resulting map is cached for faster repeated
    * accesses since the lookup table cannot be modified.
    */
  private def lookupTableMembers(ctx: Context): Map[(BuiltInMemberTag, Vector[in.Type]), in.BuiltInMember] =
    Computation.cachedComputation[Context, Map[(BuiltInMemberTag, Vector[in.Type]), in.BuiltInMember]](ctx => {
      (ctx.table.getMethods ++ ctx.table.getFunctions ++ ctx.table.getFPredicates ++ ctx.table.getMPredicates) collect {
        case p: in.BuiltInMethod => (p.tag, Vector(p.receiverT)) -> p
        case f: in.BuiltInFunction => (f.tag, f.argsT) -> f
        case f: in.BuiltInFPredicate => (f.tag, f.argsT) -> f
        case p: in.BuiltInMPredicate => (p.tag, Vector(p.receiverT)) -> p
      } toMap
    })(ctx)


  private def freshNameForTag(tag: BuiltInMemberTag): String =
    s"${Names.builtInMember}_${tag.identifier}_${Names.freshName}"


  //
  // Translation functions that translate a built-in member to a 'regular' member.
  // This 'regular' member is then encoded as if it is a user-provided member.
  //

  private def translateMethod(x: in.BuiltInMethod)(ctx: Context): in.MethodMember = {
    val src = x.info
    (x.tag, x.receiverT) match {
      case (BufferSizeMethodTag, recv: in.ChannelT) =>
      /**
        * requires acc(c.IsChannel(), _)
        * pure func (c chan T).BufferSize() (k Int)
        */
        assert(recv.addressability == Addressability.inParameter)
        val recvParam = in.Parameter.In("c", recv)(src)
        val kParam = in.Parameter.Out("k", in.IntT(Addressability.outParameter))(src)
        val isChannelInst = builtInMPredAccessible(BuiltInMemberTag.IsChannelMPredTag, recvParam, Vector())(src)(ctx)
        val pres: Vector[in.Assertion] = Vector(
          in.Access(isChannelInst, in.WildcardPerm(src))(src),
        )
        in.PureMethod(recvParam, x.name, Vector(), Vector(kParam), pres, Vector(), None, None)(src)

      case (tag: ChannelInvariantMethodTag, recv: in.ChannelT) =>
        /**
          * requires acc(c.[chanPredicateTag](), _)
          * pure func (c chan T).[tag.identifier] (res [returnType])
          *
          * where
          *   - chanPredicateTag is either SendChannel or RecvChannel
          *   - returnType is either pred(T) or pred()
          */
        assert(recv.addressability == Addressability.inParameter)
        val recvParam = in.Parameter.In("c", recv)(src)
        val resType = tag match {
          case SendGotPermMethodTag | RecvGivenPermMethodTag => in.PredT(Vector(), Addressability.outParameter) // pred()
          case _ => in.PredT(Vector(recv.elem), Addressability.outParameter) // pred(T)
        }
        val resParam = in.Parameter.Out("res", resType.withAddressability(Addressability.outParameter))(src)
        val chanPredicateTag = tag match {
          case _: SendPermMethodTag => BuiltInMemberTag.SendChannelMPredTag
          case _: RecvPermMethodTag => BuiltInMemberTag.RecvChannelMPredTag
        }
        val chanPredicate = builtInMPredAccessible(chanPredicateTag, recvParam, Vector())(src)(ctx)
        val pres: Vector[in.Assertion] = Vector(
          in.Access(chanPredicate, in.WildcardPerm(src))(src)
        )
        in.PureMethod(recvParam, x.name, Vector(), Vector(resParam), pres, Vector(), None, None)(src)

      case (InitChannelMethodTag, recv: in.ChannelT) =>
        /**
          * requires c.IsChannel()
          * requires c.BufferSize() > 0 ==> (B == pred_true{})
          * ensures c.SendChannel() && c.RecvChannel()
          * ensures c.SendGivenPerm() == A && c.SendGotPerm() == B
          * ensures c.RecvGivenPerm() == B && c.RecvGotPerm() == A
          * ghost func (c chan T).Init(A pred(T), B pred())
          *
          * note that B is only of type pred() instead of pred(T) as long as we cannot deal with view shifts in Gobra.
          * as soon as we can, the third precondition can be changed to `[v] ((A(v) && C()) ==> (B(v) && D(v)))`
          */
        assert(recv.addressability == Addressability.inParameter)
        val recvParam = in.Parameter.In("c", recv)(src)
        val predTType = in.PredT(Vector(recv.elem), Addressability.inParameter) // pred(T)
        val predType = in.PredT(Vector(), Addressability.inParameter) // pred()
        val aParam = in.Parameter.In("A", predTType)(src)
        val bParam = in.Parameter.In("B", predType)(src)
        val isChannelInst = builtInMPredAccessible(BuiltInMemberTag.IsChannelMPredTag, recvParam, Vector())(src)(ctx)
        val bufferSizeType = in.IntT(Addressability.inParameter)
        val bufferSizeCall = builtInPureMethodCall(BuiltInMemberTag.BufferSizeMethodTag, recvParam, Vector(), bufferSizeType)(src)(ctx)
        val predTrueProxy = getOrGenerateFPredicate(BuiltInMemberTag.PredTrueFPredTag, Vector())(src)(ctx)
        val predTrueConstr = in.PredicateConstructor(predTrueProxy, predType, Vector())(src) // pred_true{}
        val bufferedImpl = in.Implication(
          in.GreaterCmp(bufferSizeCall, in.IntLit(0)(src))(src),
          in.ExprAssertion(in.EqCmp(bParam, predTrueConstr)(src))(src)
        )(src)
        val pres: Vector[in.Assertion] = Vector(
          in.Access(isChannelInst, in.FullPerm(src))(src),
          bufferedImpl
        )
        val sendChannelInst = builtInMPredAccessible(BuiltInMemberTag.SendChannelMPredTag, recvParam, Vector())(src)(ctx)
        val recvChannelInst = builtInMPredAccessible(BuiltInMemberTag.RecvChannelMPredTag, recvParam, Vector())(src)(ctx)
        val sendAndRecvChannel = in.SepAnd(
          in.Access(sendChannelInst, in.FullPerm(src))(src),
          in.Access(recvChannelInst, in.FullPerm(src))(src)
        )(src)
        val sendGivenPermCall = builtInPureMethodCall(BuiltInMemberTag.SendGivenPermMethodTag, recvParam, Vector(), predTType)(src)(ctx)
        val sendGivenPermEq = in.EqCmp(sendGivenPermCall, aParam)(src)
        val sendGotPermCall = builtInPureMethodCall(BuiltInMemberTag.SendGotPermMethodTag, recvParam, Vector(), predType)(src)(ctx)
        val sendGotPermEq = in.EqCmp(sendGotPermCall, bParam)(src)
        val sendChannelInvEq = in.And(sendGivenPermEq, sendGotPermEq)(src)
        val recvGivenPermCall = builtInPureMethodCall(BuiltInMemberTag.RecvGivenPermMethodTag, recvParam, Vector(), predType)(src)(ctx)
        val recvGivenPermEq = in.EqCmp(recvGivenPermCall, bParam)(src)
        val recvGotPermCall = builtInPureMethodCall(BuiltInMemberTag.RecvGotPermMethodTag, recvParam, Vector(), predTType)(src)(ctx)
        val recvGotPermEq = in.EqCmp(recvGotPermCall, aParam)(src)
        val recvChannelInvEq = in.And(recvGivenPermEq, recvGotPermEq)(src)
        val posts: Vector[in.Assertion] = Vector(
          sendAndRecvChannel,
          in.ExprAssertion(sendChannelInvEq)(src),
          in.ExprAssertion(recvChannelInvEq)(src),
        )
        in.Method(recvParam, x.name, Vector(aParam, bParam), Vector(), pres, posts, None, None)(src)

      case (CreateDebtChannelMethodTag, recv: in.ChannelT) =>
        /**
          * requires dividend >= 0
          * requires divisor > 0
          * requires acc(c.SendChannel(), dividend/divisor /* p */)
          * ensures c.ClosureDebt(P, dividend, divisor /* p */) && c.Token(P)
          * ghost func (c chan T) CreateDebt(dividend int, divisor int /* p perm */, P pred())
          */
        assert(recv.addressability == Addressability.inParameter)
        val recvParam = in.Parameter.In("c", recv)(src)
        val dividendParam = in.Parameter.In("dividend", in.IntT(Addressability.inParameter))(src)
        val divisorParam = in.Parameter.In("divisor", in.IntT(Addressability.inParameter))(src)
        // val permissionAmountParam = in.Parameter.In("p", in.PermissionT(Addressability.inParameter))(src)
        val predicateParam = in.Parameter.In("P", in.PredT(Vector(), Addressability.inParameter))(src)
        val sendChannelInst = builtInMPredAccessible(BuiltInMemberTag.SendChannelMPredTag, recvParam, Vector())(src)(ctx)
        val pres: Vector[in.Assertion] = Vector(
          in.ExprAssertion(in.AtLeastCmp(dividendParam, in.IntLit(0)(src))(src))(src),
          in.ExprAssertion(in.GreaterCmp(divisorParam, in.IntLit(0)(src))(src))(src),
          in.Access(sendChannelInst, in.FractionalPerm(dividendParam, divisorParam)(src))(src)
          // in.Access(sendChannelInst, permissionAmountParam)(src)
        )
        val closureDebtArgs = Vector(predicateParam, dividendParam, divisorParam /* permissionAmountParam */)
        val closureDebtInst = builtInMPredAccessible(BuiltInMemberTag.ClosureDebtMPredTag, recvParam, closureDebtArgs)(src)(ctx)
        val tokenInst = builtInMPredAccessible(BuiltInMemberTag.TokenMPredTag, recvParam, Vector(predicateParam))(src)(ctx)
        val posts: Vector[in.Assertion] = Vector(
          in.Access(closureDebtInst, in.FullPerm(src))(src),
          in.Access(tokenInst, in.FullPerm(src))(src),
        )
        in.Method(recvParam, x.name, Vector(dividendParam, divisorParam /* permissionAmountParam */, predicateParam), Vector(), pres, posts, None, None)(src)

      case (RedeemChannelMethodTag, recv: in.ChannelT) =>
        /**
          * requires c.Token(P) && acc(c.Closed(), _)
          * ensures c.Closed() && P()
          * ghost func (c chan T) Redeem(P pred())
          *
          * note that c.Closed() is duplicable and thus full permission can be ensured
          */
        assert(recv.addressability == Addressability.inParameter)
        val recvParam = in.Parameter.In("c", recv)(src)
        val predicateParam = in.Parameter.In("P", in.PredT(Vector(), Addressability.inParameter))(src)
        val tokenInst = builtInMPredAccessible(BuiltInMemberTag.TokenMPredTag, recvParam, Vector(predicateParam))(src)(ctx)
        val closedInst = builtInMPredAccessible(BuiltInMemberTag.ClosedMPredTag, recvParam, Vector())(src)(ctx)
        val pres: Vector[in.Assertion] = Vector(
          in.Access(tokenInst, in.FullPerm(src))(src),
          in.Access(closedInst, in.WildcardPerm(src))(src)
        )
        val posts: Vector[in.Assertion] = Vector(
          in.Access(closedInst, in.FullPerm(src))(src),
          in.Access(in.Accessible.PredExpr(in.PredExprInstance(predicateParam, Vector())(src)), in.FullPerm(src))(src)
        )
        in.Method(recvParam, x.name, Vector(predicateParam), Vector(), pres, posts, None, None)(src)

      case (tag, recv) => violation(s"no method generation defined for tag $tag and receiver $recv")
    }
  }

  private def translateFunction(x: in.BuiltInFunction)(ctx: Context): in.FunctionMember = {
    val src = x.info

    var varCount = 0
    def freshBoundVar(): in.BoundVar = {
      varCount += 1
      in.BoundVar(s"i$varCount", in.IntT(Addressability.boundVariable))(src)
    }

    def inRange(exp: in.Expr, lower: in.Expr, upper: in.Expr): in.Expr = {
      in.And(
        in.AtLeastCmp(exp, lower)(src),
        in.LessCmp(exp, upper)(src)
      )(src)
    }

    def quantify(trigger: in.BoundVar => Vector[in.Trigger], range: in.BoundVar => in.Expr, body: in.BoundVar => in.Assertion): in.Assertion = {
      val i = freshBoundVar()
      in.SepForall(Vector(i), trigger(i), in.Implication(range(i), body(i))(src))(src)
    }

    def quantifyPure(trigger: in.BoundVar => Vector[in.Trigger], range: in.BoundVar => in.Expr, body: in.BoundVar => in.Expr): in.Expr = {
      val i = freshBoundVar()
      val triggers = trigger(i)
      val expr = in.Conditional(
        range(i),
        body(i),
        in.BoolLit(b = true)(src),
        in.BoolT(Addressability.rValue)
      )(src)
      in.PureForall(Vector(i), triggers, expr)(src)
    }

    def accessSlice(sliceExpr: in.Expr, perm: in.Expr): in.Assertion =
      quantify(
        trigger = { i => Vector(in.Trigger(Vector(in.IndexedExp(sliceExpr, i, sliceExpr.typ)(src)))(src)) },
        range = { i => inRange(i, in.IntLit(0)(src), in.Length(sliceExpr)(src)) },
        body = { i => in.Access(in.Accessible.Address(in.IndexedExp(sliceExpr, i, sliceExpr.typ)(src)), perm)(src) }
      )

    (x.tag, x.argsT) match {
      case (CloseFunctionTag, Vector(channelT, dividendT, divisorT /* permissionAmountT */, predicateT)) =>
        /**
          * requires dividend >= 0
          * requires divisor > 0
          * requires acc(c.SendChannel(), dividend/divisor /* p */) && c.ClosureDebt(P, divisor - dividend, divisor /* 1-p */) && P()
          * ensures c.Closed()
          * func close(c chan T, ghost dividend int, divisor int /* p perm */, P pred())
          */
        assert(channelT.addressability == Addressability.inParameter)
        val channelParam = in.Parameter.In("c", channelT)(src)
        assert(dividendT.addressability == Addressability.inParameter)
        val dividendParam = in.Parameter.In("dividend", dividendT)(src)
        assert(divisorT.addressability == Addressability.inParameter)
        val divisorParam = in.Parameter.In("divisor", divisorT)(src)
        // assert(permissionAmountT.addressability == Addressability.inParameter)
        // val permissionAmountParam = in.Parameter.In("p", permissionAmountT)(src)
        val predicateParam = in.Parameter.In("P", predicateT)(src)
        val args = Vector(channelParam, dividendParam, divisorParam /* permissionAmountParam */, predicateParam)
        val sendChannelInst = builtInMPredAccessible(BuiltInMemberTag.SendChannelMPredTag, channelParam, Vector())(src)(ctx)
        val closureDebtArgs = Vector(
          predicateParam,
          in.Sub(divisorParam, dividendParam)(src),
          divisorParam
          // in.Sub(in.IntLit(1)(src), permissionAmountParam)(src)
        )
        val closureDebtInst = builtInMPredAccessible(BuiltInMemberTag.ClosureDebtMPredTag, channelParam, closureDebtArgs)(src)(ctx)
        val pres: Vector[in.Assertion] = Vector(
          in.ExprAssertion(in.AtLeastCmp(dividendParam, in.IntLit(0)(src))(src))(src),
          in.ExprAssertion(in.GreaterCmp(divisorParam, in.IntLit(0)(src))(src))(src),
          in.Access(sendChannelInst, in.FractionalPerm(dividendParam, divisorParam)(src))(src),
          // in.Access(sendChannelInst, permissionAmountParam)(src),
          in.Access(closureDebtInst, in.FullPerm(src))(src),
          in.Access(in.Accessible.PredExpr(in.PredExprInstance(predicateParam, Vector())(src)), in.FullPerm(src))(src)
        )
        val closedInst = builtInMPredAccessible(BuiltInMemberTag.ClosedMPredTag, channelParam, Vector())(src)(ctx)
        val posts: Vector[in.Assertion] = Vector(
          in.Access(closedInst, in.FullPerm(src))(src)
        )
        in.Function(x.name, args, Vector(), pres, posts, None, None)(src)

      /* João, 18/08/2021:
       *  The spec for `append` currently does not allow the first and second non-ghost arguments to be the same. The go
       *  spec however allows that to happen and the behavior is well-defined for those cases (in particular, the result
       *  of appending two slices is independent of whether they overlap). I did not change the spec to reflect this change
       *  at the moment to avoid surprises in the performance of Gobra when checking the VerifiedSCION codebase. I do expect
       *  to change that at a later point.
       */
      case (AppendFunctionTag, Vector(_: in.PermissionT, dst, _)) =>
        /**
          * requires p > 0
          * requires forall i int :: { dst[i] } 0 <= i && i < len(dst) ==> acc(&dst[i])
          * requires forall i int :: { src[i] } 0 <= i && i < len(src) ==> acc(&src[i], p)
          * ensures len(res) == len(dst) + len(src)
          * ensures forall i int :: { res[i] } 0 <= i && i < len(res) ==> acc(&res[i])
          * ensures forall i int :: { src[i] } 0 <= i && i < len(src) ==> acc(&src[i], p)
          * ensures forall i int :: { res[i] } 0 <= i && i < len(dst) ==> res[i] == old(dst[i])
          * ensures forall i int :: { res[i] } len(dst) <= i && i < len(res) ==> res[i] == src[i - len(dst)]
         */
        val elemType = ctx.underlyingType(dst) match {
          case t: in.SliceT => t.elems.withAddressability(Addressability.sliceLookup)
          case t => violation(s"Expected type with SliceT as underlying type, but got $t instead.")
        }

        val sliceType = in.SliceT(elemType, Addressability.inParameter)

        // parameters
        val sliceParam = in.Parameter.In("slice", sliceType)(src)
        val pParam = in.Parameter.In("p", in.PermissionT(Addressability.Exclusive))(src)
        val variadicParam = in.Parameter.In("elems", sliceType)(src)
        val args = Vector(pParam, sliceParam, variadicParam)

        // results
        val resultParam = in.Parameter.Out("res", sliceType)(src)
        val results = Vector(resultParam)

        // preconditions
        val preSlice = accessSlice(sliceParam, in.FullPerm(src))
        val preVariadic = accessSlice(variadicParam, pParam)
        val pPre = in.ExprAssertion(in.LessCmp(in.NoPerm(src), pParam)(src))(src)
        val pres: Vector[in.Assertion] = Vector(pPre, preSlice, preVariadic)

        // postconditions
        val postLen = in.ExprAssertion(
          in.EqCmp(
            in.Length(resultParam)(src),
            in.Add(in.Length(sliceParam)(src), in.Length(variadicParam)(src))(src)
          )(src)
        )(src)
        val postRes = accessSlice(resultParam, in.FullPerm(src))
        val postVariadic = accessSlice(variadicParam, pParam)
        val postCmpSlice = quantify(
          trigger = { i => Vector(in.Trigger(Vector(in.IndexedExp(resultParam, i, sliceType)(src)))(src)) },
          range = { inRange(_, in.IntLit(0)(src), in.Length(sliceParam)(src)) },
          body = {
            i => in.ExprAssertion(
              in.EqCmp(in.IndexedExp(resultParam, i, sliceType)(src), in.Old(in.IndexedExp(sliceParam, i, sliceType)(src), elemType)(src))(src)
            )(src)
          }
        )
        val postCmpVariadic = quantify(
          trigger = { i => Vector(in.Trigger(Vector(in.IndexedExp(resultParam, i, sliceType)(src)))(src)) },
          range = { inRange(_,  in.Length(sliceParam)(src), in.Length(resultParam)(src)) },
          body = { i =>
            in.ExprAssertion(
              in.EqCmp(
                in.IndexedExp(resultParam, i, sliceType)(src),
                in.IndexedExp(variadicParam, in.Sub(i, in.Length(sliceParam)(src))(src), sliceType)(src),
              )(src)
            )(src)
          }
        )

        val posts: Vector[in.Assertion] = Vector(postLen, postRes, postVariadic, postCmpSlice, postCmpVariadic)

<<<<<<< HEAD
        // TODO: Maybe should add termination measure here
        in.Function(x.name, args, results, pres, posts, None, None)(src)
=======
        in.Function(x.name, args, results, pres, posts, Some(in.WildcardMeasure()(src)), None)(src)
>>>>>>> 9ac25615

      case (CopyFunctionTag, Vector(t1, t2, _)) =>
        /**
          * requires 0 < p && p < 1
          * requires forall i int :: { dst[i] } (0 <= i && i < len(dst)) ==> acc(&dst[i], 1-p)
          * requires forall i int :: { src[i] } (0 <= i && i < len(src)) ==> acc(&src[i], p)
          * requires forall i int :: { dst[i] } (0 <= i && i < len(dst) && (forall j int :: 0 <= j && j < len(src) ==> &dst[i] != &src[j])) ==> acc(&dst[i], p)
          * ensures len(dst) <= len(src) ==> res == len(dst)
          * ensures len(src) < len(dst) ==> res == len(src)
          * ensures forall i int :: { dst[i] } 0 <= i && i < len(dst) ==> acc(&dst[i], 1-p)
          * ensures forall i int :: { src[i] } 0 <= i && i < len(src) ==> acc(&src[i], p)
          * ensures forall i int :: { dst[i] } (0 <= i && i < len(dst) && (forall j int :: 0 <= j && j < len(src) ==> &dst[i] != &src[j])) ==> acc(&dst[i], p)
          * ensures forall i int :: { dst[i] } (0 <= i && i < len(src) && i < len(dst)) ==> dst[i] == old(src[i])
          * ensures forall i int :: { dst[i] } (len(src) <= i && i < len(dst)) ==> dst[i] == old(dst[i])
          * func copy(dst, src []int, ghost p perm) (res int)
          */

        // parameters
        val dstParam = in.Parameter.In("dst", t1)(src)
        val dstUnderlyingType: in.SliceT = ctx.underlyingType(t1) match {
          case t: in.SliceT => t
          case t => violation(s"Expected type with SliceT as underlying type, but got $t instead.")
        }
        val srcParam = in.Parameter.In("src", t2)(src)
        val srcUnderlyingType: in.SliceT = ctx.underlyingType(t2) match {
          case t: in.SliceT => t
          case t => violation(s"Expected type with SliceT as underlying type, but got $t instead.")
        }
        val pParam = in.Parameter.In("p", in.PermissionT(Addressability.inParameter))(src)
        val args = Vector(dstParam, srcParam, pParam)

        // results
        val resParam = in.Parameter.Out("res", in.IntT(Addressability.outParameter))(src)
        val results = Vector(resParam)

        // preconditions
        val pPre = in.ExprAssertion(
          in.And(in.LessCmp(in.NoPerm(src), pParam)(src), in.LessCmp(pParam, in.FullPerm(src))(src))(src)
        )(src)
        val preDst = quantify(
          trigger = { i => Vector(in.Trigger(Vector(in.IndexedExp(dstParam, i, dstUnderlyingType)(src)))(src)) },
          range = { i => inRange(i, in.IntLit(0)(src), in.Length(dstParam)(src)) },
          body = { i =>
            in.Access(
              in.Accessible.Address(in.IndexedExp(dstParam, i, dstUnderlyingType)(src)),
              in.PermSub(in.FullPerm(src), pParam)(src)
            )(src)
          }
        )
        val preSrc = quantify(
          trigger = { i => Vector(in.Trigger(Vector(in.IndexedExp(srcParam, i, srcUnderlyingType)(src)))(src)) },
          range = { i => inRange(i, in.IntLit(0)(src), in.Length(srcParam)(src)) },
          body = { i => in.Access(in.Accessible.Address(in.IndexedExp(srcParam, i, srcUnderlyingType)(src)), pParam)(src) }
        )
        val preDistinct = quantify(
          trigger = { i => Vector(in.Trigger(Vector(in.IndexedExp(dstParam, i, dstUnderlyingType)(src)))(src)) },
          range = { i =>
            in.And(
              inRange(i, in.IntLit(0)(src), in.Length(dstParam)(src)),
              quantifyPure(
                // no suitable trigger found for this quantifier
                trigger = { _ => Vector() },
                range = { j => inRange(j, in.IntLit(0)(src), in.Length(srcParam)(src)) },
                body = { j =>
                  in.UneqCmp(
                    in.Ref(in.IndexedExp(dstParam, i, dstUnderlyingType)(src))(src),
                    in.Ref(in.IndexedExp(srcParam, j, srcUnderlyingType)(src))(src)
                  )(src)
                }
              )
            )(src)
          },
          body = { i => in.Access(in.Accessible.Address(in.IndexedExp(dstParam, i, dstUnderlyingType)(src)), pParam)(src) })

        val pres = Vector(pPre, preDst, preSrc, preDistinct)

        // postconditions
        val postRes1 = in.Implication(
          in.AtMostCmp(in.Length(dstParam)(src), in.Length(srcParam)(src))(src),
          in.ExprAssertion(in.EqCmp(in.Length(dstParam)(src), resParam)(src))(src)
        )(src)

        val postRes2 = in.Implication(
          in.LessCmp(in.Length(srcParam)(src), in.Length(dstParam)(src))(src),
          in.ExprAssertion(in.EqCmp(in.Length(srcParam)(src), resParam)(src))(src)
        )(src)

        // the assertions in the pre-conditions can be reused here
        val postDst = preDst
        val postSrc = preSrc
        val postDistinct = preDistinct
        val postUpdate = quantify(
          trigger = { i => Vector(in.Trigger(Vector(in.IndexedExp(dstParam, i, dstUnderlyingType)(src)))(src)) },
          range = { i =>
            in.And(
              inRange(i, in.IntLit(0)(src), in.Length(srcParam)(src)),
              inRange(i, in.IntLit(0)(src), in.Length(dstParam)(src)),
            )(src)
          },
          body = { i =>
            in.ExprAssertion(
              in.EqCmp(
                in.IndexedExp(dstParam, i, dstUnderlyingType)(src),
                in.Old(in.IndexedExp(srcParam, i, srcUnderlyingType)(src), srcUnderlyingType.elems)(src)
              )(src)
            )(src)
          }
        )
        val postSame = quantify(
          trigger = { i => Vector(in.Trigger(Vector(in.IndexedExp(dstParam, i, dstUnderlyingType)(src)))(src)) },
          range = { i => inRange(i, in.Length(srcParam)(src), in.Length(dstParam)(src)) },
          body = { i =>
            in.ExprAssertion(
              in.EqCmp(
                in.IndexedExp(dstParam, i, dstUnderlyingType)(src),
                in.Old(in.IndexedExp(dstParam, i, dstUnderlyingType)(src), dstUnderlyingType.elems)(src)
              )(src)
            )(src)
          }
        )

        val posts = Vector(postRes1, postRes2, postDst, postSrc, postDistinct, postUpdate, postSame)

        in.Function(x.name, args, results, pres, posts, Some(in.WildcardMeasure()(src)), None)(src)

      case (tag, args) => violation(s"no function generation defined for tag $tag and arguments $args")
    }
  }

  private def translateFPredicate(x: in.BuiltInFPredicate)(@unused ctx: Context): in.FPredicate = {
    val src = x.info
    (x.tag, x.argsT) match {
      case (PredTrueFPredTag, args) =>
        /**
          * pred PredTrue([args]) {
          *   true
          * }
          */
        val params = args.zipWithIndex.map {
          case (arg, idx) =>
            assert(arg.addressability == Addressability.inParameter)
            in.Parameter.In(s"arg$idx", arg)(src)
        }
        val body: Option[in.Assertion] = Some(in.ExprAssertion(in.BoolLit(b = true)(src))(src))
        in.FPredicate(x.name, params, body)(src)
      case (tag, args) => violation(s"no fpredicate generation defined for tag $tag and arguments $args")
    }
  }

  private def translateMPredicate(x: in.BuiltInMPredicate)(@unused ctx: Context): in.MPredicate = {
    val src = x.info
    assert(x.receiverT.addressability == Addressability.inParameter)
    val recvParam = in.Parameter.In("c", x.receiverT)(src)

    x.tag match {
      case IsChannelMPredTag =>
        /**
          * pred (c chan T) IsChannel()
          */
        in.MPredicate(recvParam, x.name, Vector(), None)(src)
      case SendChannelMPredTag | RecvChannelMPredTag | ClosedMPredTag =>
        /**
          * pred (c chan T) [tag.identifier]()
          */
        in.MPredicate(recvParam, x.name, Vector(), None)(src)
      case ClosureDebtMPredTag =>
        /**
          * pred (c chan T) ClosureDebt(P pred(), dividend int, divisor int /* p perm */)
          */
        val predicateParam = in.Parameter.In("P", in.PredT(Vector(), Addressability.inParameter))(src)
        val dividendParam = in.Parameter.In("dividend", in.IntT(Addressability.inParameter))(src)
        val divisorParam = in.Parameter.In("divisor", in.IntT(Addressability.inParameter))(src)
        // val permissionAmountParam = in.Parameter.In("p", in.PermissionT(Addressability.inParameter))(src)
        in.MPredicate(recvParam, x.name, Vector(predicateParam, dividendParam, divisorParam /* permissionAmountParam */), None)(src)
      case TokenMPredTag =>
        /**
          * pred (c chan T) Token(P pred())
          */
        val predicateParam = in.Parameter.In("P", in.PredT(Vector(), Addressability.inParameter))(src)
        in.MPredicate(recvParam, x.name, Vector(predicateParam), None)(src)
      case tag => violation(s"no mpredicate generation defined for tag $tag")
    }
  }

  /**
    * Helper method to create an accessible predicate for a built-in mpredicate
    */
  private def builtInMPredAccessible(tag: BuiltInMPredicateTag, recv: in.Expr, args: Vector[in.Expr])(src: Source.Parser.Info)(ctx: Context): in.Accessible.Predicate = {
    val proxy = getOrGenerateMPredicate(tag, recv.typ, args.map(_.typ))(src)(ctx)
    in.Accessible.Predicate(in.MPredicateAccess(recv, proxy, args)(src))
  }

  /**
    * Helper method to create a pure method call to a built-in method
    */
  private def builtInPureMethodCall(tag: BuiltInMethodTag, recv: in.Expr, args: Vector[in.Expr], retType: in.Type)(src: Source.Parser.Info)(ctx: Context): in.PureMethodCall = {
    val method = getOrGenerateMethod(tag, recv.typ, args.map(_.typ))(src)(ctx)
    in.PureMethodCall(recv, method, args, retType)(src)
  }

}<|MERGE_RESOLUTION|>--- conflicted
+++ resolved
@@ -498,12 +498,7 @@
 
         val posts: Vector[in.Assertion] = Vector(postLen, postRes, postVariadic, postCmpSlice, postCmpVariadic)
 
-<<<<<<< HEAD
-        // TODO: Maybe should add termination measure here
-        in.Function(x.name, args, results, pres, posts, None, None)(src)
-=======
         in.Function(x.name, args, results, pres, posts, Some(in.WildcardMeasure()(src)), None)(src)
->>>>>>> 9ac25615
 
       case (CopyFunctionTag, Vector(t1, t2, _)) =>
         /**
