--- conflicted
+++ resolved
@@ -9,11 +9,7 @@
 import java.io.{File, Reader}
 import java.nio.file.{Files, Path}
 
-<<<<<<< HEAD
-import org.apache.commons.io.FileUtils
 import org.apache.commons.text.StringEscapeUtils
-=======
->>>>>>> 9feffdf4
 import org.bitbucket.inkytonik.kiama.parsing.{NoSuccess, ParseResult, Parsers, Success}
 import org.bitbucket.inkytonik.kiama.rewriting.{Cloner, PositionedRewriter, Strategy}
 import org.bitbucket.inkytonik.kiama.util.{FileSource, Filenames, IO, Positions, Source, StringSource}
@@ -208,13 +204,8 @@
     private def translateLine(line: String): String = {
       val identifier = """[a-zA-Z_][a-zA-Z0-9_]*"""
       val integer = """[0-9]+"""
-<<<<<<< HEAD
-      val rawStringLit = """`[^`]*`"""
-      val interpretedStringLit = """\"(?:\\"|[^"\n])*\""""
-=======
       val rawStringLit = """`(?:.|\n)*`"""
       val interpretedStringLit = """\".*\""""
->>>>>>> 9feffdf4
       val stringLit = s"$rawStringLit|$interpretedStringLit"
       val specialKeywords = """break|continue|fallthrough|return"""
       val specialOperators = """\+\+|--"""
@@ -329,16 +320,10 @@
       // new keywords introduced by Gobra
       "ghost", "acc", "assert", "exhale", "assume", "inhale",
       "memory", "fold", "unfold", "unfolding", "pure",
-<<<<<<< HEAD
-      "predicate", "old",
-      // predeclared types:// predeclared types:
-      "bool", "int", "string"
-=======
       "predicate", "old", "seq", "set", "in", "union",
       "intersection", "setminus", "subset", "mset", "option",
       "none", "some", "get", "write",
       "typeOf", "isComparable"
->>>>>>> 9feffdf4
     )
 
     def isReservedWord(word: String): Boolean = reservedWords contains word
@@ -920,16 +905,11 @@
       * Types
       */
 
-<<<<<<< HEAD
-    lazy val typ: Parser[PType] =
-      "(" ~> typ <~ ")" | typeLit | predeclaredType | namedType
-=======
     lazy val typ : Parser[PType] =
       "(" ~> typ <~ ")" | typeLit | qualifiedType | namedType | ghostTypeLit
 
     lazy val ghostTyp : Parser[PGhostType] =
       "(" ~> ghostTyp <~ ")" | ghostTypeLit
->>>>>>> 9feffdf4
 
     lazy val typeLit: Parser[PTypeLit] =
       pointerType | sliceType | arrayType | mapType |
@@ -1017,12 +997,8 @@
         declaredType
 
     lazy val predeclaredType: Parser[PPredeclaredType] =
-<<<<<<< HEAD
-      "bool" ^^^ PBoolType() |
-        "int" ^^^ PIntType() |
-        "string" ^^^ PStringType()
-=======
       exactWord("bool") ^^^ PBoolType() |
+        exactWord("string") ^^^ PStringType() |
         // signed integer types
         exactWord("rune") ^^^ PRune() |
         exactWord("int") ^^^ PIntType() |
@@ -1043,7 +1019,6 @@
 
     lazy val qualifiedType: Parser[PDot] =
       declaredType ~ ("." ~> idnUse) ^^ PDot
->>>>>>> 9feffdf4
 
     lazy val declaredType: Parser[PNamedOperand] =
       idnUse ^^ PNamedOperand
