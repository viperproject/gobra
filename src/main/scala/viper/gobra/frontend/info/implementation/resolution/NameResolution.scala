--- conflicted
+++ resolved
@@ -145,11 +145,7 @@
   private def addShallowDefToEnv(env: Environment)(n: PUnorderedScope): Environment = {
 
     def shallowDefs(n: PUnorderedScope): Vector[PIdnDef] = n match {
-<<<<<<< HEAD
-      case n: PProgram => (n.declarations flatMap { m =>
-=======
-      case n: PPackage => n.declarations flatMap { m =>
->>>>>>> 6405c552
+      case n: PPackage => (n.declarations flatMap { m =>
 
         def actualMember(a: PActualMember): Vector[PIdnDef] = a match {
           case d: PConstDecl => d.left
