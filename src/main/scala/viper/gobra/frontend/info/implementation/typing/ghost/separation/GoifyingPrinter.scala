--- conflicted
+++ resolved
@@ -82,16 +82,6 @@
         case Some(measure) => {
           measure match {
             case PTupleTerminationMeasure(tuple) => hcat(tuple map (p => specComment <+> "decreases" <+> showExpr(p) <> line))
-<<<<<<< HEAD
-            case PStarCharacter() => specComment <+> "decreases" <+> "*" <> line
-            case PUnderscoreCharacter() => specComment <+> "decreases" <+> "_" <> line
-            case PConditionalMeasureCollection(tuple) => hcat(tuple map(p => p match {
-              case PConditionalMeasureExpression(expression, condition) =>
-                hcat(expression map (p => specComment <+> "decreases" <+> showExpr(p) <> line)) <> specComment <+> showPre(condition) <> line
-              case PConditionalMeasureUnderscore(condition) =>
-                specComment <+> showPre(condition) <> line
-              case PConditionalMeasureAdditionalStar() => emptyDoc
-=======
             case PStarMeasure() => specComment <+> "decreases" <+> "*" <> line
             case PWildcardMeasure() => specComment <+> "decreases" <+> "_" <> line
             case PInferTerminationMeasure() => specComment <+> "decreases" <+> "infer" <> line
@@ -103,33 +93,18 @@
                 case PStarMeasure() => Violation.violation("Star measure occurs in if clause")
                 case PInferTerminationMeasure() => Violation.violation("Infer measure occurs in if clause")
               }
->>>>>>> 600ef12b
             }))
           }
         }
         case None => emptyDoc
       })
    
-<<<<<<< HEAD
-    case PLoopSpec(inv, terminationMeasure ) =>
-=======
     case PLoopSpec(inv, terminationMeasure) =>
->>>>>>> 600ef12b
       hcat(inv map (p => specComment <+> showInv(p) <> line)) <>
       (terminationMeasure match {
         case Some(measure) => {
           measure match {
             case PTupleTerminationMeasure(tuple) => hcat(tuple map (p => specComment <+> "decreases" <+> showExpr(p) <> line))
-<<<<<<< HEAD
-            case PStarCharacter() => specComment <+> "decreases" <+> "*" <> line
-            case PUnderscoreCharacter() => specComment <+> "decreases" <+> "_" <> line
-            case PConditionalMeasureCollection(tuple) => hcat(tuple map(p => p match {
-              case PConditionalMeasureExpression(expression, condition) => 
-                hcat(expression map (p => specComment <+> "decreases" <+> showExpr(p) <> line)) <> specComment <+> showPre(condition) <> line
-              case PConditionalMeasureUnderscore(condition) => 
-                specComment <+> showPre(condition) <> line
-              case PConditionalMeasureAdditionalStar() => emptyDoc
-=======
             case PStarMeasure() => specComment <+> "decreases" <+> "*" <> line
             case PWildcardMeasure() => specComment <+> "decreases" <+> "_" <> line
             case PInferTerminationMeasure() => specComment <+> "decreases" <+> "infer" <> line
@@ -141,7 +116,6 @@
                 case PStarMeasure() => Violation.violation("Star measure occurs in if clause")
                 case PInferTerminationMeasure() => Violation.violation("Infer measure occurs in if clause")
               }
->>>>>>> 600ef12b
             }))
           }
         }
