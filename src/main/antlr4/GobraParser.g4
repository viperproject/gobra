--- conflicted
+++ resolved
@@ -35,13 +35,8 @@
 
 // Ghost members
 sourceFile:
-<<<<<<< HEAD
-   (pkgInvariant eos)* (initPost eos)* packageClause eos (friendPkgDecl eos)* (importDecl eos)* (
-    (specMember | declaration | ghostMember) eos
-=======
-  (initPost eos)* packageClause eos (importDecl eos)* (
+  (pkgInvariant eos)* (initPost eos)* packageClause eos (friendPkgDecl eos)* (importDecl eos)* (
     member eos
->>>>>>> 91344bb4
   )* EOF;
 
 // `preamble` is a second entry point allowing us to parse only the top of a source.
