--- conflicted
+++ resolved
@@ -1900,330 +1900,6 @@
 
           case n@PBreak(label) => unit(in.Break(label.map(x => x.name), nm.fetchBreakLabel(n, info))(src))
 
-<<<<<<< HEAD
-          /**
-            * This case handles for loops with a range clause of the form:
-            *
-            * <invariants>
-            * for i, j := range x {
-            *     body
-            * }
-            *
-            * In the case where x is a slice or array the following code is produced. Note
-            * that everything is in a new block so it can shadow variables with the same
-            * name declared outside. This is also the go behaviour.
-            *
-            * var i int = 0
-            * var i0 int = 0 // since 'i' can change in the iteration we store the true index in i0
-            * var j elem(x) // [v] the type of the elements of x
-            *
-            * c := x // save the value of the slice/array since changing it doesn't change the iteration
-            *
-            * if (0 <= i && i < len(c)) { // [v]
-            *     j = c[i]
-            * }
-            *
-            * invariant len(c) > 0 ==> 0 <= i0 && i0 <= len(c) // these invariants do not
-            * invariant len(c) > 0 ==> i == i0                 // require access to anything so they
-            * invariant len(c) > 0 ==> 0 <= i && i <= len(c)   // are added before the user invariants
-            * <invariants were i is replaced with f(i, len(c) > 0) and j with f(j, len(c) > 0)>
-            * invariant len(c) > 0 ==> (0 <= i && i < len(c) ==> j == c[i]) // [v]
-            * for i < len(c) {
-            *     <body>
-            *     i0 += 1
-            *     i = i0
-            *     if (0 <= i && i < len(c)) { // [v]
-            *         j = c[i]
-            *     }
-            * }
-            *
-            * In the case where the value variable 'j' is missing all the code annotated with [v]
-            * is omitted
-            *
-            * Function f is the identity function regarding its first argument with a precondition
-            * stating that the second argument must be true.
-            *
-            * requires b
-            * decreases _
-            * pure func f(x: <type>, b: bool) { x }
-            *
-            * It is needed because in the occation of empty slices or arrays, i and j should not exist.
-            * Replacing them with the call to this function will cause its precondition to fail for
-            * empty slices or arrays and thus produce the error which is then transformed to the
-            * desirable one.
-            */
-          case n@PShortForRange(range, shorts, spec, body) =>
-            // is a block as it introduces new variables
-            unit(block(for {
-              exp <- goE(range.exp)
-              (elems, typ) = underlyingType(exp.typ) match {
-                case slice : in.SliceT => (slice.elems, slice)
-                case array : in.ArrayT => (array.elems, array)
-                case _ : in.MapT => violation("Maps are not supported yet in range")
-                case _ : in.StringT => violation("Strings are not supported yet in range")
-                case t => violation(s"Range not applicable to type $t")
-              }
-
-              // index is the place where we store the indices of the range expression
-              rangeSrc = meta(range, info)
-              rangeExpSrc = meta(range.exp, info)
-              indexSrc = meta(shorts(0), info)
-
-              indexLeft <- leftOfAssignmentD(shorts(0), info)(in.IntT(Addressability.exclusiveVariable))
-              copiedIndexVar <- freshDeclaredExclusiveVar(in.IntT(Addressability.exclusiveVariable), n, info)(rangeExpSrc)
-              copyIndexAss = singleAss(in.Assignee.Var(copiedIndexVar), in.IntLit(0)(indexSrc))(rangeExpSrc)
-              incrCopiedIndex = singleAss(in.Assignee.Var(copiedIndexVar), in.Add(copiedIndexVar, in.IntLit(1)(indexSrc))(indexSrc))(indexSrc)
-
-              indexVar = in.Assignee.Var(indexLeft.op.asInstanceOf[in.AssignableVar])
-              incrIndex = singleAss(indexVar, copiedIndexVar)(indexSrc)
-              indexAss = singleAss(indexVar, in.IntLit(0)(rangeSrc))(indexSrc)
-
-              // in go the range expression is only computed once before the iteration begins
-              // we do that by storing it in copiedVar
-              // this also ensures that the elements iterated through do not change
-              // even if the range expression is modified in the loop body
-              copiedVar <- freshDeclaredExclusiveVar(exp.typ, n, info)(rangeExpSrc)
-              copyAss = singleAss(in.Assignee.Var(copiedVar), exp)(rangeExpSrc)
-
-              // get the length of the expression
-              length = in.Length(copiedVar)(rangeSrc)
-              cond = in.LessCmp(indexLeft.op, length)(rangeSrc)
-
-              // this invariant states that the index variable has the same value as the hidden index variable always
-              copiedIndexEqualsIndexInv = in.Implication(
-                in.LessCmp(in.IntLit(0)(indexSrc), length)(indexSrc),
-                in.ExprAssertion(in.EqCmp(indexLeft.op, copiedIndexVar)(rangeSrc))(rangeSrc))(rangeSrc)
-
-              // this invariant states that the hidden index stays within 0 and the length of the array/slice (both inclusive)
-              copiedIndexBoundsInv = in.Implication(
-                in.LessCmp(in.IntLit(0)(indexSrc), length)(indexSrc),
-                in.ExprAssertion(in.And(
-                  in.AtMostCmp(in.IntLit(0)(rangeSrc), copiedIndexVar)(rangeSrc),
-                  in.AtMostCmp(copiedIndexVar, length)(rangeSrc))(rangeSrc))(rangeSrc))(rangeSrc)
-
-              // this invariant states that the index is between 0 and the length of the array/slice (both inclusive)
-              indexBoundsInv = in.Implication(
-                in.LessCmp(in.IntLit(0)(indexSrc), length)(indexSrc),
-                in.ExprAssertion(in.And(
-                  in.AtMostCmp(in.IntLit(0)(rangeSrc), indexLeft.op)(rangeSrc),
-                  in.AtMostCmp(indexLeft.op, length)(rangeSrc))(rangeSrc))(rangeSrc))(rangeSrc)
-
-              (dTerPre, dTer) <- prelude(option(spec.terminationMeasure map terminationMeasureD(ctx, info)))
-
-              dBody = blockD(ctx, info)(body)
-
-              continueLabelName = nm.continueLabel(n, info)
-              continueLoopLabelProxy = in.LabelProxy(continueLabelName)(src)
-              continueLoopLabel = in.Label(continueLoopLabelProxy)(src)
-
-              breakLabelName = nm.breakLabel(n, info)
-              breakLoopLabelProxy = in.LabelProxy(breakLabelName)(src)
-              _ <- declare(breakLoopLabelProxy)
-              breakLoopLabel = in.Label(breakLoopLabelProxy)(src)
-
-              wh = if (shorts.length == 2) {
-                // in this case we know that the loop looks like this:
-                // for i, j := range x { ...
-                // until now we have only created the variable i since it is not mandatory for j to exist
-                // if it does, we have to declare it and add the code that will update it in each iteration
-                // which looks like this:
-                // if (0 <= i && i < length(x)) { j = x[i] }
-                // note that this will happen after we have incremented i
-                val valueSrc = meta(shorts(1), info)
-                val valueLeft = assignableVarD(ctx, info)(shorts(1)) match {
-                  case Left(n) => n
-                  case Right(n) => n
-                }
-                val valueVar = in.Assignee.Var(valueLeft.asInstanceOf[in.AssignableVar])
-                val valueAss = singleAss(valueVar, in.IndexedExp(copiedVar, indexLeft.op, typ)(valueSrc))(valueSrc)
-                val updateValue = in.If(in.And(cond, in.AtLeastCmp(indexLeft.op, in.IntLit(0)(valueSrc))(valueSrc))(valueSrc), valueAss, in.Seqn(Vector())(valueSrc))(valueSrc)
-
-                val invCtx = ctx.copyWithExpD{
-                  case n@PNamedOperand(_@PIdnUse(name)) if name == shorts(0).name =>
-                    val invSrc = meta(info.enclosingInvariantNode(n), info).createAnnotatedInfo(Source.RangeVariableMightNotExistAnnotation(range.exp.toString()))
-                    Some(unit(conditionalId(indexLeft.op, in.LessCmp(in.IntLit(0)(invSrc), length)(invSrc), in.IntT(Addressability.exclusiveVariable))(invSrc)))
-                  case n@PNamedOperand(_@PIdnUse(name)) if name == shorts(1).name =>
-                    val invSrc = meta(info.enclosingInvariantNode(n), info).createAnnotatedInfo(Source.RangeVariableMightNotExistAnnotation(range.exp.toString()))
-                    Some(unit(conditionalId(valueLeft, in.LessCmp(in.IntLit(0)(invSrc), length)(invSrc), elems)(invSrc)))
-                  case _ => None
-                }
-                val (dInvPre, dInv) = prelude(sequence(spec.invariants map assertionD(invCtx, info))).res
-                // we also need an invariant that states that
-                // for index i and value j and range expression x
-                // invariant len(c) > 0 ==> 0 <= i && i < len(x) ==> j == x[i]
-                val indexValueSrc = meta(range, info).createAnnotatedInfo(Source.NoPermissionToRangeExpressionAnnotation())
-                val indexValueEq = in.Implication(
-                  in.LessCmp(in.IntLit(0)(indexSrc), length)(indexSrc),
-                  in.Implication(
-                    in.And(
-                      in.AtMostCmp(in.IntLit(0)(indexSrc), indexLeft.op)(indexSrc),
-                      in.LessCmp(indexLeft.op, length)(indexSrc))(indexSrc),
-                    in.ExprAssertion(in.EqCmp(in.IndexedExp(copiedVar, indexLeft.op, typ)(rangeExpSrc), valueLeft)(rangeExpSrc))(rangeExpSrc)
-                  )(rangeSrc))(indexValueSrc)
-                in.Block(
-                  Vector(valueLeft.asInstanceOf[in.LocalVar]),
-                  Vector(copyAss, indexAss, copyIndexAss, updateValue) ++ dInvPre ++ dTerPre ++ Vector(
-                    in.While(cond, Vector(copiedIndexBoundsInv, copiedIndexEqualsIndexInv, indexBoundsInv) ++ dInv ++ Vector(indexValueEq), dTer, in.Block(Vector(continueLoopLabelProxy),
-                      Vector(dBody, continueLoopLabel, incrCopiedIndex, incrIndex, updateValue) ++ dInvPre ++ dTerPre
-                    )(src))(src), breakLoopLabel
-                  )
-                )(src)
-              } else {
-                // else we do not have a value variable and the while loop has only
-                // the index in bounds invariant added
-                // the loop in this case looks like this:
-                // for i := range x { ...
-                val invCtx = ctx.copyWithExpD{
-                  case n@PNamedOperand(_@PIdnUse(name)) if name == shorts(0).name =>
-                    val invSrc = meta(info.enclosingInvariantNode(n), info).createAnnotatedInfo(Source.RangeVariableMightNotExistAnnotation(range.exp.toString()))
-                    Some(unit(conditionalId(indexLeft.op, in.LessCmp(in.IntLit(0)(invSrc), length)(invSrc), in.IntT(Addressability.exclusiveVariable))(invSrc)))
-                  case _ => None
-                }
-                val (dInvPre, dInv) = prelude(sequence(spec.invariants map assertionD(invCtx, info))).res
-                in.Seqn(
-                  Vector(copyAss, indexAss, copyIndexAss) ++ dInvPre ++ dTerPre ++ Vector(
-                    in.While(cond, Vector(copiedIndexBoundsInv, copiedIndexEqualsIndexInv, indexBoundsInv) ++ dInv, dTer, in.Block(Vector(continueLoopLabelProxy),
-                      Vector(dBody, continueLoopLabel, incrCopiedIndex, incrIndex) ++ dInvPre ++ dTerPre
-                    )(src))(src), breakLoopLabel
-                  )
-                )(src)
-              }
-            } yield wh))
-
-          /**
-            * This case handles for loops with a range clause of the form:
-            *
-            * <invariants>
-            * for expIndex, expValue = range x {
-            *     body
-            * }
-            *
-            * In the case where x is a slice or array the following code is produced.
-            *
-            * var i0 int = 0 // since 'expIndex' can change in the iteration we store the true index in i0
-            *
-            * c := x // save the value of the slice/array since changing it doesn't change the iteration
-            *
-            * if (len(c) > 0) {
-            *     expIndex = 0
-            * }
-            *
-            * if (0 <= expIndex && expIndex < len(c)) { // [v]
-            *     expValue = c[expIndex]
-            * }
-            *
-            * <invariants were expIndex is replaced with f(i, len(c) > 0) and j with f(j, len(c) > 0)>
-            * invariant len(c) > 0 ==> 0 <= i0 && i0 <= len(c)               // these invariants might require access to something
-            * invariant len(c) > 0 ==> expIndex == i0                        // as expIndex can be an indexing operation for example
-            * invariant len(c) > 0 ==> 0 <= expIndex && expIndex <= len(c)   // so they are added after the user invariants
-            * invariant len(c) > 0 ==> (0 <= expIndex && expIndex < len(c) ==> expValue == c[expIndex]) // [v]
-            * for expIndex < len(c) {
-            *     <body>
-            *     i0 += 1
-            *     expIndex = i0
-            *     if (0 <= expIndex && expIndex < len(c)) { // [v]
-            *         expValue = c[i]
-            *     }
-            * }
-            *
-            * In the case where the value expression 'expValue' is missing all the code annotated with [v]
-            * is omitted
-            */
-          case n@PAssForRange(range, ass, spec, body) =>
-            unit(block(for {
-              exp <- goE(range.exp)
-              typ = underlyingType(exp.typ) match {
-                case slice : in.SliceT => slice
-                case array : in.ArrayT => array
-                case _ : in.MapT => violation("Maps are not supported yet in range")
-                case _ : in.StringT => violation("Strings are not supported yet in range")
-                case t => violation(s"Range not applicable to type $t")
-              }
-              indexLeft <- goL(ass(0))
-              rangeSrc = meta(range, info)
-              indexSrc = meta(ass(0), info)
-              rangeExpSrc = meta(range.exp, info)
-
-              copiedVar <- freshDeclaredExclusiveVar(exp.typ, n, info)(rangeExpSrc)
-              copyAss = singleAss(in.Assignee.Var(copiedVar), exp)(rangeExpSrc)
-              length = in.Length(copiedVar)(rangeSrc)
-
-              copiedIndexVar <- freshDeclaredExclusiveVar(in.IntT(Addressability.exclusiveVariable), n, info)(rangeExpSrc)
-              copyIndexAss = singleAss(in.Assignee.Var(copiedIndexVar), in.IntLit(0)(indexSrc))(rangeExpSrc)
-              incrCopiedIndex = singleAss(in.Assignee.Var(copiedIndexVar), in.Add(copiedIndexVar, in.IntLit(1)(indexSrc))(indexSrc))(indexSrc)
-
-              indexAss = in.If(in.LessCmp(in.IntLit(0)(indexSrc), length)(indexSrc), singleAss(indexLeft, in.IntLit(0)(rangeSrc))(indexSrc), in.Seqn(Vector())(indexSrc))(indexSrc)
-              incrIndex = singleAss(indexLeft, copiedIndexVar)(indexSrc)
-
-              cond = in.LessCmp(indexLeft.op, length)(rangeSrc)
-
-              copiedIndexEqualsIndexInv = in.Implication(
-                in.LessCmp(in.IntLit(0)(indexSrc), length)(indexSrc),
-                in.ExprAssertion(in.EqCmp(indexLeft.op, copiedIndexVar)(rangeSrc))(rangeSrc))(rangeSrc)
-
-              copiedIndexBoundsInv = in.Implication(
-                in.LessCmp(in.IntLit(0)(indexSrc), length)(indexSrc),
-                in.ExprAssertion(in.And(
-                  in.AtMostCmp(in.IntLit(0)(rangeSrc), copiedIndexVar)(rangeSrc),
-                  in.AtMostCmp(copiedIndexVar, length)(rangeSrc))(rangeSrc))(rangeSrc))(rangeSrc)
-
-              indexBoundsInv = in.Implication(
-                in.LessCmp(in.IntLit(0)(indexSrc), length)(indexSrc),
-                in.ExprAssertion(in.And(
-                  in.AtMostCmp(in.IntLit(0)(rangeSrc), indexLeft.op)(rangeSrc),
-                  in.AtMostCmp(indexLeft.op, length)(rangeSrc))(rangeSrc))(rangeSrc))(rangeSrc)
-
-              (dInvPre, dInv) <- prelude(sequence(spec.invariants map assertionD(ctx, info)))
-              (dTerPre, dTer) <- prelude(option(spec.terminationMeasure map terminationMeasureD(ctx, info)))
-
-              dBody = blockD(ctx, info)(body)
-
-              continueLabelName = nm.continueLabel(n, info)
-              continueLoopLabelProxy = in.LabelProxy(continueLabelName)(src)
-              continueLoopLabel = in.Label(continueLoopLabelProxy)(src)
-
-              breakLabelName = nm.breakLabel(n, info)
-              breakLoopLabelProxy = in.LabelProxy(breakLabelName)(src)
-              _ <- declare(breakLoopLabelProxy)
-              breakLoopLabel = in.Label(breakLoopLabelProxy)(src)
-
-              wh = if (ass.length == 2) {
-                val valueLeft = goL(ass(1)).res
-                val decls = ass(1) match {
-                  case _: PBlankIdentifier => Vector(valueLeft.asInstanceOf[in.Assignee.Var].op.asInstanceOf[in.LocalVar])
-                  case _ => Vector.empty
-                }
-                val valueSrc = meta(ass(1), info)
-                val valueAss = singleAss(valueLeft, in.IndexedExp(copiedVar, indexLeft.op, typ)(valueSrc))(valueSrc)
-                val updateValue = in.If(in.And(cond, in.AtLeastCmp(indexLeft.op, in.IntLit(0)(valueSrc))(valueSrc))(valueSrc), valueAss, in.Seqn(Vector())(valueSrc))(valueSrc)
-
-                val indexValueEq = in.Implication(
-                  in.LessCmp(in.IntLit(0)(indexSrc), length)(indexSrc),
-                  in.Implication(
-                    in.And(
-                      in.AtMostCmp(in.IntLit(0)(indexSrc), indexLeft.op)(indexSrc),
-                      in.LessCmp(indexLeft.op, length)(indexSrc))(indexSrc),
-                    in.ExprAssertion(in.EqCmp(in.IndexedExp(copiedVar, indexLeft.op, typ)(rangeExpSrc), valueLeft.op)(rangeExpSrc))(rangeExpSrc)
-                  )(rangeSrc))(rangeSrc)
-                in.Block(
-                  decls,
-                  Vector(copyAss, indexAss, copyIndexAss, updateValue) ++ dInvPre ++ dTerPre ++ Vector(
-                    in.While(cond, dInv ++ Vector(copiedIndexBoundsInv, copiedIndexEqualsIndexInv, indexBoundsInv, indexValueEq), dTer, in.Block(Vector(continueLoopLabelProxy),
-                      Vector(dBody, continueLoopLabel, incrCopiedIndex, incrIndex, updateValue) ++ dInvPre ++ dTerPre
-                    )(src))(src), breakLoopLabel
-                  )
-                )(src)
-              } else {
-                in.Seqn(
-                  Vector(copyAss, indexAss, copyIndexAss) ++ dInvPre ++ dTerPre ++ Vector(
-                    in.While(cond, dInv ++ Vector(copiedIndexBoundsInv, copiedIndexEqualsIndexInv, indexBoundsInv), dTer, in.Block(Vector(continueLoopLabelProxy),
-                      Vector(dBody, continueLoopLabel, incrCopiedIndex, incrIndex) ++ dInvPre ++ dTerPre
-                    )(src))(src), breakLoopLabel
-                  )
-                )(src)
-              }
-            } yield wh))
-=======
           case n@PShortForRange(range, shorts, _, spec, body) =>
             underlyingType(info.typ(range.exp)) match {
               case _: SliceT | _: ArrayT => desugarArrSliceShortRange(n, range, shorts, spec, body)(src)
@@ -2239,7 +1915,6 @@
             }
 
           case p: PClosureImplProof => closureImplProofD(ctx)(p)
->>>>>>> c67e18f0
 
           case _ => ???
         }
