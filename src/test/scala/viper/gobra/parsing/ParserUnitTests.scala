// This Source Code Form is subject to the terms of the Mozilla Public
// License, v. 2.0. If a copy of the MPL was not distributed with this
// file, You can obtain one at http://mozilla.org/MPL/2.0/.
//
// Copyright (c) 2011-2020 ETH Zurich.

package viper.gobra.parsing

import org.bitbucket.inkytonik.kiama.util.Messaging.Messages
import org.bitbucket.inkytonik.kiama.util.{Source, StringSource}
import org.scalatest.Inside
import org.scalatest.exceptions.TestFailedException
import org.scalatest.funsuite.AnyFunSuite
import org.scalatest.matchers.should.Matchers
import viper.gobra.ast.frontend._
import viper.gobra.frontend.Parser
import viper.gobra.util.{Decimal, Hexadecimal}

import scala.reflect.ClassTag

class ParserUnitTests extends AnyFunSuite with Matchers with Inside {
  private val frontend = new TestFrontend()

  test("Parser: Dot") {
    frontend.parseExpOrFail("self.Contains") should matchPattern {
      case PDot(PNamedOperand(PIdnUse("self")), PIdnUse("Contains")) =>
    }
  }

  test("Parser: Invoke") {
    frontend.parseExpOrFail("Contains(v)") should matchPattern {
      case PInvoke(PNamedOperand(PIdnUse("Contains")), Vector(PNamedOperand(PIdnUse("v")))) =>
    }
  }

  test("Parser: DotInvoke") {
    frontend.parseExpOrFail("self.Contains(v)") should matchPattern {
      case PInvoke(PDot(PNamedOperand(PIdnUse("self")), PIdnUse("Contains")), Vector(PNamedOperand(PIdnUse("v")))) =>
    }
  }

  test("Parser: NestedDot") {
    frontend.parseExpOrFail("(self.Left)") should matchPattern {
      case PDot(PNamedOperand(PIdnUse("self")), PIdnUse("Left")) =>
    }
  }

  test("Parser: DoubleDotInvoke1") {
    frontend.parseExpOrFail("(self.Left).Contains(v)") should matchPattern {
      case PInvoke(PDot(PDot(PNamedOperand(PIdnUse("self")), PIdnUse("Left")), PIdnUse("Contains")), Vector(PNamedOperand(PIdnUse("v")))) =>
    }
  }

  test("Parser: DoubleDotInvoke2") {
    frontend.parseExpOrFail("self.Left.Contains(v)") should matchPattern {
      case PInvoke(PDot(PDot(PNamedOperand(PIdnUse("self")), PIdnUse("Left")), PIdnUse("Contains")), Vector(PNamedOperand(PIdnUse("v")))) =>
    }
  }

  test("Parser: assignment constant to variable") {
    val parseRes = frontend.parseStmtOrFail("p = 5")
    inside (parseRes) {
      case PAssignment(Vector(PIntLit(value, Decimal)),
      Vector(PNamedOperand(PIdnUse("p")))) => value should be (5)
    }
  }

  test("Parser: field access") {
    frontend.parseExpOrFail("p.x") should matchPattern {
      case PDot(PNamedOperand(PIdnUse("p")), PIdnUse("x")) =>
    }
  }

  test("Parser: assignment constant to field") {
    val parseRes = frontend.parseStmtOrFail("p.x = 5")
    inside (parseRes) {
      case PAssignment(Vector(PIntLit(value, Decimal)),
      Vector(PDot(PNamedOperand(PIdnUse("p")), PIdnUse("x")))) => value should be (5)
    }
  }

  test("Parser: assignment field to field") {
    frontend.parseStmtOrFail("p.x = p.y") should matchPattern {
      case PAssignment(Vector(PDot(PNamedOperand(PIdnUse("p")), PIdnUse("y"))),
      Vector(PDot(PNamedOperand(PIdnUse("p")), PIdnUse("x")))) =>
    }
  }

  test("Parser: Wildcard") {
    // PWildcard is not an expression
    frontend.parseExp("_") should matchPattern {
      case Left(_) =>
    }
  }

  test("Parser: multi import") {
    frontend.parseImportDecl("import (\"f\";\"g\")") should matchPattern {
      case Vector(PImplicitQualifiedImport("f"), PImplicitQualifiedImport("g")) =>
    }
  }

  test("Parser: dot import") {
    frontend.parseImportDecl("import . \"lib/math\"") should matchPattern {
      case Vector(PUnqualifiedImport("lib/math")) =>
    }
  }

  test("Parser: underscore import") {
    frontend.parseImportDecl("import _ \"lib/math\"") should matchPattern {
      case Vector(PExplicitQualifiedImport(PWildcard(), "lib/math")) =>
    }
  }

  test("Parser: default import") {
    frontend.parseImportDecl("import \"lib/math\"") should matchPattern {
      case Vector(PImplicitQualifiedImport("lib/math")) =>
    }
  }

  test("Parser: qualified import") {
    frontend.parseImportDecl("import m \"lib/math\"") should matchPattern {
      case Vector(PExplicitQualifiedImport(PIdnDef("m"), "lib/math")) =>
    }
  }

  test("Parser: spec only function") {
    frontend.parseMember("func foo() { b.bar() }", specOnly = true) should matchPattern {
      case Vector(PFunctionDecl(PIdnDef("foo"), Vector(), PResult(Vector()), PFunctionSpec(Vector(), Vector(), false), None)) =>
    }
  }
  
  test("Parser: spec only function with nested blocks") {
    frontend.parseMember("func foo() { if(true) { b.bar() } else { foo() } }", specOnly = true) should matchPattern {
      case Vector(PFunctionDecl(PIdnDef("foo"), Vector(), PResult(Vector()), PFunctionSpec(Vector(), Vector(), false), None)) =>
    }
  }
  
  test("Parser: spec only function with incomplete nested blocks") {
    an [TestFailedException] should be thrownBy
      frontend.parseMember("func foo() { if(true) { b.bar() } else { foo() }", specOnly = true)
  }

  test("Parser: imported struct initialization") {
    frontend.parseStmtOrFail("a := b.BarCell{10}") should matchPattern {
      case PShortVarDecl(Vector(PCompositeLit(PDot(PNamedOperand(PIdnUse("b")), PIdnUse("BarCell")),
        PLiteralValue(Vector(PKeyedElement(None, PExpCompositeVal(PIntLit(value, Decimal))))))), Vector(PIdnUnk("a")), Vector(false))
          if value == 10 =>
    }
  }
  
  test("Parser: fold mpredicate call") {
    frontend.parseStmtOrFail("fold (*(b.Rectangle)).RectMem(&r)") should matchPattern {
      case PFold(PPredicateAccess(PInvoke(PDot(PDeref(PDot(PNamedOperand(PIdnUse("b")), PIdnUse("Rectangle"))), PIdnUse("RectMem")), Vector(PReference(PNamedOperand(PIdnUse("r"))))), PFullPerm())) =>
    }
  }
  
  test("Parser: fold fpredicate call") {
    frontend.parseStmtOrFail("fold b.RectMem(&r)") should matchPattern {
      case PFold(PPredicateAccess(PInvoke(PDot(PNamedOperand(PIdnUse("b")), PIdnUse("RectMem")), Vector(PReference(PNamedOperand(PIdnUse("r"))))), PFullPerm())) =>
    }
  }

  test("Parser: abstract function") {
    val modes: Set[Boolean] = Set(false, true)
    modes.foreach(specOnly => {
      frontend.parseMember("func bar()", specOnly) should matchPattern {
        case Vector(PFunctionDecl(PIdnDef("bar"), Vector(), PResult(Vector()), PFunctionSpec(Vector(), Vector(), false), None)) =>
      }
    })
  }


  /* ** structs */

  test("Parser: struct literal") {
    frontend.parseExp("bla{42}") should matchPattern {
      case Right(PCompositeLit(PNamedOperand(PIdnUse("bla")), PLiteralValue(Vector(PKeyedElement(None, PExpCompositeVal(PIntLit(value, Decimal))))))) if value == 42 =>
    }
  }

  test("Parser: struct literal with inline type") {
    val res = frontend.parseExp("struct {Number int;}{42}")
    // semicolon is optional:
    res shouldEqual frontend.parseExp("struct {Number int}{42}")
    res should matchPattern {
      case Right(PCompositeLit(PStructType(Vector(PFieldDecls(Vector(PFieldDecl(PIdnDef("Number"), PIntType()))))),
        PLiteralValue(Vector(PKeyedElement(None, PExpCompositeVal(PIntLit(value, Decimal))))))) if value == 42 =>
    }
  }

  test("Parser: keyed struct literal with inline type") {
    val res = frontend.parseExp("struct {Number int;}{Number: 42}")
    // semicolon is optional:
    res shouldEqual frontend.parseExp("struct {Number int}{Number: 42}")
    res should matchPattern {
      case Right(PCompositeLit(PStructType(Vector(PFieldDecls(Vector(PFieldDecl(PIdnDef("Number"), PIntType()))))),
      PLiteralValue(Vector(PKeyedElement(Some(PIdentifierKey(PIdnUse("Number"))), PExpCompositeVal(PIntLit(value, Decimal))))))) if value == 42 =>
    }
  }

  test("Parser: struct literal with inline type and multiple fields") {
    val res = frontend.parseExp("struct {Number int; Text int;}{42, 1}")
    // semicolon is optional:
    res shouldEqual frontend.parseExp("struct {Number int; Text int}{42, 1}")
    res should matchPattern {
      case Right(PCompositeLit(PStructType(Vector(PFieldDecls(Vector(PFieldDecl(PIdnDef("Number"), PIntType()))), PFieldDecls(Vector(PFieldDecl(PIdnDef("Text"), PIntType()))))),
      PLiteralValue(Vector(PKeyedElement(None, PExpCompositeVal(PIntLit(numberValue, Decimal))), PKeyedElement(None, PExpCompositeVal(PIntLit(textValue, Decimal))))))) if numberValue == 42 && textValue == 1 =>
    }
  }


  /* ** Mathematical sequences */

  test("Parser: simple integer sequence") {
    frontend.parseType("seq[int]") should matchPattern {
      case Right(PSequenceType(PIntType())) =>
    }
  }

  test("Parser: integer sequence with spacing") {
    frontend.parseType("seq [ int ]") should matchPattern {
      case Right(PSequenceType(PIntType())) =>
    }
  }

  test("Parser: custom typed sequence") {
    frontend.parseType("seq[T]") should matchPattern {
      case Right(PSequenceType(PNamedOperand(PIdnUse("T")))) =>
    }
  }

  test("Parser: nested sequence") {
    frontend.parseType("seq[seq[int]]") should matchPattern {
      case Right(PSequenceType(PSequenceType(PIntType()))) =>
    }
  }

  test("Parser: mistyped sequence 1") {
    frontend.parseType("seq[int") should matchPattern {
      case Left(_) =>
    }
  }

  test("Parser: mistyped sequence 2") {
    frontend.parseType("SEQ[int]") should matchPattern {
      case Left(_) =>
    }
  }

  test("Parser: empty integer sequence literal") {
    frontend.parseExpOrFail("seq[int] { }") should matchPattern {
      case PCompositeLit(
        PSequenceType(PIntType()),
        PLiteralValue(Vector())
      ) =>
    }
  }

  test("Parser: singleton integer sequence literal") {
    frontend.parseExpOrFail("seq[int] { 42 }") should matchPattern {
      case PCompositeLit(
        PSequenceType(PIntType()),
        PLiteralValue(Vector(
          PKeyedElement(None, PExpCompositeVal(PIntLit(n, Decimal)))
        ))
      ) if n == BigInt(42) =>
    }
  }

  test("Parser: integer sequence literal with multiple elements") {
    frontend.parseExpOrFail("seq[int] { 3, 17, 142 }") should matchPattern {
      case PCompositeLit(
        PSequenceType(PIntType()),
        PLiteralValue(Vector(
          PKeyedElement(None, PExpCompositeVal(PIntLit(a, Decimal))),
          PKeyedElement(None, PExpCompositeVal(PIntLit(b, Decimal))),
          PKeyedElement(None, PExpCompositeVal(PIntLit(c, Decimal)))
        ))
      ) if a == BigInt(3) && b == BigInt(17) && c == BigInt(142) =>
    }
  }

  test("Parser: incomplete sequence literal") {
    frontend.parseExp("seq[bool]") should matchPattern {
      case Left(_) =>
    }
  }

  test("Parser: incorrectly opened sequence literal") {
    frontend.parseExp("seq[bool] true }") should matchPattern {
      case Left(_) =>
    }
  }

  test("Parser: incorrectly closed sequence literal") {
    frontend.parseExp("seq[bool] { true") should matchPattern {
      case Left(_) =>
    }
  }

  test("Parser: Boolean singleton sequence literal") {
    frontend.parseExpOrFail("seq[bool] { true, }") should matchPattern {
      case PCompositeLit(
        PSequenceType(PBoolType()),
        PLiteralValue(Vector(
          PKeyedElement(None, PExpCompositeVal(PBoolLit(true)))
        ))
      ) =>
    }
  }

  test("Parser: incorrect sequence literal with multiple elements") {
    frontend.parseExp("seq[bool] { true, false,, false }") should matchPattern {
      case Left(_) =>
    }
  }

  test("Parser: appending two simple sequences") {
    frontend.parseExpOrFail("xs ++ ys" ) should matchPattern {
      case PSequenceAppend(PNamedOperand(PIdnUse("xs")), PNamedOperand(PIdnUse("ys"))) =>
    }
  }

  test("Parser: appending two Booleans as sequences") {
    frontend.parseExpOrFail("true ++ false" ) should matchPattern {
      case PSequenceAppend(PBoolLit(true), PBoolLit(false)) =>
    }
  }

  test("Parser: should have the '++' operator associate to the left") {
    frontend.parseExpOrFail("xs ++ ys ++ zs" ) should matchPattern {
      case PSequenceAppend(
        PSequenceAppend(
          PNamedOperand(PIdnUse("xs")),
          PNamedOperand(PIdnUse("ys"))
        ),
        PNamedOperand(PIdnUse("zs"))
      ) =>
    }
  }

  test("Parser: appending three sequences (2)") {
    frontend.parseExpOrFail("xs ++ (ys ++ zs)" ) should matchPattern {
      case PSequenceAppend(
        PNamedOperand(PIdnUse("xs")),
        PSequenceAppend(
          PNamedOperand(PIdnUse("ys")),
          PNamedOperand(PIdnUse("zs"))
        )
      ) =>
    }
  }

  test("Parser: expressions of the form '+e' should be parsed to '0 + e'") {
    frontend.parseExpOrFail("+x") should matchPattern {
      case PAdd(PIntLit(n, Decimal), PNamedOperand(PIdnUse("x"))) if n == BigInt(0) =>
    }
  }

  test("Parser: expressions of the form '++e' should be parsed to '0 + 0 + e'") {
    frontend.parseExp("++ x") should matchPattern {
      case Right(PAdd(PIntLit(a, Decimal), PAdd(PIntLit(b, Decimal), PNamedOperand(PIdnUse("x")))))
        if a == BigInt(0) && b == BigInt(0) =>
    }
  }

  test("Parser: expressions of the form 'e++' should not be parsed") {
    frontend.parseExp("x ++") should matchPattern {
      case Left(_) =>
    }
  }

  test("Parser: expressions of the form 'e1 + + e2' should be parsed as 'e1 + (+e2)'") {
    frontend.parseExpOrFail("x + + y") should matchPattern {
      case PAdd(PNamedOperand(PIdnUse("x")), PAdd(PIntLit(n, Decimal), PNamedOperand(PIdnUse("y"))))
        if n == BigInt(0) =>
    }
  }

  test("Parser: expressions of the form 'e+' should not be parsed") {
    frontend.parseExp("x+") should matchPattern {
      case Left(_) =>
    }
  }

  test("Parser: appending two sequence literals") {
    frontend.parseExpOrFail("seq[bool] { true } ++ seq[bool] { false, true }") should matchPattern {
      case PSequenceAppend(
        PCompositeLit(
          PSequenceType(PBoolType()),
          PLiteralValue(Vector(
            PKeyedElement(None, PExpCompositeVal(PBoolLit(true)))
          ))
        ),
        PCompositeLit(
          PSequenceType(PBoolType()),
          PLiteralValue(Vector(
            PKeyedElement(None, PExpCompositeVal(PBoolLit(false))),
            PKeyedElement(None, PExpCompositeVal(PBoolLit(true)))
          ))
        )
      ) =>
    }
  }

  test("Parser: should be able to parse basic '|e|'-shaped expressions") {
    frontend.parseExp("len(xs)") should matchPattern {
      case Right(PLength(PNamedOperand(PIdnUse("xs")))) =>
    }
  }

  test ("Parser: length of concatenated sequences") {
    frontend.parseExp("len(xs ++ ys)") should matchPattern {
      case Right(
      PLength(
          PSequenceAppend(
            PNamedOperand(PIdnUse("xs")),
            PNamedOperand(PIdnUse("ys"))
          )
        )
      ) =>
    }
  }

  test("Parser: should be able to parse simple disjunctions") {
    frontend.parseExpOrFail("x || y") should matchPattern {
      case POr(PNamedOperand(PIdnUse("x")), PNamedOperand(PIdnUse("y"))) =>
    }
  }

  test("Parser: simple sequence update") {
    frontend.parseExpOrFail("xs[i = 42]") should matchPattern {
      case PGhostCollectionUpdate(
        PNamedOperand(PIdnUse("xs")),
        Vector(
          PGhostCollectionUpdateClause(
            PNamedOperand(PIdnUse("i")),
            PIntLit(n, Decimal)
          )
        )
      ) if n == BigInt(42) =>
    }
  }

  test("Parser: sequence update with an append on left-hand side") {
    frontend.parseExp("(xs ++ ys)[i = true]") should matchPattern {
      case Right(PGhostCollectionUpdate(
        PSequenceAppend(
          PNamedOperand(PIdnUse("xs")),
          PNamedOperand(PIdnUse("ys"))
        ),
        Vector(
          PGhostCollectionUpdateClause(
            PNamedOperand(PIdnUse("i")),
            PBoolLit(true)
          )
        )
      )) =>
    }
  }

  test("Parser: sequence update in combination with append") {
    frontend.parseExp("xs ++ ys[i = v]") should matchPattern {
      case Right(PSequenceAppend(
        PNamedOperand(PIdnUse("xs")),
        PGhostCollectionUpdate(
          PNamedOperand(PIdnUse("ys")),
          Vector(
            PGhostCollectionUpdateClause(
              PNamedOperand(PIdnUse("i")),
              PNamedOperand(PIdnUse("v"))
            )
          )
        )
      )) =>
    }
  }

  test("Parser: taking the length of sequence update expression") {
    frontend.parseExp("len(xs[x = false])") should matchPattern {
      case Right(PLength(
        PGhostCollectionUpdate(
          PNamedOperand(PIdnUse("xs")),
          Vector(
            PGhostCollectionUpdateClause(
              PNamedOperand(PIdnUse("x")),
              PBoolLit(false)
            )
          )
        )
      )) =>
    }
  }

  test("Parser: updating sequence literals") {
    frontend.parseExp("seq[bool] { true, false, false }[1 = true]") should matchPattern {
      case Right(PGhostCollectionUpdate(
        PCompositeLit(
          PSequenceType(PBoolType()),
          PLiteralValue(Vector(
            PKeyedElement(None, PExpCompositeVal(PBoolLit(true))),
            PKeyedElement(None, PExpCompositeVal(PBoolLit(false))),
            PKeyedElement(None, PExpCompositeVal(PBoolLit(false)))
          ))
        ),
        Vector(PGhostCollectionUpdateClause(PIntLit(i, Decimal), PBoolLit(true)))
      )) if i == BigInt(1) =>
    }
  }

  test("Parser: chaining sequence updates") {
    frontend.parseExp("xs[i = true][j = false]") should matchPattern {
      case Right(PGhostCollectionUpdate(
        PGhostCollectionUpdate(
          PNamedOperand(PIdnUse("xs")),
          Vector(
            PGhostCollectionUpdateClause(
              PNamedOperand(PIdnUse("i")),
              PBoolLit(true)
            )
          )
        ),
        Vector(
          PGhostCollectionUpdateClause(
            PNamedOperand(PIdnUse("j")),
            PBoolLit(false)
          )
        )
      )) =>
    }
  }

  test("Parser: nested sequence updates") {
    frontend.parseExp("xs[i = ys[j = v]]") should matchPattern {
      case Right(PGhostCollectionUpdate(
        PNamedOperand(PIdnUse("xs")),
        Vector(
          PGhostCollectionUpdateClause(
            PNamedOperand(PIdnUse("i")),
            PGhostCollectionUpdate(
              PNamedOperand(PIdnUse("ys")),
              Vector(
                PGhostCollectionUpdateClause(
                  PNamedOperand(PIdnUse("j")),
                  PNamedOperand(PIdnUse("v"))
                )
              )
            )
          )
        )
      )) =>
    }
  }

  test("Parser: should not parse incorrectly typed sequence update (1)") {
    frontend.parseExp("xs[x := v]") should matchPattern {
      case Left(_) =>
    }
  }

  test("Parser: should not parse incorrectly typed sequence update (2)") {
    frontend.parseExp("xs[x = v") should matchPattern {
      case Left(_) =>
    }
  }

  test("Parser: should not parse incorrectly typed sequence update (3)") {
    frontend.parseExp("xs[x =]") should matchPattern {
      case Left(_) =>
    }
  }

  test("Parser: should parse a simple sequence range expression") {
    frontend.parseExpOrFail("seq[1..5]") should matchPattern {
      case PRangeSequence(PIntLit(low, Decimal), PIntLit(high, Decimal))
        if low == BigInt(1) && high == BigInt(5) =>
    }
  }

  test("Parser: should parse a slightly more complex sequence range expression") {
    frontend.parseExpOrFail("seq[x + y .. len(seq[bool] { true })]") should matchPattern {
      case PRangeSequence(
        PAdd(
          PNamedOperand(PIdnUse("x")),
          PNamedOperand(PIdnUse("y"))
        ),
        PLength(
          PCompositeLit(
            PSequenceType(PBoolType()),
            PLiteralValue(Vector(
              PKeyedElement(None, PExpCompositeVal(PBoolLit(true)))
            ))
          )
        )
      ) =>
    }
  }

  test("Parser: should not allow sequence range expressions to have the left-hand side optional") {
    frontend.parseExp("seq[..x]") should matchPattern {
      case Left(_) =>
    }
  }

  test("Parser: should not allow sequence range expressions to have the right-hand side optional") {
    frontend.parseExp("seq[x..]") should matchPattern {
      case Left(_) =>
    }
  }

  test("Parser: should be able to parse simple sequence membership expressions") {
    frontend.parseExpOrFail("x in xs") should matchPattern {
      case PIn(PNamedOperand(PIdnUse("x")), PNamedOperand(PIdnUse("xs"))) =>
    }
  }

  test("Parser: should have membership expressions associate to the left") {
    frontend.parseExp("x in xs in ys") should matchPattern {
      case Right(PIn(
        PIn(
          PNamedOperand(PIdnUse("x")),
          PNamedOperand(PIdnUse("xs"))
        ),
        PNamedOperand(PIdnUse("ys"))
      )) =>
    }
  }

  test("Parser: should parse a simple chain of membership expressions with parentheses left") {
    frontend.parseExp("(x in xs) in ys") should matchPattern {
      case Right(PIn(
        PIn(
          PNamedOperand(PIdnUse("x")),
          PNamedOperand(PIdnUse("xs"))
        ),
        PNamedOperand(PIdnUse("ys"))
      )) =>
    }
  }

  test("Parser: should parse a simple chain of membership expressions with parentheses right") {
    frontend.parseExp("x in (xs in ys)") should matchPattern {
      case Right(PIn(
        PNamedOperand(PIdnUse("x")),
        PIn(
          PNamedOperand(PIdnUse("xs")),
          PNamedOperand(PIdnUse("ys"))
        )
      )) =>
    }
  }

  test("Parser: should not parse a membership expression with missing left-hand side") {
    frontend.parseExp("in xs") should matchPattern {
      case Left(_) =>
    }
  }

  test("Parser: should not parse a membership expression with missing right-hand side") {
    frontend.parseExp("x in") should matchPattern {
      case Left(_) =>
    }
  }

  test("Parser: should not be able to parse 'in' as a keyword") {
    frontend.parseExp("in") should matchPattern {
      case Left(_) =>
    }
  }

  test("Parser: should parse a membership expression with a sequence range expression") {
    frontend.parseExpOrFail("x + 12 in seq[1..100]") should matchPattern {
      case PIn(
        PAdd(PNamedOperand(PIdnUse("x")), PIntLit(a, Decimal)),
        PRangeSequence(PIntLit(b, Decimal), PIntLit(c, Decimal))
      ) if a == BigInt(12) && b == BigInt(1) && c == BigInt(100) =>
    }
  }

  test("Parser: should not parse a sequence update expression without any updates") {
    frontend.parseExp("xs[]") should matchPattern {
      case Left(_) =>
    }
  }

  test("Parser: should parse a sequence update expression with three clauses") {
    frontend.parseExpOrFail("xs[1 = true,2 = b , 7 = len(xs)]") should matchPattern {
      case PGhostCollectionUpdate(
        PNamedOperand(PIdnUse("xs")),
        Vector(
          PGhostCollectionUpdateClause(PIntLit(a, Decimal), PBoolLit(true)),
          PGhostCollectionUpdateClause(PIntLit(b, Decimal), PNamedOperand(PIdnUse("b"))),
<<<<<<< HEAD
          PGhostCollectionUpdateClause(PIntLit(c, Decimal), PCardinality(PNamedOperand(PIdnUse("xs"))))
=======
          PGhostCollectionUpdateClause(PIntLit(c, Decimal), PLength(PNamedOperand(PIdnUse("xs"))))
>>>>>>> 38cd7797
        )
      ) if a == BigInt(1) && b == BigInt(2) && c == BigInt(7) =>
    }
  }

  test("Parser: should not parse a sequence update with incomplete clauses") {
    frontend.parseExp("xs[1 = true, ]") should matchPattern {
      case Left(_) =>
    }
  }

  test("Parser: should not parse any sequence update with an incorrectly starting clause") {
    frontend.parseExp("xs[,2 = false]") should matchPattern {
      case Left(_) =>
    }
  }

  test("Parser: should not parse any sequence update with only commas as clauses") {
    frontend.parseExp("ys[,,,]") should matchPattern {
      case Left(_) =>
    }
  }

  test("Parser: should be able to parse simple indexed expressions") {
    frontend.parseExpOrFail("xs[i]") should matchPattern {
      case PIndexedExp(PNamedOperand(PIdnUse("xs")), PNamedOperand(PIdnUse("i"))) =>
    }
  }

  test("Parser: should be able to parse slightly complex indexed expressions") {
    frontend.parseExpOrFail("(xs ++ ys)[len(zs) + 2]") should matchPattern {
      case PIndexedExp(
        PSequenceAppend(
          PNamedOperand(PIdnUse("xs")),
          PNamedOperand(PIdnUse("ys"))
        ),
        PAdd(
<<<<<<< HEAD
          PCardinality(PNamedOperand(PIdnUse("zs"))),
=======
          PLength(PNamedOperand(PIdnUse("zs"))),
>>>>>>> 38cd7797
          PIntLit(n, Decimal)
        )
      ) if n == BigInt(2) =>
    }
  }

  test("Parser: should be able to parse a chain of indexed expressions") {
    frontend.parseExpOrFail("xs[i][j][k]") should matchPattern {
      case PIndexedExp(
        PIndexedExp(
          PIndexedExp(
            PNamedOperand(PIdnUse("xs")),
            PNamedOperand(PIdnUse("i")),
          ),
          PNamedOperand(PIdnUse("j")),
        ),
        PNamedOperand(PIdnUse("k")),
      ) =>
    }
  }

  test("Parser: shouldn't parse an indexed expression with a missing opening bracket") {
    frontend.parseExp("xs]") should matchPattern {
      case Left(_) =>
    }
  }

  test("Parser: shouldn't parse an indexed expression with a missing closing bracket") {
    frontend.parseExp("xs[2") should matchPattern {
      case Left(_) =>
    }
  }

  test("Parser: shouldn't parse an indexed expression with too many opening brackets") {
    frontend.parseExp("xs[[2]") should matchPattern {
      case Left(_) =>
    }
  }

  test("Parser: shouldn't parse an indexed expression with too many closing brackets") {
    frontend.parseExp("xs[2]]") should matchPattern {
      case Left(_) =>
    }
  }

  test("Parser: should parse an indexed expression together with a sequence literal") {
    frontend.parseExpOrFail("seq[bool] { true, false }[1]") should matchPattern {
      case PIndexedExp(
        PCompositeLit(
          PSequenceType(PBoolType()),
          PLiteralValue(Vector(
            PKeyedElement(None, PExpCompositeVal(PBoolLit(true))),
            PKeyedElement(None, PExpCompositeVal(PBoolLit(false))),
          ))
        ),
        PIntLit(n, Decimal)
      ) if n == BigInt(1) =>
    }
  }

  test("Parser: should parse indexed expression with sequence range expressions") {
    frontend.parseExpOrFail("seq[1..10][2]") should matchPattern {
      case PIndexedExp(
        PRangeSequence(PIntLit(low, Decimal), PIntLit(high, Decimal)),
        PIntLit(i, Decimal)
      ) if low == BigInt(1) && high == BigInt(10) && i == BigInt(2) =>
    }
  }

  test("Parser: shouldn't parse a chain of sequence range operations") {
    frontend.parseExp("seq[1..10][11..20]") should matchPattern {
      case Left(_) =>
    }
  }

  test("Parser: should parse a slicing expression with two 'range' indices") {
    frontend.parseExpOrFail("xs[i:j]") should matchPattern {
      case PSliceExp(
        PNamedOperand(PIdnUse("xs")),
        Some(PNamedOperand(PIdnUse("i"))),
        Some(PNamedOperand(PIdnUse("j"))),
        None
      ) =>
    }
  }

  test("Parser: should parse a slicing expression with three 'range' indices") {
    frontend.parseExpOrFail("xs[i:j:k]") should matchPattern {
      case PSliceExp(
        PNamedOperand(PIdnUse("xs")),
        Some(PNamedOperand(PIdnUse("i"))),
        Some(PNamedOperand(PIdnUse("j"))),
        Some(PNamedOperand(PIdnUse("k")))
      ) =>
    }
  }

  test("Parser: should not parse a slicing expression with an expected but missing capacity") {
    frontend.parseExp("xs[i:j:]") should matchPattern {
      case Left(_) =>
    }
  }

  test("Parser: should be able to parse slice expressions with only a 'low' index") {
    frontend.parseExpOrFail("xs[i:]") should matchPattern {
      case PSliceExp(
        PNamedOperand(PIdnUse("xs")),
        Some(PNamedOperand(PIdnUse("i"))),
        None,
        None
      ) =>
    }
  }

  test("Parser: should be able to parse slice expressions with only a 'high' index") {
    frontend.parseExpOrFail("zs[:42]") should matchPattern {
      case PSliceExp(
        PNamedOperand(PIdnUse("zs")),
        None,
        Some(PIntLit(n, Decimal)),
        None
      ) if n == BigInt(42) =>
    }
  }

  test("Parser: should be able to parse slice expression without a 'low' or 'high' index") {
    frontend.parseExpOrFail("xs[:]") should matchPattern {
      case PSliceExp(
        PNamedOperand(PIdnUse("xs")),
        None,
        None,
        None
      ) =>
    }
  }

  test("Parser: should not be able to parse slice expressions without any indices while three were expected") {
    frontend.parseExp("xs[::]") should matchPattern {
      case Left(_) =>
    }
  }

  test("Parser: should not parse slice expressions with only a 'high' index while three were expected") {
    frontend.parseExp("xs[:i:]") should matchPattern {
      case Left(_) =>
    }
  }


  /* ** Mathematical sets */

  test("Parser: should parse standard (integer) set types as expected") {
    frontend.parseTypeOrFail("set[int]") should matchPattern {
      case PSetType(PIntType()) =>
    }
  }

  test("Parser: should parse standard set types with spacings as expected") {
    frontend.parseTypeOrFail(" set [ int ] ") should matchPattern {
      case PSetType(PIntType()) =>
    }
  }

  test("Parser: should parse nested set types as expected") {
    frontend.parseTypeOrFail("set[set[bool]]") should matchPattern {
      case PSetType(PSetType(PBoolType())) =>
    }
  }

  test("Parser: should not parse set types with a missing opening square bracket") {
    frontend.parseType("set int]") should matchPattern {
      case Left(_) =>
    }
  }

  test("Parser: should not parse set types with a missing closing square bracket (1)") {
    frontend.parseType("set [ int ") should matchPattern {
      case Left(_) =>
    }
  }

  test("Parser: should not parse set types with a missing closing square bracket (2)") {
    frontend.parseType("set [ seq[bool ]") should matchPattern {
      case Left(_) =>
    }
  }

  test("Parser: should parse a simple empty integer set literal") {
    frontend.parseExpOrFail("set[int] {  }") should matchPattern {
      case PCompositeLit(
        PSetType(PIntType()),
        PLiteralValue(Vector())
      ) =>
    }
  }

  test("Parser: should parse a simple empty integer set literal with some spaces added") {
    frontend.parseExpOrFail("set [ int ] {}") should matchPattern {
      case PCompositeLit(
        PSetType(PIntType()),
        PLiteralValue(Vector())
      ) =>
    }
  }

  test("Parser: should not parse an empty integer set literal with a missing opening bracet") {
    frontend.parseExp("set[int]  }") should matchPattern {
      case Left(_) =>
    }
  }

  test("Parser: should not parse an empty integer set literal with a missing closing bracet") {
    frontend.parseExp("set[int] {") should matchPattern {
      case Left(_) =>
    }
  }

  test("Parser: should not parse an integer set literal with just a comma in it") {
    frontend.parseExp("set[int] { , }") should matchPattern {
      case Left(_) =>
    }
  }

  test("Parser: should not parse an integer set literal with a missing opening bracket") {
    frontend.parseExp("set int] { }") should matchPattern {
      case Left(_) =>
    }
  }

  test("Parser: should not parse an integer set literal with a missing closing bracket") {
    frontend.parseExp("set[int { }") should matchPattern {
      case Left(_) =>
    }
  }

  test("Parser: should be able to parse a singleton integer set literal") {
    frontend.parseExpOrFail("set[int] { 42 }") should matchPattern {
      case PCompositeLit(
        PSetType(PIntType()),
        PLiteralValue(Vector(
          PKeyedElement(None, PExpCompositeVal(PIntLit(n, Decimal)))
        ))
      ) if n == BigInt(42) =>
    }
  }

  test("Parser: should not be able to parse a singleton integer set literal with a wrongly placed extra comma (1)") {
    frontend.parseExp("set[int] { ,42 }") should matchPattern {
      case Left(_) =>
    }
  }

  test("Parser: should be able to parse a singleton integer set literal even if there is an extra comma on the right") {
    frontend.parseExpOrFail("set[int] { 42, }") should matchPattern {
      case PCompositeLit(
        PSetType(PIntType()),
        PLiteralValue(Vector(
          PKeyedElement(None, PExpCompositeVal(PIntLit(n, Decimal)))
        ))
      ) if n == BigInt(42) =>
    }
  }

  test("Parser: should not parse a singleton integer set literal if there are too many extra commas on the right") {
    frontend.parseExp("set[int] { 42,, }") should matchPattern {
      case Left(_) =>
    }
  }

  test("Parser: should be able to parse a Boolean set literal with multiple elements") {
    frontend.parseExpOrFail("set[bool] { true, false, true }") should matchPattern {
      case PCompositeLit(
        PSetType(PBoolType()),
        PLiteralValue(Vector(
          PKeyedElement(None, PExpCompositeVal(PBoolLit(true))),
          PKeyedElement(None, PExpCompositeVal(PBoolLit(false))),
          PKeyedElement(None, PExpCompositeVal(PBoolLit(true)))
        ))
      ) =>
    }
  }

  test("Parser: should be able to parse a set literal with a nested type") {
    frontend.parseExpOrFail("set[set[set[bool]]] { }") should matchPattern {
      case PCompositeLit(
        PSetType(PSetType(PSetType(PBoolType()))),
        PLiteralValue(Vector())
      ) =>
    }
  }

  test("Parser: should be able to parse nested set literals") {
    frontend.parseExpOrFail("set[bool] { set[int] { 42 } }") should matchPattern {
      case PCompositeLit(
        PSetType(PBoolType()),
        PLiteralValue(Vector(
          PKeyedElement(None, PExpCompositeVal(
            PCompositeLit(
              PSetType(PIntType()),
              PLiteralValue(Vector(
                PKeyedElement(None, PExpCompositeVal(PIntLit(n, Decimal)))
              ))
            )
          ))
        ))
      ) if n == BigInt(42) =>
    }
  }

  test("Parser: should not be able to parse 'seq' as an identifier") {
    frontend.parseExp("seq") should matchPattern {
      case Left(_) =>
    }
  }

  test("Parser: should not be able to parse 'set' as an identifier") {
    frontend.parseExp("set") should matchPattern {
      case Left(_) =>
    }
  }

  test("Parser: should not be able to parse 'union' as an identifier") {
    frontend.parseExp("union") should matchPattern {
      case Left(_) =>
    }
  }

  test("Parser: should be able to parse a simple set union expression") {
    frontend.parseExpOrFail("s union t") should matchPattern {
      case PUnion(
        PNamedOperand(PIdnUse("s")),
        PNamedOperand(PIdnUse("t"))
      ) =>
    }
  }

  test("Parser: set union should by default associate to the left") {
    frontend.parseExpOrFail("s union t union u") should matchPattern {
      case PUnion(
        PUnion(
          PNamedOperand(PIdnUse("s")),
          PNamedOperand(PIdnUse("t"))
        ),
        PNamedOperand(PIdnUse("u"))
      ) =>
    }
  }

  test("Parser: set union with parentheses should correctly be parsed") {
    frontend.parseExpOrFail("s union (t union u)") should matchPattern {
      case PUnion(
        PNamedOperand(PIdnUse("s")),
        PUnion(
          PNamedOperand(PIdnUse("t")),
          PNamedOperand(PIdnUse("u"))
        )
      ) =>
    }
  }

  test("Parser: should not be able to parse set union with missing left-hand side") {
    frontend.parseExp("union t") should matchPattern {
      case Left(_) =>
    }
  }

  test("Parser: should not be able to parse set union with missing right-hand side") {
    frontend.parseExp("s union") should matchPattern {
      case Left(_) =>
    }
  }

  test("Parser: should be able to parse simple set intersection") {
    frontend.parseExpOrFail("s intersection t") should matchPattern {
      case PIntersection(
        PNamedOperand(PIdnUse("s")),
        PNamedOperand(PIdnUse("t"))
      ) =>
    }
  }

  test("Parser: should have set intersection associate to the left") {
    frontend.parseExpOrFail("s intersection t intersection u") should matchPattern {
      case PIntersection(
        PIntersection(
          PNamedOperand(PIdnUse("s")),
          PNamedOperand(PIdnUse("t"))
        ),
        PNamedOperand(PIdnUse("u"))
      ) =>
    }
  }

  test("Parser: should let set intersection correctly handle parentheses") {
    frontend.parseExpOrFail("s intersection (t intersection u)") should matchPattern {
      case PIntersection(
        PNamedOperand(PIdnUse("s")),
        PIntersection(
          PNamedOperand(PIdnUse("t")),
          PNamedOperand(PIdnUse("u"))
        )
      ) =>
    }
  }

  test("Parser: should not let 'intersection' be parsed as an identifier") {
    frontend.parseExp("intersection") should matchPattern {
      case Left(_) =>
    }
  }

  test("Parser: should not be able to parse set intersection with missing left-hand side") {
    frontend.parseExp("intersection t") should matchPattern {
      case Left(_) =>
    }
  }

  // TODO is this desirable?
  test("Parser: should parse set intersection with missing right-hand side as set/seq inclusion") {
    frontend.parseExpOrFail("s intersection") should matchPattern {
      case PIn(
        PNamedOperand(PIdnUse("s")),
        PNamedOperand(PIdnUse("tersection")),
      ) =>
    }
  }

  test("Parser: should correctly parse set intersection with literals") {
    frontend.parseExpOrFail("set[bool] { true } intersection set[int] { }") should matchPattern {
      case PIntersection(
        PCompositeLit(
          PSetType(PBoolType()),
          PLiteralValue(Vector(
            PKeyedElement(None, PExpCompositeVal(PBoolLit(true)))
          ))
        ),
        PCompositeLit(
          PSetType(PIntType()),
          PLiteralValue(Vector())
        )
      ) =>
    }
  }

  test("Parser: should let set union and intersection have the same precedence") {
    frontend.parseExpOrFail("s union t intersection u") should matchPattern {
      case PIntersection(
        PUnion(
          PNamedOperand(PIdnUse("s")),
          PNamedOperand(PIdnUse("t")),
        ),
        PNamedOperand(PIdnUse("u"))
      ) =>
    }
  }

  test("Parser: should be able to parse simple set differences") {
    frontend.parseExpOrFail("s setminus t") should matchPattern {
      case PSetMinus(
        PNamedOperand(PIdnUse("s")),
        PNamedOperand(PIdnUse("t"))
      ) =>
    }
  }

  test("Parser: should have set difference associate to the left") {
    frontend.parseExpOrFail("s setminus t setminus u") should matchPattern {
      case PSetMinus(
      PSetMinus(
          PNamedOperand(PIdnUse("s")),
          PNamedOperand(PIdnUse("t"))
        ),
        PNamedOperand(PIdnUse("u"))
      ) =>
    }
  }

  test("Parser: should let set difference correctly handle parentheses") {
    frontend.parseExpOrFail("s setminus (t setminus u)") should matchPattern {
      case PSetMinus(
        PNamedOperand(PIdnUse("s")),
        PSetMinus(
          PNamedOperand(PIdnUse("t")),
          PNamedOperand(PIdnUse("u"))
        )
      ) =>
    }
  }

  test("Parser: should not let 'setminus' be parsed as an identifier") {
    frontend.parseExp("setminus") should matchPattern {
      case Left(_) =>
    }
  }

  test("Parser: should not be able to parse set difference with missing left-hand side") {
    frontend.parseExp("setminus t") should matchPattern {
      case Left(_) =>
    }
  }

  test("Parser: should not be able to parse set difference with missing right-hand side") {
    frontend.parseExp("s setminus") should matchPattern {
      case Left(_) =>
    }
  }

  test("Parser: should correctly parse set difference with literals") {
    frontend.parseExpOrFail("set[bool] { true } setminus set[int] { }") should matchPattern {
      case PSetMinus(
        PCompositeLit(
          PSetType(PBoolType()),
          PLiteralValue(Vector(
            PKeyedElement(None, PExpCompositeVal(PBoolLit(true)))
          ))
        ),
        PCompositeLit(
          PSetType(PIntType()),
          PLiteralValue(Vector())
        )
      ) =>
    }
  }

  test("Parser: should let set union and difference have the same precedence") {
    frontend.parseExpOrFail("s union t setminus u") should matchPattern {
      case PSetMinus(
        PUnion(
          PNamedOperand(PIdnUse("s")),
          PNamedOperand(PIdnUse("t")),
        ),
        PNamedOperand(PIdnUse("u"))
      ) =>
    }
  }

  test("Parser: should parse a standard use of the subset relation") {
    frontend.parseExpOrFail("s subset t") should matchPattern {
      case PSubset(
        PNamedOperand(PIdnUse("s")),
        PNamedOperand(PIdnUse("t"))
      ) =>
    }
  }

  test("Parser: should let the subset relation associate to the left") {
    frontend.parseExpOrFail("s subset t subset u") should matchPattern {
      case PSubset(
        PSubset(
          PNamedOperand(PIdnUse("s")),
          PNamedOperand(PIdnUse("t"))
        ),
        PNamedOperand(PIdnUse("u"))
      ) =>
    }
  }

  test("Parser: should let a subset relation correctly handle parentheses") {
    frontend.parseExpOrFail("s subset (t subset u)") should matchPattern {
      case PSubset(
        PNamedOperand(PIdnUse("s")),
        PSubset(
          PNamedOperand(PIdnUse("t")),
          PNamedOperand(PIdnUse("u"))
        )
      ) =>
    }
  }

  test("Parser: should not be able to parse 'subset' as an identifier") {
    frontend.parseExp("subset") should matchPattern {
      case Left(_) =>
    }
  }

  test("Parser: should not be able to parse a use of the subset relation with a missing left-hand side") {
    frontend.parseExp("subset t") should matchPattern {
      case Left(_) =>
    }
  }

  test("Parser: should not be able to parse a use of the subset relation with a missing right-hand side") {
    frontend.parseExp("s subset") should matchPattern {
      case Left(_) =>
    }
  }

  test("Parser: should be able to parse a subset relation in combination with set literals") {
    frontend.parseExpOrFail("set[bool] { true } subset set[int] { 42 }") should matchPattern {
      case PSubset(
        PCompositeLit(
          PSetType(PBoolType()),
          PLiteralValue(Vector(
            PKeyedElement(None, PExpCompositeVal(PBoolLit(true)))
          ))
        ),
        PCompositeLit(
          PSetType(PIntType()),
          PLiteralValue(Vector(
            PKeyedElement(None, PExpCompositeVal(PIntLit(n, Decimal)))
          ))
        )
      ) if n == BigInt(42) =>
    }
  }

  test("Parser: should be able to parse the type of integer multisets") {
    frontend.parseTypeOrFail("mset[int]") should matchPattern {
      case PMultisetType(PIntType()) =>
    }
  }

  test("Parser: should be able to parse a nested multiset type") {
    frontend.parseTypeOrFail("mset[mset[bool]]") should matchPattern {
      case PMultisetType(PMultisetType(PBoolType())) =>
    }
  }

  test("Parser: should not be able to parse a multiset type with missing opening bracket") {
    frontend.parseType("mset int]") should matchPattern {
      case Left(_) =>
    }
  }

  test("Parser: should not be able to parse a multiset type with missing closing bracket") {
    frontend.parseType("mset [ int") should matchPattern {
      case Left(_) =>
    }
  }

  test("Parser: should not be able to parse 'mset' as an identifier") {
    frontend.parseType("mset") should matchPattern {
      case Left(_) =>
    }
  }

  test("Parser: should be able to correctly parse an empty Boolean multiset literal") {
    frontend.parseExpOrFail("mset[bool] { }") should matchPattern {
      case PCompositeLit(
        PMultisetType(PBoolType()),
        PLiteralValue(Vector())
      ) =>
    }
  }

  test("Parser: should be able to correctly parse an empty integer multiset literal") {
    frontend.parseExpOrFail("mset [ int ]{}") should matchPattern {
      case PCompositeLit(
        PMultisetType(PIntType()),
        PLiteralValue(Vector())
      ) =>
    }
  }

  test("Parser: should be able to correctly parse an empty multiset literal with a nested type") {
    frontend.parseExpOrFail("mset[mset[mset[bool]]] { }") should matchPattern {
      case PCompositeLit(
        PMultisetType(PMultisetType(PMultisetType(PBoolType()))),
        PLiteralValue(Vector())
      ) =>
    }
  }

  test("Parser: should not be able to parse an empty multiset literal with a missing opening bracket") {
    frontend.parseExp("mset int] { }") should matchPattern {
      case Left(_) =>
    }
  }

  test("Parser: should not be able to parse an empty multiset literal with a missing closing bracket") {
    frontend.parseExp("mset [int { }") should matchPattern {
      case Left(_) =>
    }
  }

  test("Parser: should not be able to parse an empty multiset literal with a missing opening curly bracket") {
    frontend.parseExp("mset [bool] }") should matchPattern {
      case Left(_) =>
    }
  }

  test("Parser: should not be able to parse an empty multiset literal with a missing closing curly bracket") {
    frontend.parseExp("mset [bool] {") should matchPattern {
      case Left(_) =>
    }
  }

  test("Parser: should be able to parse a singleton Boolean multiset literal") {
    frontend.parseExpOrFail("mset[bool] { false }") should matchPattern {
      case PCompositeLit(
        PMultisetType(PBoolType()),
        PLiteralValue(Vector(
          PKeyedElement(None, PExpCompositeVal(PBoolLit(false)))
        ))
      ) =>
    }
  }

  test("Parser: should not be able to parse a multiset literal with just a comma inside") {
    frontend.parseExp("mset[int] { , }") should matchPattern {
      case Left(_) =>
    }
  }

  test("Parser: should not be able to parse a singleton integer multiset literal with a missing opening curly bracket") {
    frontend.parseExp("mset[int] 42 }") should matchPattern {
      case Left(_) =>
    }
  }

  test("Parser: should not be able to parse a singleton integer multiset literal with a missing closing curly bracket") {
    frontend.parseExp("mset[int] { 42") should matchPattern {
      case Left(_) =>
    }
  }

  test("Parser: should be able to parse a Boolean multiset literal with multiple elements") {
    frontend.parseExpOrFail("mset[bool] { true, false, false }") should matchPattern {
      case PCompositeLit(
        PMultisetType(PBoolType()),
        PLiteralValue(Vector(
          PKeyedElement(None, PExpCompositeVal(PBoolLit(true))),
          PKeyedElement(None, PExpCompositeVal(PBoolLit(false))),
          PKeyedElement(None, PExpCompositeVal(PBoolLit(false)))
        ))
      ) =>
    }
  }

  test("Parser: should not be able to parse a Boolean multiset literal with a missing comma") {
    frontend.parseExp("mset[bool] { true false }") should matchPattern {
      case Left(_) =>
    }
  }

  test("Parser: should not parse an integer multiset literal with an extra comma on the left") {
    frontend.parseExp("mset[int] { ,1, 2 }") should matchPattern {
      case Left(_) =>
    }
  }

  test("Parser: should be able to parse integer multiset literal even if there is an extra comma on the very right") {
    frontend.parseExpOrFail("mset[int] { 1, 2, }") should matchPattern {
      case PCompositeLit(
        PMultisetType(PIntType()),
        PLiteralValue(Vector(
          PKeyedElement(None, PExpCompositeVal(PIntLit(a, Decimal))),
          PKeyedElement(None, PExpCompositeVal(PIntLit(b, Decimal)))
        ))
      ) if a == BigInt(1) && b == BigInt(2) =>
    }
  }

  test("Parser: should not parse an integer multiset literal with an extra comma in the middle") {
    frontend.parseExp("mset[int] { 1,, 2 }") should matchPattern {
      case Left(_) =>
    }
  }

  test("Parser: should be able to parse a union of two multiset literals") {
    frontend.parseExpOrFail("mset[bool] { true } union mset[int] { 2 }") should matchPattern {
      case PUnion(
        PCompositeLit(
          PMultisetType(PBoolType()),
          PLiteralValue(Vector(
            PKeyedElement(None, PExpCompositeVal(PBoolLit(true)))
          ))
        ),
        PCompositeLit(
          PMultisetType(PIntType()),
          PLiteralValue(Vector(
            PKeyedElement(None, PExpCompositeVal(PIntLit(n, Decimal)))
          ))
        )
      ) if n == BigInt(2) =>
    }
  }

  test("Parser: should be able to parse an intersection of two multiset literals") {
    frontend.parseExpOrFail("mset[int] { 42 } intersection mset[bool] { false }") should matchPattern {
      case PIntersection(
        PCompositeLit(
          PMultisetType(PIntType()),
          PLiteralValue(Vector(
            PKeyedElement(None, PExpCompositeVal(PIntLit(n, Decimal)))
          ))
        ),
        PCompositeLit(
          PMultisetType(PBoolType()),
          PLiteralValue(Vector(
            PKeyedElement(None, PExpCompositeVal(PBoolLit(false)))
          ))
        )
      ) if n == BigInt(42) =>
    }
  }

  test("Parser: should be able to parse the set difference of two multiset literals") {
    frontend.parseExpOrFail("mset[int] { 42 } setminus mset[bool] { true }") should matchPattern {
      case PSetMinus(
        PCompositeLit(
          PMultisetType(PIntType()),
          PLiteralValue(Vector(
            PKeyedElement(None, PExpCompositeVal(PIntLit(n, Decimal)))
          ))
        ),
        PCompositeLit(
          PMultisetType(PBoolType()),
          PLiteralValue(Vector(
            PKeyedElement(None, PExpCompositeVal(PBoolLit(true)))
          ))
        )
      ) if n == BigInt(42) =>
    }
  }

  test("Parser: should be able to parse a subset relation applied to two multiset literals") {
    frontend.parseExpOrFail("mset[int] { 12, 24 } subset mset[bool] { false }") should matchPattern {
      case PSubset(
        PCompositeLit(
          PMultisetType(PIntType()),
          PLiteralValue(Vector(
            PKeyedElement(None, PExpCompositeVal(PIntLit(n1, Decimal))),
            PKeyedElement(None, PExpCompositeVal(PIntLit(n2, Decimal)))
          ))
        ),
        PCompositeLit(
          PMultisetType(PBoolType()),
          PLiteralValue(Vector(
            PKeyedElement(None, PExpCompositeVal(PBoolLit(false)))
          ))
        )
      ) if n1 == BigInt(12) && n2 == BigInt(24) =>
    }
  }

  test("Parser: should be able to correctly parse multiset cardinality") {
    frontend.parseExpOrFail("len(mset[bool] { })") should matchPattern {
      case PLength(
        PCompositeLit(
          PMultisetType(PBoolType()),
          PLiteralValue(Vector())
        )
      ) =>
    }
  }

  test("Parser: should correctly parse multiset inclusion (1)") {
    frontend.parseExpOrFail("true in mset[bool] { false, true }") should matchPattern {
      case PIn(
        PBoolLit(true),
        PCompositeLit(
          PMultisetType(PBoolType()),
          PLiteralValue(Vector(
            PKeyedElement(None, PExpCompositeVal(PBoolLit(false))),
            PKeyedElement(None, PExpCompositeVal(PBoolLit(true)))
          ))
        )
      ) =>
    }
  }

  test("Parser: should correctly parse multiset inclusion (2)") {
    frontend.parseExpOrFail("mset[int] { } in mset[bool] { }") should matchPattern {
      case PIn(
        PCompositeLit(PMultisetType(PIntType()), PLiteralValue(Vector())),
        PCompositeLit(PMultisetType(PBoolType()), PLiteralValue(Vector()))
      ) =>
    }
  }

  test("Parser: should correctly parse a comparison of (multi)set inclusions") {
    frontend.parseExpOrFail("x in s == y in s") should matchPattern {
      case PEquals(
        PIn(PNamedOperand(PIdnUse("x")), PNamedOperand(PIdnUse("s"))),
        PIn(PNamedOperand(PIdnUse("y")), PNamedOperand(PIdnUse("s")))
      ) =>
    }
  }

  test("Parser: should correctly parse a comparison of (multi)set unions") {
    frontend.parseExpOrFail("a union b == c union d") should matchPattern {
      case PEquals(
        PUnion(PNamedOperand(PIdnUse("a")), PNamedOperand(PIdnUse("b"))),
        PUnion(PNamedOperand(PIdnUse("c")), PNamedOperand(PIdnUse("d")))
      ) =>
    }
  }

  test("Parser: should correctly parse a comparison of (multi)set intersections") {
    frontend.parseExpOrFail("a intersection b == c intersection d") should matchPattern {
      case PEquals(
        PIntersection(PNamedOperand(PIdnUse("a")), PNamedOperand(PIdnUse("b"))),
      PIntersection(PNamedOperand(PIdnUse("c")), PNamedOperand(PIdnUse("d")))
      ) =>
    }
  }

  test("Parser: should correctly parse a comparison of (multi)set differences") {
    frontend.parseExpOrFail("a setminus b == c setminus d") should matchPattern {
      case PEquals(
        PSetMinus(PNamedOperand(PIdnUse("a")), PNamedOperand(PIdnUse("b"))),
        PSetMinus(PNamedOperand(PIdnUse("c")), PNamedOperand(PIdnUse("d")))
      ) =>
    }
  }

  test("Parser: should be able to parse a comparison of set cardinality expressions") {
    frontend.parseExpOrFail("len(s) == len(t)") should matchPattern {
      case PEquals(
        PLength(PNamedOperand(PIdnUse("s"))),
        PLength(PNamedOperand(PIdnUse("t")))
      ) =>
    }
  }

  test("Parser: should correctly parse a comparison of (multi)set subset expressions") {
    frontend.parseExpOrFail("a subset b == c subset d") should matchPattern {
      case PEquals(
        PSubset(PNamedOperand(PIdnUse("a")), PNamedOperand(PIdnUse("b"))),
        PSubset(PNamedOperand(PIdnUse("c")), PNamedOperand(PIdnUse("d")))
      ) =>
    }
  }

  test("Parser: should be able to parse a (multi)set inclusion in combination with ordinary addition (1)") {
    frontend.parseExpOrFail("a in b + c") should matchPattern {
      case PIn(
        PNamedOperand(PIdnUse("a")),
        PAdd(PNamedOperand(PIdnUse("b")), PNamedOperand(PIdnUse("c")))
      ) =>
    }
  }

  test("Parser: should be able to parse a (multi)set inclusion in combination with ordinary addition (2)") {
    frontend.parseExpOrFail("a + b in c") should matchPattern {
      case PIn(
        PAdd(PNamedOperand(PIdnUse("a")), PNamedOperand(PIdnUse("b"))),
        PNamedOperand(PIdnUse("c"))
      ) =>
    }
  }

  test("Parser: should be able to parse a (multi)set inclusion in combination with ordinary addition (3)") {
    frontend.parseExpOrFail("a in b + c in d") should matchPattern {
      case PIn(
        PIn(
          PNamedOperand(PIdnUse("a")),
          PAdd(PNamedOperand(PIdnUse("b")), PNamedOperand(PIdnUse("c")))
        ),
        PNamedOperand(PIdnUse("d"))
      ) =>
    }
  }

  test("Parser: should be able to parse a (multi)set union in combination with addition") {
    frontend.parseExpOrFail("a + b union c + d") should matchPattern {
      case PUnion(
        PAdd(PNamedOperand(PIdnUse("a")), PNamedOperand(PIdnUse("b"))),
        PAdd(PNamedOperand(PIdnUse("c")), PNamedOperand(PIdnUse("d")))
      ) =>
    }
  }

  test("Parser: should be able to parse a (multi)set intersection in combination with addition") {
    frontend.parseExpOrFail("a + b intersection c + d") should matchPattern {
      case PIntersection(
        PAdd(PNamedOperand(PIdnUse("a")), PNamedOperand(PIdnUse("b"))),
        PAdd(PNamedOperand(PIdnUse("c")), PNamedOperand(PIdnUse("d")))
      ) =>
    }
  }

  test("Parser: should be able to parse a (multi)set difference in combination with addition") {
    frontend.parseExpOrFail("a + b setminus c + d") should matchPattern {
      case PSetMinus(
        PAdd(PNamedOperand(PIdnUse("a")), PNamedOperand(PIdnUse("b"))),
        PAdd(PNamedOperand(PIdnUse("c")), PNamedOperand(PIdnUse("d")))
      ) =>
    }
  }

  test("Parser: should be able to correctly parse (multi)set union in combination with subset") {
    frontend.parseExpOrFail("a union b subset c union d") should matchPattern {
      case PSubset(
        PUnion(PNamedOperand(PIdnUse("a")), PNamedOperand(PIdnUse("b"))),
        PUnion(PNamedOperand(PIdnUse("c")), PNamedOperand(PIdnUse("d")))
      ) =>
    }
  }

  test("Parser: should be able to correctly parse (multi)set intersection in combination with subset") {
    frontend.parseExpOrFail("a intersection b subset c intersection d") should matchPattern {
      case PSubset(
        PIntersection(PNamedOperand(PIdnUse("a")), PNamedOperand(PIdnUse("b"))),
        PIntersection(PNamedOperand(PIdnUse("c")), PNamedOperand(PIdnUse("d")))
      ) =>
    }
  }

  test("Parser: should be able to correctly parse (multi)set difference in combination with subset") {
    frontend.parseExpOrFail("a setminus b subset c setminus d") should matchPattern {
      case PSubset(
        PSetMinus(PNamedOperand(PIdnUse("a")), PNamedOperand(PIdnUse("b"))),
        PSetMinus(PNamedOperand(PIdnUse("c")), PNamedOperand(PIdnUse("d")))
      ) =>
    }
  }

  test("Parser: should be able to translate a simple set conversion") {
    frontend.parseExpOrFail("set(xs)") should matchPattern {
      case PSetConversion(PNamedOperand(PIdnUse("xs"))) =>
    }
  }

  test("Parser: should be able to parse a set conversion expression with a more complex body expression") {
    frontend.parseExpOrFail("set(seq[int] { 1 } ++ seq[2..3])") should matchPattern {
      case PSetConversion(
        PSequenceAppend(
          PCompositeLit(
            PSequenceType(PIntType()),
            PLiteralValue(Vector(PKeyedElement(None, PExpCompositeVal(PIntLit(a, Decimal)))))
          ),
          PRangeSequence(PIntLit(b, Decimal), PIntLit(c, Decimal))
        )
      ) if a == BigInt(1) && b == BigInt(2) && c == BigInt(3) =>
    }
  }

  test("Parser: should be able to parse the union of two set conversions") {
    frontend.parseExpOrFail("set(xs) union set(ys)") should matchPattern {
      case PUnion(
        PSetConversion(PNamedOperand(PIdnUse("xs"))),
        PSetConversion(PNamedOperand(PIdnUse("ys")))
      ) =>
    }
  }

  test("Parser: should be able to parse a nested set conversion") {
    frontend.parseExpOrFail("set(set(xs))") should matchPattern {
      case PSetConversion(PSetConversion(PNamedOperand(PIdnUse("xs")))) =>
    }
  }

  test("Parser: should not be able to parse a set conversion with missing opening parenthesis") {
    frontend.parseExp("set xs)") should matchPattern {
      case Left(_) =>
    }
  }

  test("Parser: should not be able to parse a set conversion with a missing closing parenthesis") {
    frontend.parseExp("set(xs") should matchPattern {
      case Left(_) =>
    }
  }

  test("Parser: should be able to parse a set conversion with extra spaces added") {
    frontend.parseExpOrFail("set ( xs )") should matchPattern {
      case PSetConversion(PNamedOperand(PIdnUse("xs"))) =>
    }
  }

  test("Parser: should not parse a set conversion with a parsing problem in the argument") {
    frontend.parseExp("set(xs ++ )") should matchPattern {
      case Left(_) =>
    }
  }

  test("Parser: should be able to parse a simple range set") {
    frontend.parseExpOrFail("set[1 .. 10]") should matchPattern {
      case PSetConversion(PRangeSequence(PIntLit(a, Decimal), PIntLit(b, Decimal)))
        if a == BigInt(1) && b == BigInt(10) =>
    }
  }

  test("Parser: should be able to parse a slightly more complicated range set expression") {
    frontend.parseExpOrFail("set[x + y .. len(xs)]") should matchPattern {
      case PSetConversion(PRangeSequence(
        PAdd(PNamedOperand(PIdnUse("x")), PNamedOperand(PIdnUse("y"))),
        PLength(PNamedOperand(PIdnUse("xs")))
      )) =>
    }
  }

  test("Parser: should not be able to parse a set range expression with a missing left-hand side") {
    frontend.parseExp("set[ .. x]") should matchPattern {
      case Left(_) =>
    }
  }

  test("Parser: should not be able to parse a set range expression with a missing right-hand side") {
    frontend.parseExp("set[x .. ]") should matchPattern {
      case Left(_) =>
    }
  }

  test("Parser: should be able to parse a set range expression with extra spaces added") {
    frontend.parseExpOrFail("set [ x .. y ]") should matchPattern {
      case PSetConversion(PRangeSequence(
        PNamedOperand(PIdnUse("x")),
        PNamedOperand(PIdnUse("y"))
      )) =>
    }
  }

  test("Parser: should not parse a sequence range expression with too few dots") {
    frontend.parseExp("seq[x . y]") should matchPattern {
      case Left(_) =>
    }
  }

  test("Parser: should not parse a set range expression with too few dots") {
    frontend.parseExp("set[x . y]") should matchPattern {
      case Left(_) =>
    }
  }

  test("Parser: should not parse a sequence range expression with too many dots") {
    frontend.parseExp("seq[x ... y]") should matchPattern {
      case Left(_) =>
    }
  }

  test("Parser: should not parse a set range expression with too many dots") {
    frontend.parseExp("set[x ... y]") should matchPattern {
      case Left(_) =>
    }
  }

  test("Parser: should not be able to parse a set range with a missing opening bracket") {
    frontend.parseExp("set x .. y ]") should matchPattern {
      case Left(_) =>
    }
  }

  test("Parser: should not be able to parse a set range with a missing closing bracket") {
    frontend.parseExp("set [ x .. y") should matchPattern {
      case Left(_) =>
    }
  }

  test("Parser: should not parse a sequence range expression with a space in between the two dots") {
    frontend.parseExp("seq[x . . y]") should matchPattern {
      case Left(_) =>
    }
  }

  test("Parser: should not parse a set range expression with a space in between the two dots") {
    frontend.parseExp("set[x . . y]") should matchPattern {
      case Left(_) =>
    }
  }

  test("Parser: should be able to parse a very simple multiplicity expression") {
    frontend.parseExpOrFail("e # s") should matchPattern {
      case PMultiplicity(
        PNamedOperand(PIdnUse("e")),
        PNamedOperand(PIdnUse("s"))
      ) =>
    }
  }

  test("Parser: should be able to parse a slightly more complex multiplicity expression") {
    frontend.parseExpOrFail("x + 2 # seq[int] { n }") should matchPattern {
      case PMultiplicity(
        PAdd(PNamedOperand(PIdnUse("x")), PIntLit(a, Decimal)),
        PCompositeLit(
          PSequenceType(PIntType()),
          PLiteralValue(Vector(
            PKeyedElement(None, PExpCompositeVal(PNamedOperand(PIdnUse("n"))))
          ))
        )
      ) if a == BigInt(2) =>
    }
  }

  test("Parser: should let multiplicity associate to the left") {
    frontend.parseExpOrFail("x # y # z") should matchPattern {
      case PMultiplicity(
        PMultiplicity(
          PNamedOperand(PIdnUse("x")),
          PNamedOperand(PIdnUse("y"))
        ),
        PNamedOperand(PIdnUse("z"))
      ) =>
    }
  }

  test("Parser: should correctly parse a multiplicity expression with parentheses") {
    frontend.parseExpOrFail("x # (y # z)") should matchPattern {
      case PMultiplicity(
        PNamedOperand(PIdnUse("x")),
        PMultiplicity(
          PNamedOperand(PIdnUse("y")),
          PNamedOperand(PIdnUse("z"))
        )
      ) =>
    }
  }

  test("Parser: should not be able to parse a multiplicity expression without operands") {
    frontend.parseExp("#") should matchPattern {
      case Left(_) =>
    }
  }

  test("Parser: should not parse a multiplicity expression with a missing left-hand side") {
    frontend.parseExp("# y") should matchPattern {
      case Left(_) =>
    }
  }

  test("Parser: should not parse a multiplicity expression with a missing right-hand side") {
    frontend.parseExp("x #") should matchPattern {
      case Left(_) =>
    }
  }

  test("Parser: should not be able to parse a doubly applied multiplicity operator") {
    frontend.parseExp("x ## y") should matchPattern {
      case Left(_) =>
    }
  }

  test("Parser: should not be able to parse a multiplicity operator with a parsing problem in the left-hand side") {
    frontend.parseExp("seq[int] { x ++ } # ys") should matchPattern {
      case Left(_) =>
    }
  }

  test("Parser: should not be able to parse a multiplicity operator with a parsing problem in the right-hand side") {
    frontend.parseExp("xs # seq[int] { x ++ }") should matchPattern {
      case Left(_) =>
    }
  }

  test("Parser: should be able to parse a very simple multiset conversion expression") {
    frontend.parseExpOrFail("mset(xs)") should matchPattern {
      case PMultisetConversion(PNamedOperand(PIdnUse("xs"))) =>
    }
  }

  test("Parser: should be able to parse a slightly more complex multiset conversion expression") {
    frontend.parseExpOrFail("mset(seq[int] { x } ++ set[bool] { y, z })") should matchPattern {
      case PMultisetConversion(
        PSequenceAppend(
          PCompositeLit(
            PSequenceType(PIntType()),
            PLiteralValue(Vector(
              PKeyedElement(None, PExpCompositeVal(PNamedOperand(PIdnUse("x"))))
            ))
          ),
          PCompositeLit(
            PSetType(PBoolType()),
            PLiteralValue(Vector(
              PKeyedElement(None, PExpCompositeVal(PNamedOperand(PIdnUse("y")))),
              PKeyedElement(None, PExpCompositeVal(PNamedOperand(PIdnUse("z"))))
            ))
          )
        )
      ) =>
    }
  }

  test("Parser: should be able to parse a union of multiset conversions") {
    frontend.parseExpOrFail("mset(xs) union mset(ys)") should matchPattern {
      case PUnion(
        PMultisetConversion(PNamedOperand(PIdnUse("xs"))),
        PMultisetConversion(PNamedOperand(PIdnUse("ys")))
      ) =>
    }
  }

  test("Parser: should be able to parse a nested multiset conversion") {
    frontend.parseExpOrFail("mset(mset(xs))") should matchPattern {
      case PMultisetConversion(
        PMultisetConversion(PNamedOperand(PIdnUse("xs")))
      ) =>
    }
  }

  test("Parser: should parse a multiset conversion with some extra spaces added") {
    frontend.parseExpOrFail("mset ( xs )") should matchPattern {
      case PMultisetConversion(PNamedOperand(PIdnUse("xs"))) =>
    }
  }

  test("Parser: should not parse a multiset conversion with a missing opening bracket") {
    frontend.parseExp("mset xs )") should matchPattern {
      case Left(_) =>
    }
  }

  test("Parser: should not parse a multiset conversion with a missing closing bracket") {
    frontend.parseExp("mset ( xs") should matchPattern {
      case Left(_) =>
    }
  }

  test("Parser: should not parse a multiset conversion expression with a space in 'mset'") {
    frontend.parseExp("m set(xs)") should matchPattern {
      case Left(_) =>
    }
  }

  test("Parser: should not parse a multiset conversion expression with a parsing error in the inner expression") {
    frontend.parseExp("mset(xs ++)") should matchPattern {
      case Left(_) =>
    }
  }

  test("Parser: should not parse a multiset conversion expression with an empty body") {
    frontend.parseExp("mset( )") should matchPattern {
      case Left(_) =>
    }
  }

  test("Parser: should be able to parse a simple multiset range expression") {
    frontend.parseExpOrFail("mset[1..10]") should matchPattern {
      case PMultisetConversion(PRangeSequence(PIntLit(low, Decimal), PIntLit(high, Decimal)))
        if low == BigInt(1) && high == BigInt(10) =>
    }
  }

  test("Parser: should be able to parse a slightly more complex multiset range expression") {
    frontend.parseExpOrFail("mset [ x + (y) .. len( xs ) ]") should matchPattern {
      case PMultisetConversion(
        PRangeSequence(
          PAdd(PNamedOperand(PIdnUse("x")), PNamedOperand(PIdnUse("y"))),
          PLength(PNamedOperand(PIdnUse("xs")))
        )
      ) =>
    }
  }

  test("Parser: should be able to parse the size of a multiset range expression") {
    frontend.parseExpOrFail("len((mset[(x)..y]))") should matchPattern {
      case PLength(
        PMultisetConversion(PRangeSequence(
          PNamedOperand(PIdnUse("x")),
          PNamedOperand(PIdnUse("y"))
        ))
      ) =>
    }
  }

  test("Parser: should not parse a multiset range expression with a missing opening bracket") {
    frontend.parseExp("mset x .. y ]") should matchPattern {
      case Left(_) =>
    }
  }

  test("Parser: should not parse a multiset range expression with a missing closing bracket") {
    frontend.parseExp("mset [ x .. y") should matchPattern {
      case Left(_) =>
    }
  }

  test("Parser: should not parse a multiset range expression with a missing left operand") {
    frontend.parseExp("mset [ .. y ]") should matchPattern {
      case Left(_) =>
    }
  }

  test("Parser: should not parse a multiset range expression with a missing right operand") {
    frontend.parseExp("mset [ x .. ]") should matchPattern {
      case Left(_) =>
    }
  }

  test("Parser: should not parse a multiset range expression without any operands") {
    frontend.parseExp("mset [ .. ]") should matchPattern {
      case Left(_) =>
    }
  }

  test("Parser: should not parse a multiset range expression with a space in between the dots") {
    frontend.parseExp("mset [ x . . y ]") should matchPattern {
      case Left(_) =>
    }
  }

  test("Parser: should not parse a multiset range expression with three dots instead of two") {
    frontend.parseExp("mset [ x ... y ]") should matchPattern {
      case Left(_) =>
    }
  }

  test("Parser: should be able to parse a very simple use of the built-in 'len' function") {
    frontend.parseExpOrFail("len(42)") should matchPattern {
      case PLength(PIntLit(n, Decimal)) if n == BigInt(42) =>
    }
  }

  test("Parser: should be able to parse a use of the 'len' function with some spaces added") {
    frontend.parseExpOrFail("len ( xs )") should matchPattern {
      case PLength(PNamedOperand(PIdnUse("xs"))) =>
    }
  }

  test("Parser: should parse a slightly more complex use of the 'len' function") {
    frontend.parseExpOrFail("len(seq[x .. y] ++ seq[bool] { false })") should matchPattern {
      case PLength(
        PSequenceAppend(
          PRangeSequence(PNamedOperand(PIdnUse("x")), PNamedOperand(PIdnUse("y"))),
          PCompositeLit(
            PSequenceType(PBoolType()),
            PLiteralValue(Vector(
              PKeyedElement(None, PExpCompositeVal(PBoolLit(false)))
            ))
          )
        )
      ) =>
    }
  }

  test("Parser: should not be able to parse just 'len' as an identifier") {
    frontend.parseExp("len") should matchPattern {
      case Left(_) =>
    }
  }

  test("Parser: should not be able to parse a use of 'len' with a missing opening parenthesis") {
    frontend.parseExp("len 42)") should matchPattern {
      case Left(_) =>
    }
  }

  test("Parser: should not be able to parse a use of 'len' with a missing closing parenthesis") {
    frontend.parseExp("len ( 42") should matchPattern {
      case Left(_) =>
    }
  }

  test("Parser: should not parse a use of the built-in 'len' function if there is a wrong space inside 'len'") {
    frontend.parseExp("le n(xs)") should matchPattern {
      case Left(_) =>
    }
  }

  test("Parser: should not be able to parse a use of the built-in 'len' function if there is a parsing problem in the operand") {
    frontend.parseExp("len(n ++ |xs)") should matchPattern {
      case Left(_) =>
    }
  }

  test("Parser: empty integer sequence literal as a composite literal") {
    frontend.parseExpOrFail("seq[int] { }") should matchPattern {
      case PCompositeLit(
        PSequenceType(PIntType()),
        PLiteralValue(Vector())
      ) =>
    }
  }

  test("Parser: should not parse an integer sequence singleton literal with too many commas on the very right") {
    frontend.parseExp("seq[int] { 12,, }") should matchPattern {
      case Left(_) =>
    }
  }

  test("Parser: should not parse an integer set singleton literal with too many commas on the very right") {
    frontend.parseExp("set[int] { 12,, }") should matchPattern {
      case Left(_) =>
    }
  }

  test("Parser: is able to parse a nested sequence literal written in 'compact' notation") {
    frontend.parseExpOrFail("seq[int] { { 42 } }") should matchPattern {
      case PCompositeLit(
        PSequenceType(PIntType()),
        PLiteralValue(Vector(
          PKeyedElement(None, PLitCompositeVal(
            PLiteralValue(Vector(
              PKeyedElement(None, PExpCompositeVal(PIntLit(n, Decimal)))
            ))
          ))
        ))
      ) if n == BigInt(42) =>
    }
  }

  test("Parser: is able to parse a nested set literal written in 'compact' notation") {
    frontend.parseExpOrFail("set[bool] { { false } }") should matchPattern {
    case PCompositeLit(
      PSetType(PBoolType()),
      PLiteralValue(Vector(
        PKeyedElement(None, PLitCompositeVal(
          PLiteralValue(Vector(
            PKeyedElement(None, PExpCompositeVal(PBoolLit(false)))
          ))
        ))
      ))
    ) =>
    }
  }

  test("Parser: is able to parse a nested multiset literal written in 'compact' notation") {
    frontend.parseExpOrFail("mset[int] { { 12 } }") should matchPattern {
    case PCompositeLit(
      PMultisetType(PIntType()),
      PLiteralValue(Vector(
        PKeyedElement(None, PLitCompositeVal(
          PLiteralValue(Vector(
            PKeyedElement(None, PExpCompositeVal(PIntLit(n, Decimal)))
          ))
        ))
      ))
      ) if n == BigInt(12) =>
    }
  }

  test("Parser: should be able to parse a (singleton) sequence integer literal with a specified key component") {
    frontend.parseExpOrFail("seq[int] { 0 : 42 }") should matchPattern {
      case PCompositeLit(
        PSequenceType(PIntType()),
        PLiteralValue(Vector(
          PKeyedElement(
            Some(PExpCompositeVal(PIntLit(a, Decimal))),
            PExpCompositeVal(PIntLit(b, Decimal))
          )
        ))
      ) if a == BigInt(0) && b == BigInt(42) =>
    }
  }

  test("Parser: should be able to parse a (singleton) set integer literal with a specified key component") {
    frontend.parseExpOrFail("set[bool] { 12 : true }") should matchPattern {
      case PCompositeLit(
        PSetType(PBoolType()),
        PLiteralValue(Vector(
          PKeyedElement(
            Some(PExpCompositeVal(PIntLit(a, Decimal))),
            PExpCompositeVal(PBoolLit(true))
          )
        ))
      ) if a == BigInt(12) =>
    }
  }

  test("Parser: should be able to parse a (singleton) multiset integer literal with a specified key component") {
    frontend.parseExpOrFail("mset[int] { 10 : 12 }") should matchPattern {
    case PCompositeLit(
      PMultisetType(PIntType()),
      PLiteralValue(Vector(
        PKeyedElement(
          Some(PExpCompositeVal(PIntLit(a, Decimal))),
          PExpCompositeVal(PIntLit(b, Decimal))
        )
      ))
      ) if a == BigInt(10) && b == BigInt(12) =>
    }
  }

  test("Parser: should parse a simple sequence conversion expression") {
    frontend.parseExpOrFail("seq(a)") should matchPattern {
      case PSequenceConversion(PNamedOperand(PIdnUse("a"))) =>
    }
  }

  test("Parser: should parse a simple sequence conversion expression with some extra spaces added") {
    frontend.parseExpOrFail(" seq ( a ) ") should matchPattern {
      case PSequenceConversion(PNamedOperand(PIdnUse("a"))) =>
    }
  }

  test("Parser: should parse a slightly more complex sequence conversion expression") {
    frontend.parseExpOrFail("seq([1]int { 2 + 3 })") should matchPattern {
      case PSequenceConversion(
        PCompositeLit(
          PArrayType(PIntLit(a, Decimal), PIntType()),
          PLiteralValue(Vector(
            PKeyedElement(None, PExpCompositeVal(
              PAdd(PIntLit(b, Decimal), PIntLit(c, Decimal))
            ))
          ))
        )
      ) if a == BigInt(1) && b == BigInt(2) && c == BigInt(3) =>
    }
  }

  test("Parser: should parse an append expression of two sequence conversions") {
    frontend.parseExpOrFail("seq(a1) ++ seq(a2)") should matchPattern {
      case PSequenceAppend(
        PSequenceConversion(PNamedOperand(PIdnUse("a1"))),
        PSequenceConversion(PNamedOperand(PIdnUse("a2")))
      ) =>
    }
  }

  test("Parser: should not parse a sequence conversion operation withing an opening parenthesis") {
    frontend.parseExp("seq a ) ") should matchPattern {
      case Left(_) =>
    }
  }

  test("Parser: should not parse a sequence conversion operation withing an closing parenthesis") {
    frontend.parseExp("seq ( a ") should matchPattern {
      case Left(_) =>
    }
  }

  test("Parser: should not parse a sequence conversion operation with a parsing problem in the inner expression") {
    frontend.parseExp("seq(seq)") should matchPattern {
      case Left(_) =>
    }
  }

  test("Parser: let a sequence conversion operation only take one argument") {
    frontend.parseExp("seq(a,b)") should matchPattern {
      case Left(_) =>
    }
  }

  test("Parser: should parse an indexing expression with a sequence conversion as its base expression") {
    frontend.parseExpOrFail("seq(a)[2]") should matchPattern {
      case PIndexedExp(
        PSequenceConversion(PNamedOperand(PIdnUse("a"))),
        PIntLit(i, Decimal)
      ) if i == BigInt(2) =>
    }
  }

  test("Parser: should parse an option type") {
    frontend.parseTypeOrFail("option[option[int]]") should matchPattern {
      case POptionType(POptionType(PIntType())) =>
    }
  }

  test("Parser: should not parse 'get' as an identifier") {
    frontend.parseExp("get") should matchPattern {
      case Left(_) =>
    }
  }

  test("Parser: should parse a simple 'none' (option type) expression") {
    frontend.parseExpOrFail("none[option[bool]]") should matchPattern {
      case POptionNone(POptionType(PBoolType())) =>
    }
  }

  test("Parser: should parse a simple 'some' (option type) expression") {
    frontend.parseExpOrFail("some(42)") should matchPattern  {
      case POptionSome(PIntLit(n, Decimal)) if n == BigInt(42) =>
    }
  }

  test("Parser: should parse a simple 'get' (option type) expression") {
    frontend.parseExpOrFail("get(x)") should matchPattern  {
      case POptionGet(PNamedOperand(PIdnUse("x"))) =>
    }
  }

  test("Parser: should not parse 'none' as a keyword") {
    frontend.parseExp("none") should matchPattern {
      case Left(_) =>
    }
  }

  test("Parser: should not parse 'some' as a keyword") {
    frontend.parseExp("some") should matchPattern {
      case Left(_) =>
    }
  }

  test("Parser: should be able to parse a very simple integer slice type") {
    frontend.parseTypeOrFail("[]int") should matchPattern {
      case PSliceType(PIntType()) =>
    }
  }

  test("Parser: should be able to parse a slightly more complex slice type") {
    frontend.parseTypeOrFail("[]seq[set[bool]]") should matchPattern {
      case PSliceType(PSequenceType(PSetType(PBoolType()))) =>
    }
  }

  test("Parser: should correctly parse a nested (integer) slice type") {
    frontend.parseTypeOrFail("[][][]int") should matchPattern {
      case PSliceType(PSliceType(PSliceType(PIntType()))) =>
    }
  }

  test("Parser: should correctly parse a simple slice type with some extra spaces added") {
    frontend.parseTypeOrFail("[  ]  bool ") should matchPattern {
      case PSliceType(PBoolType()) =>
    }
  }

  test("Parser: should not parse a slice type with a missing opening bracket") {
    frontend.parseType("]int") should matchPattern {
      case Left(_) =>
    }
  }

  test("Parser: should not parse a slice type with a missing closing bracket") {
    frontend.parseType("[int") should matchPattern {
      case Left(_) =>
    }
  }

  test("Parser: should not parse a slice type if there are too many opening backets") {
    frontend.parseType("[[]int") should matchPattern {
      case Left(_) =>
    }
  }

  test("Parser: should not parse a slice type if there are too many closing backets") {
    frontend.parseType("[]]int") should matchPattern {
      case Left(_) =>
    }
  }

  test("Parser: should not parse a slice type if there is a parsing problem in the inner type") {
    frontend.parseType("[]seq[set[]]") should matchPattern {
      case Left(_) =>
    }
  }

  test("Parser: should correctly parse a combination of slice types and sequence types") {
    frontend.parseTypeOrFail("[]seq[[]seq[[]int]]") should matchPattern {
      case PSliceType(PSequenceType(PSliceType(PSequenceType(PSliceType(PIntType()))))) =>
    }
  }

  test("Parser: should be able to parse a slice literal expression with a missing length (1)") {
    frontend.parseExpOrFail("[]int{}") should matchPattern {
      case PCompositeLit(PSliceType(PIntType()), PLiteralValue(Vector())) =>
    }
  }

  test("Parser: should be able to parse a slice literal expression with a missing length (2)") {
    frontend.parseExpOrFail("[ ]int { }") should matchPattern {
      case PCompositeLit(PSliceType(PIntType()), PLiteralValue(Vector())) =>
    }
  }

  test("Parser: should be able to parse an array type of sequences") {
    frontend.parseTypeOrFail("[n]seq[bool]") should matchPattern {
      case PArrayType(
      PNamedOperand(PIdnUse("n")),
      PSequenceType(PBoolType())
      ) =>
    }
  }

  test("Parser: should be able to parse a sequence type of integer arrays") {
    frontend.parseTypeOrFail("seq[[n]int]") should matchPattern {
      case PSequenceType(
      PArrayType(PNamedOperand(PIdnUse("n")), PIntType())
      ) =>
    }
  }

  test("Parser: should parse a simple integer array type with some extra spaces added") {
    frontend.parseTypeOrFail("[ n ] int") should matchPattern {
      case PArrayType(PNamedOperand(PIdnUse("n")), PIntType()) =>
    }
  }

  test("Parser: should be able to parse a fpredicate constructor") {
    frontend.parseExpOrFail("mutexInvariant!<x!>") should matchPattern {
      case PPredConstructor(PFPredBase(PIdnUse("mutexInvariant")), Vector(Some(PNamedOperand(PIdnUse("x"))))) =>
    }
  }

  test("Parser: should be able to parse a mpredicate constructor") {
    frontend.parseExpOrFail("p.mutexInvariant!<x!>") should matchPattern {
      case PPredConstructor(PDottedBase(PDot( PNamedOperand(PIdnUse("p")), PIdnUse("mutexInvariant"))), Vector(Some(PNamedOperand(PIdnUse("x"))))) =>
    }
  }


  /* ** Parser tests related to explicit ghost statements */

  test("Parser: should be able to parse an exlicit short var decl") {
    frontend.parseStmtOrFail("ghost res := test(s)") should matchPattern {
      case PExplicitGhostStatement(PShortVarDecl(
        Vector(PInvoke(PNamedOperand(PIdnUse("test")), Vector(PNamedOperand(PIdnUse("s"))))),
        Vector(PIdnUnk("res")),
        Vector(false))) =>
    }
  }


  /* ** Parser tests related to channels */
  test("Parser: should parse channel send statement") {
    frontend.parseStmtOrFail("c <- v") should matchPattern {
      case PSendStmt(PNamedOperand(PIdnUse("c")), PNamedOperand(PIdnUse("v"))) =>
    }
  }

  test("Parser: should parse channel send statement with an int literal") {
    frontend.parseStmtOrFail("c <- 5") should matchPattern {
      case PSendStmt(PNamedOperand(PIdnUse("c")), PIntLit(lit, Decimal)) if lit == 5 =>
    }
  }

  // note that <- (channel send) might cause ambiguities with < - (smaller than a negative number)
  test("Parser: should not parse '<-' in an expression") {
    frontend.parseExp("c <- 5") should matchPattern {
      case Left(_) =>
    }
  }

  test("Parser: should parse '< -' in an expression") {
    val equivalences = Set(
      "c < -5",
      "c < - 5",
      "c< -5",
      "c <  -5"
    )
    // try to parse it as an expression
    equivalences.foreach(testcase => {
      frontend.parseExpOrFail(testcase) should matchPattern {
        case PLess(PNamedOperand(PIdnUse("c")), PSub(PIntLit(zero, Decimal), PIntLit(five, Decimal))) if zero == 0 && five == 5 =>
      }
    })
    // try to parse it as a statement
    equivalences.foreach(testcase => {
      frontend.parseStmtOrFail(testcase) should matchPattern {
        case PExpressionStmt(PLess(PNamedOperand(PIdnUse("c")), PSub(PIntLit(zero, Decimal), PIntLit(five, Decimal)))) if zero == 0 && five == 5 =>
      }
    })
  }

  test("Parser: whitespace requirement for '< -' should not affect PLess not followed by a minus sign") {
    val equivalences1 = Set(
      "c<+5",
      "c <+5",
      "c < +5",
      "c < + 5",
      "c< +5",
      "c <  +5"
    )
    // try to parse it as an expression
    equivalences1.foreach(testcase => {
      frontend.parseExpOrFail(testcase) should matchPattern {
        case PLess(PNamedOperand(PIdnUse("c")), PAdd(PIntLit(zero, Decimal), PIntLit(five, Decimal))) if zero == 0 && five == 5 =>
      }
    })
    // try to parse it as a statement
    equivalences1.foreach(testcase => {
      frontend.parseStmtOrFail(testcase) should matchPattern {
        case PExpressionStmt(PLess(PNamedOperand(PIdnUse("c")), PAdd(PIntLit(zero, Decimal), PIntLit(five, Decimal)))) if zero == 0 && five == 5 =>
      }
    })
    // it works without plus sign as well:
    val equivalences2 = Set(
      "c<5",
      "c < 5",
      "c <5",
      "c <  5",
      "c  < 5"
    )
    // try to parse it as an expression
    equivalences2.foreach(testcase => {
      frontend.parseExpOrFail(testcase) should matchPattern {
        case PLess(PNamedOperand(PIdnUse("c")), PIntLit(five, Decimal)) if five == 5 =>
      }
    })
    // try to parse it as a statement
    equivalences2.foreach(testcase => {
      frontend.parseStmtOrFail(testcase) should matchPattern {
        case PExpressionStmt(PLess(PNamedOperand(PIdnUse("c")), PIntLit(five, Decimal))) if five == 5 =>
      }
    })
  }

  test("Parser: string conversion") {
    // 0xf8 == 248
    val parseRes = frontend.parseExp("string(248)")
    inside (parseRes) {
      case Right(PInvoke(PStringType(), Vector(PIntLit(value, Decimal)))) => value should be (0xf8)
    }
  }

  test("Parser: raw string") {
    frontend.parseExp("`Hello World`") should matchPattern {
      case Right(PStringLit("Hello World")) =>
    }
  }

  test("Parser: interpreted string") {
    frontend.parseExp("\"Hello World\"") should matchPattern {
      case Right(PStringLit("Hello World")) =>
    }
  }

  test("Parser: interpreted string with a quote") {
    frontend.parseExp("\"\\\"\"") should matchPattern {
      case Right(PStringLit("""\"""")) =>
    }
  }

  test("Parser: should parse hexadecimal literal") {
    frontend.parseExpOrFail("0xBadFace" ) should matchPattern {
      case PIntLit(n, Hexadecimal) if n == BigInt(195951310) =>
    }
  }

  test("Parser: should bitwise and logical operators in the correct order") {
    frontend.parseExpOrFail("60|1 < 0x2 && true") should matchPattern {
<<<<<<< HEAD
      case PAnd(PLess(PBitwiseOr(sixty, one), two), PBoolLit(true))
=======
      case PAnd(PLess(PBitOr(sixty, one), two), PBoolLit(true))
>>>>>>> 38cd7797
        if sixty == PIntLit(BigInt(60), Decimal) && one == PIntLit(BigInt(1), Decimal) && two == PIntLit(BigInt(2), Hexadecimal) =>
    }
  }

<<<<<<< HEAD
=======
  test("Parser: should be able to parse type conversions") {
    frontend.parseExpOrFail("uint8(1)") should matchPattern {
      case PInvoke(PUInt8Type(), Vector(x)) if x == PIntLit(1) =>
    }
  }

>>>>>>> 38cd7797

  /* ** Stubs, mocks and other test setup */

  class TestFrontend {
    private def parse[T: ClassTag](source: String, parser: Source => Either[Messages, T]) : Either[Messages, T] =
      parser(StringSource(source))

    private def parseOrFail[T: ClassTag](source: String, parser: Source => Either[Messages, T]): T = {
      parse(source, parser) match {
        case Right(ast) => ast
        case Left(messages) => fail(s"Parsing failed: $messages")
      }
    }

    def parseExp(source : String) : Either[Messages, PExpression] = parse(source, Parser.parseExpr)
    def parseExpOrFail(source : String) : PExpression = parseOrFail(source, Parser.parseExpr)
    def parseStmt(source : String) : Either[Messages, PStatement] = parse(source, Parser.parseStmt)
    def parseStmtOrFail(source : String) : PStatement = parseOrFail(source, Parser.parseStmt)
    def parseType(source : String) : Either[Messages, PType] = parse(source, Parser.parseType)
    def parseTypeOrFail(source : String) : PType = parseOrFail(source, Parser.parseType)
    def parseImportDecl(source: String): Vector[PImport] = parseOrFail(source, Parser.parseImportDecl)
    def parseMember(source: String, specOnly: Boolean = false): Vector[PMember] = parseOrFail(source, (s: Source) => Parser.parseMember(s, specOnly = specOnly))
  }
}<|MERGE_RESOLUTION|>--- conflicted
+++ resolved
@@ -690,11 +690,7 @@
         Vector(
           PGhostCollectionUpdateClause(PIntLit(a, Decimal), PBoolLit(true)),
           PGhostCollectionUpdateClause(PIntLit(b, Decimal), PNamedOperand(PIdnUse("b"))),
-<<<<<<< HEAD
-          PGhostCollectionUpdateClause(PIntLit(c, Decimal), PCardinality(PNamedOperand(PIdnUse("xs"))))
-=======
           PGhostCollectionUpdateClause(PIntLit(c, Decimal), PLength(PNamedOperand(PIdnUse("xs"))))
->>>>>>> 38cd7797
         )
       ) if a == BigInt(1) && b == BigInt(2) && c == BigInt(7) =>
     }
@@ -732,11 +728,7 @@
           PNamedOperand(PIdnUse("ys"))
         ),
         PAdd(
-<<<<<<< HEAD
-          PCardinality(PNamedOperand(PIdnUse("zs"))),
-=======
           PLength(PNamedOperand(PIdnUse("zs"))),
->>>>>>> 38cd7797
           PIntLit(n, Decimal)
         )
       ) if n == BigInt(2) =>
@@ -2640,24 +2632,17 @@
 
   test("Parser: should bitwise and logical operators in the correct order") {
     frontend.parseExpOrFail("60|1 < 0x2 && true") should matchPattern {
-<<<<<<< HEAD
-      case PAnd(PLess(PBitwiseOr(sixty, one), two), PBoolLit(true))
-=======
       case PAnd(PLess(PBitOr(sixty, one), two), PBoolLit(true))
->>>>>>> 38cd7797
         if sixty == PIntLit(BigInt(60), Decimal) && one == PIntLit(BigInt(1), Decimal) && two == PIntLit(BigInt(2), Hexadecimal) =>
     }
   }
 
-<<<<<<< HEAD
-=======
   test("Parser: should be able to parse type conversions") {
     frontend.parseExpOrFail("uint8(1)") should matchPattern {
       case PInvoke(PUInt8Type(), Vector(x)) if x == PIntLit(1) =>
     }
   }
 
->>>>>>> 38cd7797
 
   /* ** Stubs, mocks and other test setup */
 
