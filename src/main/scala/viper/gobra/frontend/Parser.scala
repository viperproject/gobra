--- conflicted
+++ resolved
@@ -1309,14 +1309,7 @@
     lazy val labelDef: Parser[PLabelDef] = identifier ^^ PLabelDef
     lazy val labelUse: Parser[PLabelUse] = identifier ^^ PLabelUse
     lazy val oldLabelUse: Parser[PLabelUse] = labelUse | wandLhsLabel
-<<<<<<< HEAD
-    lazy val wandLhsLabel: Parser[PLabelUse] = {
-      val lhs = "#lhs"
-      lhs ^^^ PLabelUse(lhs)
-    }
-=======
     lazy val wandLhsLabel: Parser[PLabelUse] = PLabelNode.lhsLabel ^^^ PLabelUse(PLabelNode.lhsLabel)
->>>>>>> 9bf1a95b
 
     lazy val pkgDef: Parser[PPkgDef] = identifier ^^ PPkgDef
     lazy val pkgUse: Parser[PPkgUse] = identifier ^^ PPkgUse
