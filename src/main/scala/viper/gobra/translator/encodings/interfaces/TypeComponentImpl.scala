--- conflicted
+++ resolved
@@ -49,12 +49,9 @@
 
     case t: TypeHead.DefinedHD => t.name
     case t: TypeHead.InterfaceHD => t.name
-<<<<<<< HEAD
     case t: TypeHead.AdtHD => t.name
     case t: TypeHead.AdtClauseHD => t.name
-=======
     case t: TypeHead.DomainHD => t.name
->>>>>>> e6caeac2
 
     case t: TypeHead.IntHD =>
       // For identical types a representative is picked
