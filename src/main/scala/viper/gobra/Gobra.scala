// This Source Code Form is subject to the terms of the Mozilla Public
// License, v. 2.0. If a copy of the MPL was not distributed with this
// file, You can obtain one at http://mozilla.org/MPL/2.0/.
//
// Copyright (c) 2011-2020 ETH Zurich.

package viper.gobra

import java.nio.file.Paths
import java.util.concurrent.ExecutionException
import com.typesafe.scalalogging.StrictLogging
import viper.gobra.ast.frontend.PPackage
import viper.gobra.ast.internal.Program
import viper.gobra.ast.internal.transform.{CGEdgesTerminationTransform, OverflowChecksTransform}
import viper.gobra.backend.BackendVerifier
import viper.gobra.frontend.info.{Info, TypeInfo}
import viper.gobra.frontend.{Config, Desugar, PackageInfo, Parser, ScallopGobraConfig}
import viper.gobra.reporting._
import viper.gobra.translator.Translator
import viper.gobra.util.Violation.{KnownZ3BugException, LogicException, UglyErrorMessage}
import viper.gobra.util.{DefaultGobraExecutionContext, GobraExecutionContext}
import viper.silicon.BuildInfo
import viper.silver.{ast => vpr}

import scala.concurrent.{Await, Future, TimeoutException}

object GoVerifier {

  val copyright = "(c) Copyright ETH Zurich 2012 - 2022"

  val name = "Gobra"

  val rootLogger = "viper.gobra"

  val version: String = {
    val buildRevision = BuildInfo.gitRevision
    val buildBranch = BuildInfo.gitBranch
    val buildVersion = s"$buildRevision${if (buildBranch == "master") "" else s"@$buildBranch"}"

    s"${BuildInfo.projectVersion} ($buildVersion)"
  }
}

trait GoVerifier extends StrictLogging {

  def name: String = {
    this.getClass.getSimpleName
  }

  /**
   * Verifies all packages defined in the packageInfoInputMap of the config.
   * It uses the package identifier to uniquely identify each verification task on a package level.
   * Additionally statistics are collected with the StatsCollector reporter class
   */
  def verifyAllPackages(config: Config)(executor: GobraExecutionContext): VerifierResult = {
    val statsCollector = StatsCollector(config.reporter)
    var warningCount: Int = 0
    var allVerifierErrors: Vector[VerifierError] = Vector()
    var allTimeoutErrors: Vector[TimeoutError] = Vector()

    // write report to file on shutdown, this makes sure a report is produced even if a run is shutdown
    // by some signal.
    Runtime.getRuntime.addShutdownHook(new Thread() {
      override def run(): Unit = {
        val statsFile = config.gobraDirectory.resolve("stats.json").toFile
        logger.info("Writing report to " + statsFile.getPath)
        statsCollector.writeJsonReportToFile(statsFile)

        // Report timeouts that were not previously reported
        statsCollector.getTimeoutErrorsForNonFinishedTasks.foreach(err => logger.error(err.formattedMessage))
      }
    })

    config.packageInfoInputMap.keys.foreach(pkgInfo => {
      val pkgId = pkgInfo.id
      logger.info(s"Verifying Package $pkgId")
      val future = verify(pkgInfo, config.copy(reporter = statsCollector, taskName = pkgId))(executor)
        .map(result => {
          // report that verification of this package has finished in order that `statsCollector` can free space by getting rid of this package's typeInfo
          statsCollector.report(VerificationTaskFinishedMessage(pkgId))

          val warnings = statsCollector.getWarnings(pkgId, config)
          warningCount += warnings.size
          warnings.foreach(w => logger.warn(w))

          result match {
            case VerifierResult.Success => logger.info(s"$name found no errors")
            case VerifierResult.Failure(errors) =>
              logger.error(s"$name has found ${errors.length} error(s) in package $pkgId")
              errors.foreach(err => logger.error(s"\t${err.formattedMessage}"))
              allVerifierErrors = allVerifierErrors ++ errors
          }
        })(executor)
      try {
        Await.result(future, config.packageTimeout)
      } catch {
        case _: TimeoutException =>
          logger.error(s"The verification of package $pkgId got terminated after " + config.packageTimeout.toString)
          statsCollector.report(VerificationTaskFinishedMessage(pkgId))
          val errors = statsCollector.getTimeoutErrors(pkgId)
          errors.foreach(err => logger.error(err.formattedMessage))
          allTimeoutErrors = allTimeoutErrors ++ errors
      }
    })

    // Print statistics for caching
    if(config.cacheFile.isDefined) {
      logger.info(s"Number of cacheable Viper member(s): ${statsCollector.getNumberOfCacheableViperMembers}")
      logger.info(s"Number of cached Viper member(s): ${statsCollector.getNumberOfCachedViperMembers}")
    }

    // Print general statistics
    logger.info(s"Gobra has found ${statsCollector.getNumberOfVerifiableMembers} methods and functions" )
    logger.info(s"${statsCollector.getNumberOfSpecifiedMembers} have specification")
    logger.info(s"${statsCollector.getNumberOfSpecifiedMembersWithAssumptions} are assumed to be satisfied")

    // Print warnings
    if(warningCount > 0) {
      logger.info(s"$name has found $warningCount warning(s)")
    }

    // Print errors
    logger.info(s"$name has found ${allVerifierErrors.size} error(s)")
    if(allTimeoutErrors.nonEmpty) {
      logger.info(s"The verification of ${allTimeoutErrors.size} members timed out")
    }

<<<<<<< HEAD
    allVerifierErrors ++ allTimeoutErrors
=======
    if (allErrors.isEmpty) VerifierResult.Success else VerifierResult.Failure(allErrors)
>>>>>>> b496cb67
  }

  protected[this] def verify(pkgInfo: PackageInfo, config: Config)(executor: GobraExecutionContext): Future[VerifierResult]
}

trait GoIdeVerifier {
  protected[this] def verifyAst(config: Config, pkgInfo: PackageInfo, ast: vpr.Program, backtrack: BackTranslator.BackTrackInfo)(executor: GobraExecutionContext): Future[VerifierResult]
}

class Gobra extends GoVerifier with GoIdeVerifier {

  override def verify(pkgInfo: PackageInfo, config: Config)(executor: GobraExecutionContext): Future[VerifierResult] = {
    // directly declaring the parameter implicit somehow does not work as the compiler is unable to spot the inheritance
    implicit val _executor: GobraExecutionContext = executor

    val task = Future {
      val finalConfig = getAndMergeInFileConfig(config, pkgInfo)
      for {
        parsedPackage <- performParsing(pkgInfo, finalConfig)
        typeInfo <- performTypeChecking(parsedPackage, finalConfig)
        program <- performDesugaring(parsedPackage, typeInfo, finalConfig)
        program <- performInternalTransformations(program, finalConfig, pkgInfo)
        viperTask <- performViperEncoding(program, finalConfig, pkgInfo)
      } yield (viperTask, finalConfig)
    }

    task.flatMap{
      case Left(Vector()) => Future(VerifierResult.Success)
      case Left(errors)   => Future(VerifierResult.Failure(errors))
      case Right((job, finalConfig)) => verifyAst(finalConfig, pkgInfo, job.program,  job.backtrack)(executor)
    }
  }

  override def verifyAst(config: Config, pkgInfo: PackageInfo, ast: vpr.Program, backtrack: BackTranslator.BackTrackInfo)(executor: GobraExecutionContext): Future[VerifierResult] = {
    // directly declaring the parameter implicit somehow does not work as the compiler is unable to spot the inheritance
    implicit val _executor: GobraExecutionContext = executor
    val viperTask = BackendVerifier.Task(ast, backtrack)
    performVerification(viperTask, config, pkgInfo)
      .map(BackTranslator.backTranslate(_)(config))
      .recoverWith {
        case e: ExecutionException if isKnownZ3Bug(e) =>
          // The Z3 instance died. This is a known issue that is caused by a Z3 bug.
          Future.failed(new KnownZ3BugException("Encountered a known Z3 bug. Please, execute the file again."))
      }
  }

  @scala.annotation.tailrec
  private def isKnownZ3Bug(e: ExecutionException): Boolean = {
    def causedByFile(st: Array[StackTraceElement], filename: String): Boolean = {
      if (st.isEmpty) false
      else st.head.getFileName == filename
    }

    e.getCause match {
      case c: ExecutionException => isKnownZ3Bug(c) // follow nested exception
      case npe: NullPointerException if causedByFile(npe.getStackTrace, "Z3ProverStdIO.scala") => true
      case _ => false
    }
  }

  private val inFileConfigRegex = """##\((.*)\)""".r

  /**
    * Parses all inputFiles given in the current config for in-file command line options (wrapped with "## (...)")
    * These in-file command options get combined for all files and passed to ScallopGobraConfig.
    * The current config merged with the newly created config is then returned
    */
  def getAndMergeInFileConfig(config: Config, pkgInfo: PackageInfo): Config = {
    val inFileConfigs = config.packageInfoInputMap(pkgInfo).flatMap(input => {
      val content = input.content
      val configs = for (m <- inFileConfigRegex.findAllMatchIn(content)) yield m.group(1)
      if (configs.isEmpty) {
        None
      } else {
        // our current "merge" strategy for potentially different, duplicate, or even contradicting configurations is to concatenate them:
        val args = configs.flatMap(configString => configString.split(" ")).toList
        // skip include dir checks as the include should only be parsed and is not resolved yet based on the current directory
        val inFileConfig = new ScallopGobraConfig(args, isInputOptional = true, skipIncludeDirChecks = true).config
        // modify all relative includeDirs such that they are resolved relatively to the current file:
        val resolvedConfig = inFileConfig.copy(includeDirs = inFileConfig.includeDirs.map(
          // it's important to convert includeDir to a string first as `path` might be a ZipPath and `includeDir` might not
          includeDir => Paths.get(input.name).getParent.resolve(includeDir.toString)))
        Some(resolvedConfig)
      }
    })

    // start with original config `config` and merge in every in file config:
    inFileConfigs.foldLeft(config){ case (oldConfig, fileConfig) => oldConfig.merge(fileConfig) }
  }

  private def performParsing(pkgInfo: PackageInfo, config: Config): Either[Vector[VerifierError], PPackage] = {
    if (config.shouldParse) {
      Parser.parse(config.packageInfoInputMap(pkgInfo), pkgInfo)(config)
    } else {
      Left(Vector())
    }
  }

  private def performTypeChecking(parsedPackage: PPackage, config: Config): Either[Vector[VerifierError], TypeInfo] = {
    if (config.shouldTypeCheck) {
      Info.check(parsedPackage, config.packageInfoInputMap(parsedPackage.info), isMainContext = true)(config)
    } else {
      Left(Vector())
    }
  }

  private def performDesugaring(parsedPackage: PPackage, typeInfo: TypeInfo, config: Config): Either[Vector[VerifierError], Program] = {
    if (config.shouldDesugar) {
      Right(Desugar.desugar(parsedPackage, typeInfo)(config))
    } else {
      Left(Vector())
    }
  }

  /**
    * Applies transformations to programs in the internal language. Currently, only adds overflow checks but it can
    * be easily extended to perform more transformations
    */
  private def performInternalTransformations(program: Program, config: Config, pkgInfo: PackageInfo): Either[Vector[VerifierError], Program] = {
    val transformed = CGEdgesTerminationTransform.transform(program)

    if (config.checkOverflows) {
      val result = OverflowChecksTransform.transform(transformed)
      config.reporter report AppliedInternalTransformsMessage(config.packageInfoInputMap(pkgInfo).map(_.name), () => result)
      Right(result)
    } else {
      Right(transformed)
    }
  }

  private def performViperEncoding(program: Program, config: Config, pkgInfo: PackageInfo): Either[Vector[VerifierError], BackendVerifier.Task] = {
    if (config.shouldViperEncode) {
      Right(Translator.translate(program, pkgInfo)(config))
    } else {
      Left(Vector())
    }
  }

  private def performVerification(viperTask: BackendVerifier.Task, config: Config, pkgInfo: PackageInfo)(implicit executor: GobraExecutionContext): Future[BackendVerifier.Result] = {
    if (config.shouldVerify) {
      BackendVerifier.verify(viperTask, pkgInfo)(config)
    } else {
      Future(BackendVerifier.Success)
    }
  }
}



class GobraFrontend {

  def createVerifier(): GoVerifier = {
    new Gobra
  }
}

object GobraRunner extends GobraFrontend with StrictLogging {
  def main(args: Array[String]): Unit = {
    val executor: GobraExecutionContext = new DefaultGobraExecutionContext()
    val verifier = createVerifier()
    var exitCode = 0
    try {
      val scallopGobraConfig = new ScallopGobraConfig(args.toSeq)
      val config = scallopGobraConfig.config
      // Print copyright report
      config.reporter report CopyrightReport(s"${GoVerifier.name} ${GoVerifier.version}\n${GoVerifier.copyright}")

      exitCode = verifier.verifyAllPackages(config)(executor) match {
        case VerifierResult.Failure(_) => 1
        case _ => 0
      }
    } catch {
      case e: UglyErrorMessage =>
        logger.error(s"${verifier.name} has found 1 error(s): ")
        logger.error(s"\t${e.error.formattedMessage}")
        exitCode = 1
      case e: LogicException =>
        logger.error("An assumption was violated during execution.")
        logger.error(e.getLocalizedMessage, e)
        exitCode = 1
      case e: KnownZ3BugException =>
        logger.error(e.getLocalizedMessage, e)
        exitCode = 1
      case e: Exception =>
        logger.error("An unknown Exception was thrown.")
        logger.error(e.getLocalizedMessage, e)
        exitCode = 1
    } finally {
      executor.terminate()
      sys.exit(exitCode)
    }
  }
}<|MERGE_RESOLUTION|>--- conflicted
+++ resolved
@@ -125,11 +125,8 @@
       logger.info(s"The verification of ${allTimeoutErrors.size} members timed out")
     }
 
-<<<<<<< HEAD
-    allVerifierErrors ++ allTimeoutErrors
-=======
+    val allErrors = allVerifierErrors ++ allTimeoutErrors
     if (allErrors.isEmpty) VerifierResult.Success else VerifierResult.Failure(allErrors)
->>>>>>> b496cb67
   }
 
   protected[this] def verify(pkgInfo: PackageInfo, config: Config)(executor: GobraExecutionContext): Future[VerifierResult]
