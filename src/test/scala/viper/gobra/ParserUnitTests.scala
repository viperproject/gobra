--- conflicted
+++ resolved
@@ -2117,60 +2117,6 @@
     }
   }
 
-<<<<<<< HEAD
-  test("Parser: should be able to parse a simple integer array type") {
-    frontend.parseTypeOrFail("[42]int") should matchPattern {
-      case PArrayType(PIntLit(n), PIntType()) if n == BigInt(42) =>
-    }
-  }
-
-  test("Parser: should be able to parse a Boolean type with a somewhat complicated length") {
-    frontend.parseTypeOrFail("[x + y]bool") should matchPattern {
-      case PArrayType(
-        PAdd(PNamedOperand(PIdnUse("x")), PNamedOperand(PIdnUse("y"))),
-        PBoolType()
-      ) =>
-    }
-  }
-
-  test("Parser: should be able to parse a multidimensional array type") {
-    frontend.parseTypeOrFail("[n][42]int") should matchPattern {
-      case PArrayType(
-        PNamedOperand(PIdnUse("n")),
-        PArrayType(
-          PIntLit(n),
-          PIntType()
-        )
-      ) if n == BigInt(42) =>
-    }
-  }
-
-  test("Parser: should be able to parse an array type of sequences") {
-    frontend.parseTypeOrFail("[n]seq[bool]") should matchPattern {
-      case PArrayType(
-        PNamedOperand(PIdnUse("n")),
-        PSequenceType(PBoolType())
-      ) =>
-    }
-  }
-
-  test("Parser: should be able to parse a sequence type of integer arrays") {
-    frontend.parseTypeOrFail("seq[[n]int]") should matchPattern {
-      case PSequenceType(
-        PArrayType(PNamedOperand(PIdnUse("n")), PIntType())
-      ) =>
-    }
-  }
-
-  test("Parser: should parse a simple integer array type with some extra spaces added") {
-    frontend.parseTypeOrFail("[ n ] int") should matchPattern {
-      case PArrayType(PNamedOperand(PIdnUse("n")), PIntType()) =>
-    }
-  }
-
-  test("Parser: should not parse an array type with a missing opening bracket") {
-    frontend.parseType(" n ] int") should matchPattern {
-=======
   test("Parser: empty integer sequence literal as a composite literal") {
     frontend.parseExpOrFail("seq[int] { }") should matchPattern {
       case PCompositeLit(
@@ -2182,323 +2128,16 @@
 
   test("Parser: should not parse an integer sequence singleton literal with too many commas on the very right") {
     frontend.parseExp("seq[int] { 12,, }") should matchPattern {
->>>>>>> 0df3bbaf
-      case Left(_) =>
-    }
-  }
-
-<<<<<<< HEAD
-  test("Parser: should not parse an array type with a missing closing bracket") {
-    frontend.parseType("[ n int") should matchPattern {
-=======
+      case Left(_) =>
+    }
+  }
+
   test("Parser: should not parse an integer set singleton literal with too many commas on the very right") {
     frontend.parseExp("set[int] { 12,, }") should matchPattern {
->>>>>>> 0df3bbaf
-      case Left(_) =>
-    }
-  }
-
-<<<<<<< HEAD
-  test("Parser: should not parse an array type with a missing right-hand side") {
-    frontend.parseType("[n]") should matchPattern {
-      case Left(_) =>
-    }
-  }
-
-  test("Parser: should not parse an array type with a parsing problem in the left-hand side") {
-    frontend.parseType("[ n ++ ]int") should matchPattern {
-      case Left(_) =>
-    }
-  }
-
-  test("Parser: should not parse an array type with a parsing problem in the right-hand side") {
-    frontend.parseType("[n]seq[a + b]") should matchPattern {
-      case Left(_) =>
-    }
-  }
-
-  test("Parser: should be able to parse a very simple use of Go's built-in 'cap' function") {
-    frontend.parseExpOrFail("cap(e)") should matchPattern {
-      case PCapacity(PNamedOperand(PIdnUse("e"))) =>
-    }
-  }
-
-  test("Parser: should be able to parse a slightly more complex use of the 'cap' function") {
-    frontend.parseExpOrFail("cap(xs ++ seq[bool] { false })") should matchPattern {
-      case PCapacity(PSequenceAppend(
-        PNamedOperand(PIdnUse("xs")),
-        PSequenceLiteral(PBoolType(), Vector(PBoolLit(false)))
-      )) =>
-    }
-  }
-
-  test("Parser: should be able to parse a nested 'cap' function application") {
-    frontend.parseExpOrFail("cap(cap(e))") should matchPattern {
-      case PCapacity(PCapacity(PNamedOperand(PIdnUse("e")))) =>
-    }
-  }
-
-  test("Parser: should be able to parse expressions built from 'cap' function applications") {
-    frontend.parseExpOrFail("cap(x) + cap(y)") should matchPattern {
-      case PAdd(
-        PCapacity(PNamedOperand(PIdnUse("x"))),
-        PCapacity(PNamedOperand(PIdnUse("y")))
-      ) =>
-    }
-  }
-
-  test("Parser: should not parse just 'cap' as a keyword") {
-    frontend.parseExp("cap") should matchPattern {
-      case Left(_) =>
-    }
-  }
-
-  test("Parser: should be able to parse an application of 'cap' with some extra spaces added") {
-    frontend.parseExpOrFail(" cap ( e ) ") should matchPattern {
-      case PCapacity(PNamedOperand(PIdnUse("e"))) =>
-    }
-  }
-
-  test("Parser: should not parse an application of the 'cap' function with a missing opening parenthesis") {
-    frontend.parseExp("cap e )") should matchPattern {
-      case Left(_) =>
-    }
-  }
-
-  test("Parser: should not parse an application of the 'cap' function with a missing closing parenthesis") {
-    frontend.parseExp("cap ( e") should matchPattern {
-      case Left(_) =>
-    }
-  }
-
-  test("Parser: should not parse an function application of 'cap' if there are too many spaces added") {
-    frontend.parseExp("c ap (e)") should matchPattern {
-      case Left(_) =>
-    }
-  }
-
-  test("Parser: should not parse a function application of 'cap' if there is a parsing problem in the argument") {
-    frontend.parseExp("cap(seq[int] { )") should matchPattern {
-      case Left(_) =>
-    }
-  }
-
-  test("Parser: should be able to parse a very simple integer array literal expression") {
-    frontend.parseExpOrFail("[2]int { 12, 24 }") should matchPattern {
-      case PArrayLiteral(
-        Some(PIntLit(a)),
-        PIntType(),
-        Vector(PIntLit(b), PIntLit(c))
-      ) if a == BigInt(2) && b == BigInt(12) && c == BigInt(24) =>
-    }
-  }
-
-  test("Parser: should be able to parse an empty Boolean array literal") {
-    frontend.parseExpOrFail("[0]bool { }") should matchPattern {
-      case PArrayLiteral(Some(PIntLit(a)), PBoolType(), Vector())
-        if a == BigInt(0) =>
-    }
-  }
-
-  test("Parser: should be able to parse an empty Boolean array literal with some spaces added and/or removed") {
-    frontend.parseExpOrFail("[ 0 ] bool{}") should matchPattern {
-      case PArrayLiteral(Some(PIntLit(a)), PBoolType(), Vector())
-        if a == BigInt(0) =>
-    }
-  }
-
-  test("Parser: should be able to parse an array literal with a slightly more complex length expression") {
-    frontend.parseExpOrFail("[x + y]int { }") should matchPattern {
-      case PArrayLiteral(
-        Some(PAdd(PNamedOperand(PIdnUse("x")), PNamedOperand(PIdnUse("y")))),
-        PIntType(),
-        Vector()
-      ) =>
-    }
-  }
-
-  test("Parser: should be able to parse an array literal with a slightly more complex type expression") {
-    frontend.parseExpOrFail("[x]seq[set[bool]] { }") should matchPattern {
-      case PArrayLiteral(
-        Some(PNamedOperand(PIdnUse("x"))),
-        PSequenceType(PSetType(PBoolType())),
-        Vector()
-      ) =>
-    }
-  }
-
-  test("Parser: should be able to parse a simple (singleton) array literal with a slightly more complex inner expression") {
-    frontend.parseExpOrFail("[1]int { x + len(xs) }") should matchPattern {
-      case PArrayLiteral(
-        Some(PIntLit(a)),
-        PIntType(),
-        Vector(PAdd(
-          PNamedOperand(PIdnUse("x")),
-          PLength(PNamedOperand(PIdnUse("xs")))
-        ))
-      ) if a == BigInt(1) =>
-    }
-  }
-
-  test("Parser: should not be able to parse an array literal expression with a missing length") {
-    frontend.parseExp("[ ]int { }") should matchPattern {
-      case Left(_) =>
-    }
-  }
-
-  test("Parser: should not parse an array literal expression with a missing opening bracket") {
-    frontend.parseExp("2]int { }") should matchPattern {
-      case Left(_) =>
-    }
-  }
-
-  test("Parser: should not parse an array literal expression with a missing closing bracket") {
-    frontend.parseExp("[2 int { }") should matchPattern {
-      case Left(_) =>
-    }
-  }
-
-  test("Parser: should not parse an array literal expression with a syntax problem in the length expression") {
-    frontend.parseExp("[2 / ] int { }") should matchPattern {
-      case Left(_) =>
-    }
-  }
-
-  test("Parser: should not parse array literal expressions with a missing type expression") {
-    frontend.parseExp("[2] { }") should matchPattern {
-      case Left(_) =>
-    }
-  }
-
-  test("Parser: should not parse array literal expressions with a missing opening brace") {
-    frontend.parseExp("[2]int 1, 2 }") should matchPattern {
-      case Left(_) =>
-    }
-  }
-
-  test("Parser: should not parse array literal expressions with a missing closing brace") {
-    frontend.parseExp("[2]int { 1, 2") should matchPattern {
-      case Left(_) =>
-    }
-  }
-
-  test("Parser: should not parse array literal expressions with only a comma") {
-    frontend.parseExp("[2]int { , }") should matchPattern {
-      case Left(_) =>
-    }
-  }
-
-  test("Parser: should not parse array literal expressions with an extra comma on the left") {
-    frontend.parseExp("[2]int { ,1,2 }") should matchPattern {
-      case Left(_) =>
-    }
-  }
-
-  test("Parser: should not parse array literal expressions with extra commas on the right") {
-    frontend.parseExp("[2]int { 1,2,, }") should matchPattern {
-      case Left(_) =>
-    }
-  }
-
-  test("Parser: should correctly parse a simple 2-dimensional array literal") {
-    frontend.parseExpOrFail("[1][2]int { [3]int { n } }") should matchPattern {
-      case PArrayLiteral(
-        Some(PIntLit(a)),
-        PArrayType(PIntLit(b), PIntType()),
-        Vector(
-          PArrayLiteral(Some(PIntLit(c)), PIntType(), Vector(PNamedOperand(PIdnUse("n"))))
-        )
-      ) if a == BigInt(1) && b == BigInt(2) && c == BigInt(3) =>
-    }
-  }
-
-  test("Parser: should correctly parse a simple array literal of an implicit length") {
-    frontend.parseExpOrFail("[...]bool { }") should matchPattern {
-      case PArrayLiteral(None, PBoolType(), Vector()) =>
-    }
-  }
-
-  test("Parser: should correctly parse a simple array literal of an implicit length with some extra spaces added") {
-    frontend.parseExpOrFail("[ ... ] bool { } ") should matchPattern {
-      case PArrayLiteral(None, PBoolType(), Vector()) =>
-    }
-  }
-
-  test("Parser: should not parse an array literal of an implicit length if there are too few dots") {
-    frontend.parseExp("[..]int { }") should matchPattern {
-      case Left(_) =>
-    }
-  }
-
-  test("Parser: should not parse an array literal of an implicit length if there are too many dots") {
-    frontend.parseExp("[....]int { }") should matchPattern {
-      case Left(_) =>
-    }
-  }
-
-  test("Parser: should not parse an array literal of an implicit length if there is an erroneous space separating the three dots") {
-    frontend.parseExp("[. ..]int { }") should matchPattern {
-      case Left(_) =>
-    }
-  }
-
-  test("Parser: should correctly parse nested array literals, both of implicit lengths") {
-    frontend.parseExpOrFail("[...]bool { [...]bool { } }") should matchPattern {
-      case PArrayLiteral(
-        None,
-        PBoolType(),
-        Vector(PArrayLiteral(None, PBoolType(), Vector()))
-      ) =>
-    }
-  }
-
-  test("Parser: should not be able to parse a multidimensional array literal, all with implicit lengths") {
-    frontend.parseExp("[...][...]bool { }") should matchPattern {
-      case Left(_) =>
-    }
-  }
-
-  test("Parser: should not be able to parse a 2D array literal with the innermost literal of an implicit length") {
-    frontend.parseExp("[0][...]bool { }") should matchPattern {
-      case Left(_) =>
-    }
-  }
-
-  test("Parser: should be able to parse an integer pointer array type") {
-    frontend.parseTypeOrFail("[42]*int") should matchPattern {
-      case PArrayType(PIntLit(n), PDeref(PIntType()))
-        if n == BigInt(42) =>
-    }
-  }
-
-  test("Parser: should be able to parse a pointer type to an integer array") {
-    frontend.parseTypeOrFail("*[42]int") should matchPattern {
-      case PDeref(PArrayType(PIntLit(n), PIntType()))
-        if n == BigInt(42) =>
-    }
-  }
-
-  test("Parser: should be able to parse an empty struct type") {
-    frontend.parseTypeOrFail("struct { }") should matchPattern {
-      case PStructType(Vector()) =>
-    }
-  }
-
-  test("Parser: should be able to parse a simple struct type with a single field") {
-    frontend.parseTypeOrFail("struct { val int; }") should matchPattern {
-      case PStructType(Vector(
-        PFieldDecls(Vector(PFieldDecl(PIdnDef("val"), PIntType())))
-      )) =>
-    }
-  }
-
-  test("Parser: should be able to parse a simple struct type with two fields") {
-    frontend.parseTypeOrFail("struct { a int; b bool; }") should matchPattern {
-      case PStructType(Vector(
-        PFieldDecls(Vector(PFieldDecl(PIdnDef("a"), PIntType()))),
-        PFieldDecls(Vector(PFieldDecl(PIdnDef("b"), PBoolType())))
-      )) =>
-=======
+      case Left(_) =>
+    }
+  }
+
   test("Parser: is able to parse a nested sequence literal written in 'compact' notation") {
     frontend.parseExpOrFail("seq[int] { { 42 } }") should matchPattern {
       case PCompositeLit(
@@ -2516,30 +2155,30 @@
 
   test("Parser: is able to parse a nested set literal written in 'compact' notation") {
     frontend.parseExpOrFail("set[bool] { { false } }") should matchPattern {
-      case PCompositeLit(
-        PSetType(PBoolType()),
+    case PCompositeLit(
+      PSetType(PBoolType()),
+      PLiteralValue(Vector(
+        PKeyedElement(None, PLitCompositeVal(
           PLiteralValue(Vector(
-            PKeyedElement(None, PLitCompositeVal(
-            PLiteralValue(Vector(
-              PKeyedElement(None, PExpCompositeVal(PBoolLit(false)))
-            ))
+            PKeyedElement(None, PExpCompositeVal(PBoolLit(false)))
           ))
         ))
-      ) =>
+      ))
+    ) =>
     }
   }
 
   test("Parser: is able to parse a nested multiset literal written in 'compact' notation") {
     frontend.parseExpOrFail("mset[int] { { 12 } }") should matchPattern {
-      case PCompositeLit(
-        PMultisetType(PIntType()),
+    case PCompositeLit(
+      PMultisetType(PIntType()),
+      PLiteralValue(Vector(
+        PKeyedElement(None, PLitCompositeVal(
           PLiteralValue(Vector(
-            PKeyedElement(None, PLitCompositeVal(
-            PLiteralValue(Vector(
-              PKeyedElement(None, PExpCompositeVal(PIntLit(n)))
-            ))
+            PKeyedElement(None, PExpCompositeVal(PIntLit(n)))
           ))
         ))
+      ))
       ) if n == BigInt(12) =>
     }
   }
@@ -2574,16 +2213,15 @@
 
   test("Parser: should be able to parse a (singleton) multiset integer literal with a specified key component") {
     frontend.parseExpOrFail("mset[int] { 10 : 12 }") should matchPattern {
-      case PCompositeLit(
-        PMultisetType(PIntType()),
-        PLiteralValue(Vector(
-          PKeyedElement(
-            Some(PExpCompositeVal(PIntLit(a))),
-            PExpCompositeVal(PIntLit(b))
-          )
-        ))
+    case PCompositeLit(
+      PMultisetType(PIntType()),
+      PLiteralValue(Vector(
+        PKeyedElement(
+          Some(PExpCompositeVal(PIntLit(a))),
+          PExpCompositeVal(PIntLit(b))
+        )
+      ))
       ) if a == BigInt(10) && b == BigInt(12) =>
->>>>>>> 0df3bbaf
     }
   }
 
