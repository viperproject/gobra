--- conflicted
+++ resolved
@@ -85,12 +85,8 @@
 
     val transformVerificationErrorReason: VerificationErrorReason => VerificationErrorReason = {
       case AssertionFalseError(info / OverflowCheckAnnotation) => OverflowErrorReason(info)
-<<<<<<< HEAD
       case AssertionFalseError(info / ReceiverNotNilCheckAnnotation) => ReceiverIsNilReason(info)
-=======
-      case AssertionFalseError(info / ReceiverNotNilCheckAnnotation) => InterfaceReceiverIsNilReason(info)
       case AssertionFalseError(info / RangeVariableMightNotExistAnnotation(_)) => AssertionFalseError(info)
->>>>>>> 935022de
       case x => x
     }
 
