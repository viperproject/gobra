// This Source Code Form is subject to the terms of the Mozilla Public
// License, v. 2.0. If a copy of the MPL was not distributed with this
// file, You can obtain one at http://mozilla.org/MPL/2.0/.
//
// Copyright (c) 2011-2020 ETH Zurich.

package viper.gobra.ast.internal

/**
  * When adding a new node:
  * - extend @see [[viper.gobra.ast.internal.utility.Nodes.subnodes]]
  * - extend @see [[viper.gobra.ast.internal.utility.GobraStrategy.gobraDuplicator]]
  * - extend @see [[DefaultPrettyPrinter.show]]
  * - extend desugar
  * - extend translator
  */

import viper.gobra.frontend.info.base.BuiltInMemberTag.{BuiltInFPredicateTag, BuiltInFunctionTag, BuiltInMPredicateTag, BuiltInMemberTag, BuiltInMethodTag}
import viper.gobra.reporting.Source
import viper.gobra.reporting.Source.Parser
import viper.gobra.theory.Addressability
import viper.gobra.translator.Names
import viper.gobra.util.{Decimal, NumBase, TypeBounds, Violation}
import viper.gobra.util.TypeBounds.{IntegerKind, UnboundedInteger}
import viper.gobra.util.Violation.violation

import scala.collection.SortedSet

case class Program(
                    types: Vector[TopType], members: Vector[Member], table: LookupTable
                  )(val info: Source.Parser.Info) extends Node {

}

class LookupTable(
<<<<<<< HEAD
                 definedTypes: Map[(String, Addressability), Type],
                 definedMethods: Map[MethodProxy, MethodLikeMember],
                 definedFunctions: Map[FunctionProxy, FunctionLikeMember],
                 definedMPredicates: Map[MPredicateProxy, MPredicateLikeMember],
                 definedFPredicates: Map[FPredicateProxy, FPredicateLikeMember],
                 definedFuncLiterals: Map[FunctionLitProxy, FunctionLikeLit],
=======
                 private val definedTypes: Map[(String, Addressability), Type] = Map.empty,
                 private val definedMethods: Map[MethodProxy, MethodLikeMember] = Map.empty,
                 private val definedFunctions: Map[FunctionProxy, FunctionLikeMember] = Map.empty,
                 private val definedMPredicates: Map[MPredicateProxy, MPredicateLikeMember] = Map.empty,
                 private val definedFPredicates: Map[FPredicateProxy, FPredicateLikeMember] = Map.empty,
>>>>>>> 3619330c
                 /**
                   * only has to be defined on types that implement an interface // might change depending on how embedding support changes
                   * SortedSet is used to achieve a consistent ordering of members across runs of Gobra
                   */
                 private val directMemberProxies: Map[Type, SortedSet[MemberProxy]] = Map.empty,
                 /**
                   * empty interface does not have to be included
                   * SortedSet is used to achieve a consistent ordering of members across runs of Gobra
                   */
                 private val directInterfaceImplementations: Map[InterfaceT, SortedSet[Type]] = Map.empty,
                 private val implementationProofPredicateAliases: Map[(Type, InterfaceT, String), FPredicateProxy] = Map.empty,
                 ) {
  def lookup(t: DefinedT): Type = definedTypes(t.name, t.addressability)
  def lookup(m: MethodProxy): MethodLikeMember = definedMethods(m)
  def lookup(f: FunctionProxy): FunctionLikeMember = definedFunctions(f)
  def lookup(m: MPredicateProxy): MPredicateLikeMember = definedMPredicates(m)
  def lookup(f: FPredicateProxy): FPredicateLikeMember = definedFPredicates(f)
  def lookup(l: FunctionLitProxy): FunctionLikeLit = definedFuncLiterals(l)

  def getMethods: Iterable[MethodLikeMember] = definedMethods.values
  def getFunctions: Iterable[FunctionLikeMember] = definedFunctions.values
  def getMPredicates: Iterable[MPredicateLikeMember] = definedMPredicates.values
  def getFPredicates: Iterable[FPredicateLikeMember] = definedFPredicates.values

<<<<<<< HEAD
  def getDefinedTypes: Map[(String, Addressability), Type] = definedTypes
  def getDefinedMethods: Map[MethodProxy, MethodLikeMember] = definedMethods
  def getDefinedFunctions: Map[FunctionProxy, FunctionLikeMember] = definedFunctions
  def getDefinedMPredicates: Map[MPredicateProxy, MPredicateLikeMember] = definedMPredicates
  def getDefinedFPredicates: Map[FPredicateProxy, FPredicateLikeMember] = definedFPredicates
  def getDefinedFuncLiterals: Map[FunctionLitProxy, FunctionLikeLit] = definedFuncLiterals
  def getImplementationProofPredicateAliases: Map[(Type, InterfaceT, String), FPredicateProxy] = implementationProofPredicateAliases

  def implementations(t: InterfaceT): SortedSet[Type] = interfaceImplementations.getOrElse(t.withAddressability(Addressability.Exclusive), SortedSet.empty)
  def members(t: Type): SortedSet[MemberProxy] = memberProxies.getOrElse(t.withAddressability(Addressability.Exclusive), SortedSet.empty)
  def lookup(t: Type, name: String): Option[MemberProxy] = members(t).find(_.name == name)

=======
  def lookupImplementations(t: InterfaceT): SortedSet[Type] = getImplementations.getOrElse(t.withAddressability(Addressability.Exclusive), SortedSet.empty)
  def lookupNonInterfaceImplementations(t: InterfaceT): SortedSet[Type] = lookupImplementations(t).filterNot(_.isInstanceOf[InterfaceT])
  def lookupMembers(t: Type): SortedSet[MemberProxy] = getMembers.getOrElse(t.withAddressability(Addressability.Exclusive), SortedSet.empty)
  def lookup(t: Type, name: String): Option[MemberProxy] = lookupMembers(t).find(_.name == name)
>>>>>>> 3619330c
  def lookupImplementationPredicate(impl: Type, itf: InterfaceT, name: String): Option[PredicateProxy] = {
    lookup(impl, name).collect{ case m: MPredicateProxy => m }.orElse{
      implementationProofPredicateAliases.get(impl, itf, name)
    }
  }

  def getImplementations: Map[InterfaceT, SortedSet[Type]] = transitiveInterfaceImplementations
  def getMembers: Map[Type, SortedSet[MemberProxy]] = transitiveMemberProxies

  def merge(other: LookupTable): LookupTable = new LookupTable(
    definedTypes ++ other.definedTypes,
    definedMethods ++ other.definedMethods,
    definedFunctions ++ other.definedFunctions,
    definedMPredicates ++ other.definedMPredicates,
    definedFPredicates ++ other.definedFPredicates,
    directMemberProxies ++ other.directMemberProxies,
    directInterfaceImplementations ++ other.directInterfaceImplementations,
    implementationProofPredicateAliases ++ other.implementationProofPredicateAliases,
  )

  private lazy val (transitiveInterfaceImplementations, transitiveMemberProxies) = {
    var res = directInterfaceImplementations
    var resMemberProxies = directMemberProxies

    for ((_, values) <- res; t <- values) t match {
      case t: InterfaceT if !res.contains(t) => res += (t -> SortedSet.empty)
      case _ =>
    }

    var change = false
    var temp = res

    def mergeProxies(l: Option[SortedSet[MemberProxy]], r: Option[SortedSet[MemberProxy]]): SortedSet[MemberProxy] = {
      (l.getOrElse(SortedSet.empty[MemberProxy]) ++ r.getOrElse(SortedSet.empty[MemberProxy])).foldLeft((SortedSet.empty[MemberProxy], SortedSet.empty[String])){
        case ((res, set), x) if set.contains(x.name) =>
          // method redeclarations are currently rejected
          Violation.violation(x.isInstanceOf[PredicateProxy], s"Found re-declaration or override of $x, which is currently not supported")
          (res, set) // always take first in sorted set
        case ((res, set), x) => (res ++ SortedSet(x), set ++ SortedSet(x.name))
      }._1
    }
    val mapsTo = temp.compose[Type]{ case t: InterfaceT => t }
    def trans(key: InterfaceT, t: Type): SortedSet[Type] = t match {
      case mapsTo(set) =>
        change = true
        res += (key -> (res(key) ++ set))
        resMemberProxies += (t -> mergeProxies(resMemberProxies.get(t), resMemberProxies.get(key)))
        set

      case _ => SortedSet.empty
    }

    do {
      change = false
      temp = temp.map{ case (key, values) => (key, values.flatMap(trans(key, _))) }
    } while (change)

    (res, resMemberProxies)
  }
}

sealed trait Member extends Node
sealed trait BuiltInMember extends Member {
  def tag: BuiltInMemberTag
  def name: Proxy
  def argsT: Vector[Type]
}

sealed trait MethodLikeMember extends Member {
  def name: MethodProxy
}

sealed trait MethodMember extends MethodLikeMember {
  def receiver: Parameter.In
  def args: Vector[Parameter.In]
  def results: Vector[Parameter.Out]
  def pres: Vector[Assertion]
  def posts: Vector[Assertion]
  def terminationMeasures: Vector[TerminationMeasure]
}

sealed trait FunctionLikeMember extends Member {
  def name: FunctionProxy
}

sealed trait FunctionLikeMemberOrLit extends Node {
  def args: Vector[Parameter.In]
  def results: Vector[Parameter.Out]
  def pres: Vector[Assertion]
  def posts: Vector[Assertion]
  def terminationMeasures: Vector[TerminationMeasure]
}

sealed trait FunctionMember extends FunctionLikeMember with FunctionLikeMemberOrLit

sealed trait Location extends Expr


sealed trait GlobalVarDecl extends Member

case class GlobalConstDecl(left: GlobalConst, right: Lit)(val info: Source.Parser.Info) extends Member

case class Field(name: String, typ: Type, ghost: Boolean)(val info: Source.Parser.Info) extends Node

case class Method(
                 override val receiver: Parameter.In,
                 override val name: MethodProxy,
                 override val args: Vector[Parameter.In],
                 override val results: Vector[Parameter.Out],
                 override val pres: Vector[Assertion],
                 override val posts: Vector[Assertion],
                 override val terminationMeasures: Vector[TerminationMeasure],
                 body: Option[MethodBody]
                 )(val info: Source.Parser.Info) extends Member with MethodMember

case class PureMethod(
                       override val receiver: Parameter.In,
                       override val name: MethodProxy,
                       override val args: Vector[Parameter.In],
                       override val results: Vector[Parameter.Out],
                       override val pres: Vector[Assertion],
                       override val posts: Vector[Assertion],
                       override val terminationMeasures: Vector[TerminationMeasure],
                       body: Option[Expr]
                     )(val info: Source.Parser.Info) extends Member with MethodMember {
  require(results.size <= 1)
}

case class BuiltInMethod(
                          receiverT: Type,
                          override val tag: BuiltInMethodTag,
                          override val name: MethodProxy,
                          override val argsT: Vector[Type]
                        )(val info: Source.Parser.Info) extends BuiltInMember with MethodLikeMember {
  require(receiverT.addressability == Addressability.Exclusive)
  require(argsT.forall(_.addressability == Addressability.Exclusive))
}

case class MethodSubtypeProof(
                               subProxy: MethodProxy,
                               superT: InterfaceT,
                               superProxy: MethodProxy,
                               receiver: Parameter.In,
                               args: Vector[Parameter.In],
                               results: Vector[Parameter.Out],
                               body: Option[Block] // empty if it is generated
                             )(val info: Source.Parser.Info) extends Member

case class PureMethodSubtypeProof(
                               subProxy: MethodProxy,
                               superT: InterfaceT,
                               superProxy: MethodProxy,
                               receiver: Parameter.In,
                               args: Vector[Parameter.In],
                               results: Vector[Parameter.Out],
                               body: Option[Expr] // empty if it is generated
                             )(val info: Source.Parser.Info) extends Member {
  require(results.size <= 1)
}


case class Function(
                     override val name: FunctionProxy,
                     override val args: Vector[Parameter.In],
                     override val results: Vector[Parameter.Out],
                     override val pres: Vector[Assertion],
                     override val posts: Vector[Assertion],
                     override val terminationMeasures: Vector[TerminationMeasure],
                     body: Option[MethodBody]
                   )(val info: Source.Parser.Info) extends Member with FunctionMember

case class PureFunction(
                         override val name: FunctionProxy,
                         override val args: Vector[Parameter.In],
                         override val results: Vector[Parameter.Out],
                         override val pres: Vector[Assertion],
                         override val posts: Vector[Assertion],
                         override val terminationMeasures: Vector[TerminationMeasure],
                         body: Option[Expr]
                       )(val info: Source.Parser.Info) extends Member with FunctionMember {
  require(results.size <= 1)
}

case class BuiltInFunction(
                          override val tag: BuiltInFunctionTag,
                          override val name: FunctionProxy,
                          override val argsT: Vector[Type]
                        )(val info: Source.Parser.Info) extends BuiltInMember with FunctionLikeMember {
  require(argsT.forall(_.addressability == Addressability.Exclusive))
}

sealed trait PredicateMember extends Member {
  def name: PredicateProxy
}

sealed trait FPredicateLikeMember extends Member {
  def name: FPredicateProxy
}

case class FPredicate(
                       override val name: FPredicateProxy,
                       args: Vector[Parameter.In],
                       body: Option[Assertion]
                     )(val info: Source.Parser.Info) extends FPredicateLikeMember with PredicateMember

case class BuiltInFPredicate(
                              override val tag: BuiltInFPredicateTag,
                              override val name: FPredicateProxy,
                              override val argsT: Vector[Type]
                            )(val info: Source.Parser.Info) extends BuiltInMember with FPredicateLikeMember {
  require(argsT.forall(_.addressability == Addressability.Exclusive))
}

sealed trait MPredicateLikeMember extends Member {
  def name: MPredicateProxy
}

case class MPredicate(
                     receiver: Parameter.In,
                     override val name: MPredicateProxy,
                     args: Vector[Parameter.In],
                     body: Option[Assertion]
                     )(val info: Source.Parser.Info) extends MPredicateLikeMember with PredicateMember

case class BuiltInMPredicate(
                            receiverT: Type,
                            override val tag: BuiltInMPredicateTag,
                            override val name: MPredicateProxy,
                            override val argsT: Vector[Type]
                            )(val info: Source.Parser.Info) extends BuiltInMember with MPredicateLikeMember {
  require(receiverT.addressability == Addressability.Exclusive)
  require(argsT.forall(_.addressability == Addressability.Exclusive))
}

case class DomainDefinition(name: String, funcs: Vector[DomainFunc], axioms: Vector[DomainAxiom])(val info: Source.Parser.Info) extends Member
case class DomainAxiom(expr: Expr)(val info: Source.Parser.Info) extends Node
case class DomainFunc(
                       name: DomainFuncProxy,
                       args: Vector[Parameter.In],
                       results: Parameter.Out
                     )(val info: Source.Parser.Info) extends Node

sealed trait Stmt extends Node

/** This node serves as a target of encoding extensions. See [[viper.gobra.translator.encodings.combinators.TypeEncoding.Extension]]*/
case class MethodBody(
                       decls: Vector[BlockDeclaration],
                       seqn: MethodBodySeqn,
                       postprocessing: Vector[Stmt] = Vector.empty,
                     )(val info: Source.Parser.Info) extends Stmt

/**
  * This node serves as a target of encoding extensions. See [[viper.gobra.translator.encodings.combinators.TypeEncoding.Extension]]
  * Return statements jump exactly to the end of the encoding of this statement.
  * */
case class MethodBodySeqn(stmts: Vector[Stmt])(val info: Source.Parser.Info) extends Stmt

case class Block(
                  decls: Vector[BlockDeclaration],
                  stmts: Vector[Stmt]
                )(val info: Source.Parser.Info) extends Stmt {
  def toMethodBody: MethodBody = MethodBody(decls, MethodBodySeqn(stmts)(info))(info)
}

case class Seqn(stmts: Vector[Stmt])(val info: Source.Parser.Info) extends Stmt

case class Label(id: LabelProxy)(val info: Source.Parser.Info) extends Stmt

/**
  * 'label' corresponds to the loop label we want to continue. In case it is a normal
  * continue node, it is None.
  * The continue node will be replaced by a goto statement to 'escLabel' which has
  * been placed properly while desugaring for loops.
  */
case class Continue(label: Option[String], escLabel: String)(val info: Source.Parser.Info) extends Stmt

/**
  * 'label' corresponds to the loop label we want to break out of. In case it is a normal
  * break node, it is 'None'.
  * The break node will be replaced by a goto statement to 'escLabel'.
  */
case class Break(label: Option[String], escLabel: String)(val info: Source.Parser.Info) extends Stmt

case class If(cond: Expr, thn: Stmt, els: Stmt)(val info: Source.Parser.Info) extends Stmt

case class While(cond: Expr, invs: Vector[Assertion], terminationMeasure: Option[TerminationMeasure], body: Stmt)(val info: Source.Parser.Info) extends Stmt

case class Initialization(left: AssignableVar)(val info: Source.Parser.Info) extends Stmt

sealed trait Assignment extends Stmt

case class SingleAss(left: Assignee, right: Expr)(val info: Source.Parser.Info) extends Assignment

sealed trait Assignee extends Node {
  def op: Expr
  override def info: Parser.Info = op.info
}

object Assignee {
  def unapply(x: Assignee): Some[Expr] = Some(x.op)
  def apply(op: Expr): Assignee = op match {
    case op: AssignableVar => Var(op)
    case op: Deref => Pointer(op)
    case op: FieldRef => Field(op)
    case op: IndexedExp => Index(op)
    case _ => Violation.violation(s"expected variables, dereference, field access, or index expression, but got $op")
  }

  case class Var(op: AssignableVar) extends Assignee
  case class Pointer(op: Deref) extends Assignee
  case class Field(op: FieldRef) extends Assignee
  case class Index(op : IndexedExp) extends Assignee
}

sealed trait MakeStmt extends Stmt {
  val target: LocalVar
  val typeParam: Type
}

case class MakeSlice(override val target: LocalVar, override val typeParam: SliceT, lenArg: Expr, capArg: Option[Expr])(val info: Source.Parser.Info) extends MakeStmt
case class MakeChannel(override val target: LocalVar, override val typeParam: ChannelT, bufferSizeArg: Option[Expr], isChannel: MPredicateProxy, bufferSize: MethodProxy)(val info: Source.Parser.Info) extends MakeStmt
case class MakeMap(override val target: LocalVar, override val typeParam: MapT, initialSpaceArg: Option[Expr])(val info: Source.Parser.Info) extends MakeStmt

case class New(target: LocalVar, expr: Expr)(val info: Source.Parser.Info) extends Stmt

/**
  * Type assertion that does not fail.
  * 'successTarget' gets assigned a boolean, indicating whether the cast is valid or not.
  * If the cast is not valid, 'resTarget' gets assigned the default value of 'typ'.
  * The statement does not have side-effects.
  * */
case class SafeTypeAssertion(resTarget: LocalVar, successTarget: LocalVar, expr: Expr, typ: Type)(val info: Source.Parser.Info) extends Stmt


case class FunctionCall(targets: Vector[LocalVar], func: FunctionProxy, args: Vector[Expr])(val info: Source.Parser.Info) extends Stmt with Deferrable
case class MethodCall(targets: Vector[LocalVar], recv: Expr, meth: MethodProxy, args: Vector[Expr])(val info: Source.Parser.Info) extends Stmt with Deferrable
case class ClosureCall(targets: Vector[LocalVar], closure: Expr, args: Vector[Expr], spec: ClosureSpec)(val info: Source.Parser.Info) extends Stmt

case class GoFunctionCall(func: FunctionProxy, args: Vector[Expr])(val info: Source.Parser.Info) extends Stmt
case class GoMethodCall(recv: Expr, meth: MethodProxy, args: Vector[Expr])(val info: Source.Parser.Info) extends Stmt

sealed trait Deferrable extends Stmt
case class Defer(stmt: Deferrable)(val info: Source.Parser.Info) extends Stmt

case class Return()(val info: Source.Parser.Info) extends Stmt

case class Assert(ass: Assertion)(val info: Source.Parser.Info) extends Stmt
case class Assume(ass: Assertion)(val info: Source.Parser.Info) extends Stmt
case class Inhale(ass: Assertion)(val info: Source.Parser.Info) extends Stmt
case class Exhale(ass: Assertion)(val info: Source.Parser.Info) extends Stmt

case class Fold(acc: Access)(val info: Source.Parser.Info) extends Stmt with Deferrable {
  require(acc.e.isInstanceOf[Accessible.Predicate])
  lazy val op: PredicateAccess = acc.e.asInstanceOf[Accessible.Predicate].op
}



case class Unfold(acc: Access)(val info: Source.Parser.Info) extends Stmt with Deferrable {
  require(acc.e.isInstanceOf[Accessible.Predicate])
  lazy val op: PredicateAccess = acc.e.asInstanceOf[Accessible.Predicate].op
}

case class PackageWand(wand: MagicWand, block: Option[Stmt])(val info: Source.Parser.Info) extends Stmt

case class ApplyWand(wand: MagicWand)(val info: Source.Parser.Info) extends Stmt

case class Outline(
                    name: String,
                    pres: Vector[Assertion],
                    posts: Vector[Assertion],
                    terminationMeasures: Vector[TerminationMeasure],
                    body: Stmt,
                    trusted: Boolean,
                  )(val info: Source.Parser.Info) extends Stmt

case class Send(channel: Expr, expr: Expr, sendChannel: MPredicateProxy, sendGivenPerm: MethodProxy, sendGotPerm: MethodProxy)(val info: Source.Parser.Info) extends Stmt

/**
  * Channel receive operation that does not only return the received message but also a boolean result whether
  * receive operation was successful. Thus, receiving a zero value from a closed or empty channel can be
  * distinguished from a zero value sent with a successful channel send operation
  */
case class SafeReceive(resTarget: LocalVar, successTarget: LocalVar, channel: Expr, recvChannel: MPredicateProxy, recvGivenPerm: MethodProxy, recvGotPerm: MethodProxy, closed: MPredicateProxy)(val info: Source.Parser.Info) extends Stmt

/**
  * Map lookup operation that returns the result of the lookup or default value if the key is not in the map,
  * and a boolean values stating whether the key is in the map.
  */
case class SafeMapLookup(resTarget: LocalVar, successTarget: LocalVar, mapLookup: IndexedExp)(val info: Source.Parser.Info) extends Stmt


sealed trait Assertion extends Node

case class SepAnd(left: Assertion, right: Assertion)(val info: Source.Parser.Info) extends Assertion

case class ExprAssertion(exp: Expr)(val info: Source.Parser.Info) extends Assertion

case class Implication(left: Expr, right: Assertion)(val info: Source.Parser.Info) extends Assertion

case class Access(e: Accessible, p: Expr)(val info: Source.Parser.Info) extends Assertion {
  require(p.typ.isInstanceOf[PermissionT], s"expected an expression of permission type but got $p.typ")
}

sealed trait TerminationMeasure extends Assertion
case class WildcardMeasure(cond: Option[Expr])(val info: Source.Parser.Info) extends TerminationMeasure
case class TupleTerminationMeasure(tuple: Vector[Node], cond: Option[Expr])(val info: Source.Parser.Info) extends TerminationMeasure {
  require(tuple.forall(x => x.isInstanceOf[Expr] || x.isInstanceOf[PredicateAccess]), s"Unexpected tuple $tuple")
}

sealed trait Accessible extends Node {
  def op: Node
  override def info: Parser.Info = op.info
}

object Accessible {
  case class Predicate(op: PredicateAccess) extends Accessible with TriggerExpr
  case class ExprAccess(op: Expr) extends Accessible
  case class Address(op: Location) extends Accessible {
    require(op.typ.addressability == Addressability.Shared, s"expected shared location, but got $op :: ${op.typ}")
  }
  case class PredExpr(op: PredExprInstance) extends Accessible
}

sealed trait PredicateAccess extends Node

case class FPredicateAccess(pred: FPredicateProxy, args: Vector[Expr])(val info: Source.Parser.Info) extends PredicateAccess
case class MPredicateAccess(recv: Expr, pred: MPredicateProxy, args: Vector[Expr])(val info: Source.Parser.Info) extends PredicateAccess
case class MemoryPredicateAccess(arg: Expr)(val info: Source.Parser.Info) extends PredicateAccess



sealed trait Expr extends Node with Typed with TriggerExpr

object Expr {
  def getSubExpressions(x: Expr): Set[Expr] = {
    def aux(x: Expr): Set[Expr] = x.subnodes.collect{ case e: Expr => e }.toSet
    def auxClosed(x: Expr): Set[Expr] = aux(x).flatMap(auxClosed) + x
    aux(x).flatMap(auxClosed) + x
  }
}

case class Unfolding(acc: Access, in: Expr)(val info: Source.Parser.Info) extends Expr {
  require(acc.e.isInstanceOf[Accessible.Predicate])
  lazy val op: PredicateAccess = acc.e.asInstanceOf[Accessible.Predicate].op
  override def typ: Type = in.typ
  require(typ.addressability == Addressability.unfolding(in.typ.addressability))
}

case class Old(operand: Expr, typ: Type)(val info: Source.Parser.Info) extends Expr

case class LabeledOld(label: LabelProxy, operand: Expr)(val info: Source.Parser.Info) extends Expr {
  override val typ: Type = operand.typ
}

case class Conditional(cond: Expr, thn: Expr, els: Expr, typ: Type)(val info: Source.Parser.Info) extends Expr

trait TriggerExpr extends Node
case class Trigger(exprs: Vector[TriggerExpr])(val info: Source.Parser.Info) extends Node

case class PureForall(vars: Vector[BoundVar], triggers: Vector[Trigger], body: Expr)(val info: Source.Parser.Info) extends Expr {
  override def typ: Type = BoolT(Addressability.rValue)
}

case class SepForall(vars: Vector[BoundVar], triggers: Vector[Trigger], body: Assertion)(val info: Source.Parser.Info) extends Assertion

case class MagicWand(left: Assertion, right: Assertion)(val info: Source.Parser.Info) extends Assertion

case class Exists(vars: Vector[BoundVar], triggers: Vector[Trigger], body: Expr)(val info: Source.Parser.Info) extends Expr {
  override def typ: Type = BoolT(Addressability.rValue)
}

sealed trait Permission extends Expr {
  override def typ: Type = PermissionT(Addressability.rValue)
}

case class FullPerm(info: Source.Parser.Info) extends Permission
case class NoPerm(info: Source.Parser.Info) extends Permission
case class FractionalPerm(left: Expr, right: Expr)(val info: Source.Parser.Info) extends Permission
case class WildcardPerm(info: Source.Parser.Info) extends Permission
case class CurrentPerm(acc: Accessible.Predicate)(val info: Source.Parser.Info) extends Permission
case class PermMinus(exp: Expr)(val info: Source.Parser.Info) extends Permission
case class PermAdd(left: Expr, right: Expr)(val info: Source.Parser.Info) extends BinaryExpr("+") with Permission
case class PermSub(left: Expr, right: Expr)(val info: Source.Parser.Info) extends BinaryExpr("-") with Permission
case class PermMul(left: Expr, right: Expr)(val info: Source.Parser.Info) extends BinaryExpr("*") with Permission
case class PermDiv(left: Expr, right: Expr)(val info: Source.Parser.Info) extends BinaryExpr("/") with Permission
// Comparison expressions
case class PermLtCmp(left: Expr, right: Expr)(val info: Source.Parser.Info) extends BinaryExpr("<") with BoolOperation
case class PermLeCmp(left: Expr, right: Expr)(val info: Source.Parser.Info) extends BinaryExpr("<=") with BoolOperation
case class PermGtCmp(left: Expr, right: Expr)(val info: Source.Parser.Info) extends BinaryExpr(">") with BoolOperation
case class PermGeCmp(left: Expr, right: Expr)(val info: Source.Parser.Info) extends BinaryExpr(">=") with BoolOperation

/* ** Type related expressions */

case class TypeAssertion(exp: Expr, arg: Type)(val info: Source.Parser.Info) extends Expr {
  override val typ: Type = arg.withAddressability(Addressability.rValue)
}

case class TypeOf(exp: Expr)(val info: Source.Parser.Info) extends Expr {
  override val typ: Type = SortT
}

case class IsComparableType(exp: Expr)(val info: Source.Parser.Info) extends Expr {
  override val typ: Type = BoolT(Addressability.rValue)
}

case class IsComparableInterface(exp: Expr)(val info: Source.Parser.Info) extends Expr {
  override val typ: Type = BoolT(Addressability.rValue)
}

case class IsBehaviouralSubtype(subtype: Expr, supertype: Expr)(val info: Source.Parser.Info) extends Expr {
  override val typ: Type = BoolT(Addressability.rValue)
}

/** Boxes an expression into an interface. */
case class ToInterface(exp: Expr, typ: Type)(val info: Source.Parser.Info) extends Expr

sealed trait TypeExpr extends Expr {
  override val typ: Type = SortT
}

case class PointerTExpr(elems: Expr)(val info: Source.Parser.Info) extends TypeExpr
case class DefinedTExpr(name: String)(val info: Source.Parser.Info) extends TypeExpr


case class BoolTExpr()(val info: Source.Parser.Info) extends TypeExpr
case class StringTExpr()(val info: Source.Parser.Info) extends TypeExpr
case class Float32TExpr()(val info: Source.Parser.Info) extends TypeExpr
case class Float64TExpr()(val info: Source.Parser.Info) extends TypeExpr
case class IntTExpr(kind: IntegerKind)(val info: Source.Parser.Info) extends TypeExpr
case class StructTExpr(fields: Vector[(String, Expr, Boolean)])(val info: Source.Parser.Info) extends TypeExpr
case class ArrayTExpr(length: Expr, elems: Expr)(val info: Source.Parser.Info) extends TypeExpr
case class SliceTExpr(elems: Expr)(val info: Source.Parser.Info) extends TypeExpr
case class MapTExpr(keys: Expr, elems: Expr)(val info: Source.Parser.Info) extends TypeExpr
case class PermTExpr()(val info: Source.Parser.Info) extends TypeExpr
case class SequenceTExpr(elems: Expr)(val info: Source.Parser.Info) extends TypeExpr
case class SetTExpr(elems: Expr)(val info: Source.Parser.Info) extends TypeExpr
case class MultisetTExpr(elems: Expr)(val info: Source.Parser.Info) extends TypeExpr
case class MathMapTExpr(keys: Expr, elems: Expr)(val info: Source.Parser.Info) extends TypeExpr
case class OptionTExpr(elems: Expr)(val info: Source.Parser.Info) extends TypeExpr
case class TupleTExpr(elems: Vector[Expr])(val info: Source.Parser.Info) extends TypeExpr



/* ** Higher-order predicate expressions */

case class PredicateConstructor(proxy: PredicateProxy, proxyT: PredT, args: Vector[Option[Expr]])(val info: Source.Parser.Info) extends Expr {
  override val typ: Type = PredT(proxyT.args.zip(args).filter(_._2.isEmpty).map(_._1), Addressability.rValue)
}

case class PredExprInstance(base: Expr, args: Vector[Expr])(val info: Source.Parser.Info) extends Node

case class PredExprFold(base: PredicateConstructor, args: Vector[Expr], p: Expr)(val info: Source.Parser.Info) extends Stmt with Deferrable
case class PredExprUnfold(base: PredicateConstructor, args: Vector[Expr], p: Expr)(val info: Source.Parser.Info) extends Stmt with Deferrable


/* ** Option type expressions */

/**
  * The 'none' constructor for option types of type `elem`.
  */
case class OptionNone(elem : Type)(val info : Source.Parser.Info) extends Expr {
  override def typ : Type = OptionT(elem, Addressability.rValue)
}

/**
  * The 'some(`exp`)' constructor for option types.
  */
case class OptionSome(exp : Expr)(val info : Source.Parser.Info) extends Expr {
  override def typ : Type = OptionT(exp.typ, Addressability.rValue)
}

/**
  * The 'option(`exp`)' projection function, where `exp` is expected to be an option type.
  */
case class OptionGet(exp : Expr)(val info : Source.Parser.Info) extends Expr {
  override def typ : Type = exp.typ match {
    case OptionT(t, _) => t
    case t => Violation.violation(s"expected an option type, but got $t")
  }
}


/* ** Collection expressions */

/**
  * Denotes the multiplicity operator "`left` # `right`", with `right`
  * a sequence or (multi)set and `left` an expression of a matching type.
  */
case class Multiplicity(left : Expr, right : Expr)(val info: Source.Parser.Info) extends BinaryExpr("#") {
  override def typ : Type = IntT(Addressability.rValue)
}

/**
  * Denotes the length of `exp`, which is expected to be either
  * of an array type or a sequence type or a set.
  */
case class Length(exp : Expr)(val info : Source.Parser.Info) extends Expr {
  override def typ : Type = IntT(Addressability.rValue)
}

/**
  * Represents the "cap(`exp`)" in Go, which gives
  * the capacity of `exp` according to its type.
  */
case class Capacity(exp : Expr)(val info : Source.Parser.Info) extends Expr {
  override def typ : Type = IntT(Addressability.rValue)
}

/**
  * Represents indexing into an array "`base`[`index`]",
  * where `base` is expected to be of an array or sequence type
  * and `index` of an integer type. `baseUnderlyingType` is the underlyingType of `base`'s type.
  */
case class IndexedExp(base : Expr, index : Expr, baseUnderlyingType: Type)(val info : Source.Parser.Info) extends Expr with Location {
  override val typ : Type = baseUnderlyingType match {
    case t: ArrayT => t.elems
    case t: SequenceT => t.t
    case t: SliceT => t.elems
    case t: MapT => t.values
    case t: MathMapT => t.values
    case t => Violation.violation(s"expected an array, map or sequence type, but got $t")
  }
}

/**
  * Denotes an array update "`base`[`left` = `right`]", which results in an
  * array equal to `base` but 'updated' to have `right` at the `left` position.
  */
case class ArrayUpdate(base: Expr, left: Expr, right: Expr)(val info: Source.Parser.Info) extends Expr {
  /** Is equal to the type of `base`. */
  require(base.typ.addressability == Addressability.Exclusive)
  override val typ : Type = base.typ
}


/* ** Sequence expressions */

/**
  * A (mathematical) sequence literal "seq[`memberType`] { k_0:e_0, ..., k_n:e_n }",
  * where `elems` is the map of key-value pairs that constitutes the members
  * of the literal. Every "e_i" is expected to be of type `memberType`.
  */
case class SequenceLit(length : BigInt, memberType : Type, elems : Map[BigInt, Expr])(val info : Source.Parser.Info) extends CompositeLit {
  require(elems.forall(e => 0 <= e._1 && e._1 < length), "All elements should be within bounds")
  override val typ : Type = SequenceT(memberType, Addressability.literal)
}

/**
  * Denotes the range of integers from `low` to `high`
  * (both of which should be integers), not including `high` but including `low`.
  */
case class RangeSequence(low : Expr, high : Expr)(val info : Source.Parser.Info) extends Expr {
  override val typ : Type = SequenceT(IntT(Addressability.mathDataStructureLookup), Addressability.rValue)
}

/**
  * The appending of two sequences represented by `left` and `right`
  * (which should be of identical types as result of type checking).
  */
case class SequenceAppend(left : Expr, right : Expr)(val info: Source.Parser.Info) extends BinaryExpr("++") {
  /** Should be identical to `right.typ`. */
  require(left.typ.isInstanceOf[SequenceT] && right.typ.isInstanceOf[SequenceT], s"expected two sequences, but got ${left.typ} and ${right.typ} (${info.origin})")
  override val typ : Type = SequenceT(left.typ.asInstanceOf[SequenceT].t, Addressability.rValue)
}

/**
  * Denotes a ghost collection update "`col`[`left` = `right`]", which results in a
  * collection equal to `col` but 'updated' to have `right` at the `left` position.
  * `baseUnderlyingType` is the underlyingType of `base`'s type
  */
case class GhostCollectionUpdate(base : Expr, left : Expr, right : Expr, baseUnderlyingType: Type)(val info: Source.Parser.Info) extends Expr {
  require(baseUnderlyingType.isInstanceOf[SequenceT] || baseUnderlyingType.isInstanceOf[MathMapT], s"expected sequence or mmap, but got ${base.typ} (${info.origin})")
  override val typ : Type = base.typ.withAddressability(Addressability.rValue)
}

/**
  * Represents a _sequence drop expression_ roughly of
  * the form "`left`[`right`:]".
  * Here `left` is the base sequence and `right` an integer
  * denoting the number of elements to drop from `left`.
  */
case class SequenceDrop(left : Expr, right : Expr)(val info: Source.Parser.Info) extends Expr {
  /** Is equal to the type of `left`. */
  require(left.typ.isInstanceOf[SequenceT])
  override val typ : Type = SequenceT(left.typ.asInstanceOf[SequenceT].t, Addressability.rValue)
}

/**
  * Represents a _sequence take operation_ roughly of
  * the form "`left`[:`right`]", where `left` is the base sequence
  * and `right` an integer denoting the number of elements to
  * take from `left`.
  */
case class SequenceTake(left : Expr, right : Expr)(val info: Source.Parser.Info) extends Expr {
  /** Is equal to the type of `left`. */
  require(left.typ.isInstanceOf[SequenceT])
  override val typ : Type = SequenceT(left.typ.asInstanceOf[SequenceT].t, Addressability.rValue)
}

/**
  * Represents the conversion of a collection of type 't',
  * represented by `expr`, to a (mathematical) sequence of type 't'.
  * Here `expr` is assumed to be either a sequence or an exclusive array.
  */
case class SequenceConversion(expr : Expr)(val info: Source.Parser.Info) extends Expr {
  override val typ : Type = expr.typ match {
    case t: SequenceT => t
    case t: ArrayT => t.sequence
    case OptionT(t, addr) => SequenceT(t, addr)
    case t => Violation.violation(s"expected a sequence or exclusive array type. but got $t")
  }
}


/* ** Unordered collection expressions */

/**
  * Represents a (multi)set union "`left` union `right`",
  * where `left` and `right` should be (multi)sets of identical types.
  */
case class Union(left : Expr, right : Expr)(val info : Source.Parser.Info) extends BinaryExpr("union") {
  /** `left.typ` is expected to be identical to `right.typ`. */
  require(
    (left.typ.isInstanceOf[SetT] && right.typ.isInstanceOf[SetT])
      || (left.typ.isInstanceOf[MultisetT] && right.typ.isInstanceOf[MultisetT]),
    s"expected set or multiset, but got ${left.typ} and ${right.typ} (${info.origin})"
  )
  override val typ : Type = left.typ match {
    case t: SetT => SetT(t.t, Addressability.rValue)
    case t: MultisetT => MultisetT(t.t, Addressability.rValue)
    case _ => Violation.violation("expected set or type")
  }
}

/**
  * Represents a (multi)set intersection "`left` intersection `right`",
  * where `left` and `right` should be (multi)sets of identical types.
  */
case class Intersection(left : Expr, right : Expr)(val info : Source.Parser.Info) extends BinaryExpr("intersection") {
  /** `left.typ` is expected to be identical to `right.typ`. */
  require(
    (left.typ.isInstanceOf[SetT] && right.typ.isInstanceOf[SetT])
      || (left.typ.isInstanceOf[MultisetT] && right.typ.isInstanceOf[MultisetT]),
    s"expected set or multiset, but got ${left.typ} and ${right.typ} (${info.origin})"
  )
  override val typ : Type = left.typ match {
    case t: SetT => SetT(t.t, Addressability.rValue)
    case t: MultisetT => MultisetT(t.t, Addressability.rValue)
    case _ => Violation.violation("expected set or type")
  }
}

/**
  * Represents a (multi)set difference "`left` setminus `right`",
  * where `left` and `right` should be (multi)sets of identical types.
  */
case class SetMinus(left : Expr, right : Expr)(val info : Source.Parser.Info) extends BinaryExpr("setminus") {
  /** `left.typ` is expected to be identical to `right.typ`. */
  require(
    (left.typ.isInstanceOf[SetT] && right.typ.isInstanceOf[SetT])
      || (left.typ.isInstanceOf[MultisetT] && right.typ.isInstanceOf[MultisetT]),
    s"expected set or multiset, but got ${left.typ} and ${right.typ} (${info.origin})"
  )
  override val typ : Type = left.typ match {
    case t: SetT => SetT(t.t, Addressability.rValue)
    case t: MultisetT => MultisetT(t.t, Addressability.rValue)
    case _ => Violation.violation("expected set or type")
  }
}

/**
  * Represents a subset relation "`left` subset `right`", where
  * `left` and `right` are assumed to be sets of comparable types.
  */
case class Subset(left : Expr, right : Expr)(val info : Source.Parser.Info) extends BinaryExpr("subset") {
  override val typ : Type = BoolT(Addressability.rValue)
}

/**
  * Represents a membership expression "`left` in `right`".
  * Here `right` should be a ghost collection (that is,
  * a sequence, set, or multiset) of a type that is compatible
  * with the one of `left`.
  */
case class Contains(left : Expr, right : Expr)(val info: Source.Parser.Info) extends BinaryExpr("in") {
  override val typ : Type = BoolT(Addressability.rValue)
}


/* ** Set expressions */

/**
  * Represents a (mathematical) set literal "set[`memberType`] { e_0, ..., e_n }",
  * where `exprs` constitutes the vector "e_0, ..., e_n" of members,
  * which should all be of type `memberType`.
  */
case class SetLit(memberType : Type, exprs : Vector[Expr])(val info : Source.Parser.Info) extends CompositeLit {
  override val typ : Type = SetT(memberType, Addressability.literal)
}

/**
  * Represents the conversion of a collection of type 't', represented by `exp`,
  * to a (mathematical) set of type 't'.
  */
case class SetConversion(expr : Expr)(val info: Source.Parser.Info) extends Expr {
  override val typ : Type = expr.typ match {
    case SequenceT(t, _) => SetT(t, Addressability.conversionResult)
    case SetT(t, _) => SetT(t, Addressability.conversionResult)
    case t => Violation.violation(s"expected a sequence or set type but got $t")
  }
}


/* ** Multiset expressions */

/**
  * Represents a multiset literal "mset[`memberType`] { e_0, ..., e_n }",
  * where `exprs` constitutes the vector "e_0, ..., e_n" of members,
  * which should all be of type `memberType`.
  */
case class MultisetLit(memberType : Type, exprs : Vector[Expr])(val info : Source.Parser.Info) extends CompositeLit {
  override val typ : Type = MultisetT(memberType, Addressability.literal)
}

/**
  * Represents the conversion of `exp` to a (mathematical) multiset of
  * a matching type, where `exp` should be a collection, i.e., a sequence or (multi)set.
  */
case class MultisetConversion(expr : Expr)(val info: Source.Parser.Info) extends Expr {
  override val typ : Type = expr.typ match {
    case SequenceT(t, _) => MultisetT(t, Addressability.conversionResult)
    case MultisetT(t, _) => MultisetT(t, Addressability.conversionResult)
    case t => Violation.violation(s"expected a sequence or multiset type but got $t")
  }
}

/* ** Mathematical Map expressions */

/**
  * Represents a mathematical map literal "mmap[`keys`]`values` { k_0: e_0, ..., k_n: e_n }",
  * where `entries` constitutes the sequence of entries of the map "{(k_0: e_0), ..., (k_n: e_n)}". The expressions `k_i` should have type `keys`
  * and the expressions `e_i` should have type `values`.
  */
case class MathMapLit(keys : Type, values : Type, entries : Seq[(Expr, Expr)])(val info : Source.Parser.Info) extends CompositeLit {
  override val typ : Type = MathMapT(keys, values, Addressability.literal)
}

case class MapKeys(exp : Expr, expUnderlyingType: Type)(val info : Source.Parser.Info) extends Expr {
  override val typ : Type = expUnderlyingType match {
    case t: MathMapT => SetT(t.keys, Addressability.mathDataStructureElement)
    case t: MapT => SetT(t.keys, Addressability.rValue)
    case _ => violation(s"unexpected type ${exp.typ}")
  }
}

case class MapValues(exp : Expr, expUnderlyingType: Type)(val info : Source.Parser.Info) extends Expr {
  override val typ : Type = expUnderlyingType match {
    case t: MathMapT => SetT(t.keys, Addressability.mathDataStructureElement)
    case t: MapT => SetT(t.keys, Addressability.rValue)
    case _ => violation(s"unexpected type ${exp.typ}")
  }
}

case class PureFunctionCall(func: FunctionProxy, args: Vector[Expr], typ: Type)(val info: Source.Parser.Info) extends Expr
case class PureMethodCall(recv: Expr, meth: MethodProxy, args: Vector[Expr], typ: Type)(val info: Source.Parser.Info) extends Expr
case class PureClosureCall(closure: Expr, args: Vector[Expr], spec: ClosureSpec, typ: Type)(val info: Source.Parser.Info) extends Expr
case class DomainFunctionCall(func: DomainFuncProxy, args: Vector[Expr], typ: Type)(val info: Source.Parser.Info) extends Expr

case class Deref(exp: Expr, underlyingTypeExpr: Type)(val info: Source.Parser.Info) extends Expr with Location {
  require(underlyingTypeExpr.isInstanceOf[PointerT])
  override val typ: Type = underlyingTypeExpr.asInstanceOf[PointerT].t
}

case class Ref(ref: Addressable, typ: PointerT)(val info: Source.Parser.Info) extends Expr with Location

object Ref {
  def apply(ref: Expr)(info: Source.Parser.Info): Ref = {
    require(ref.typ.addressability == Addressability.Shared)

    val pointerT = PointerT(ref.typ, Addressability.reference)
    ref match {
      case x: LocalVar     => Ref(Addressable.Var(x), pointerT)(info)
      case x: Deref        => Ref(Addressable.Pointer(x), pointerT)(info)
      case x: FieldRef     => Ref(Addressable.Field(x), pointerT)(info)
      case x: IndexedExp   => Ref(Addressable.Index(x), pointerT)(info)
      case _ => Violation.violation(s"encountered unexpected addressable expression $ref")
    }
  }
}


sealed trait Addressable extends Node {
  def op: Location
  override def info: Parser.Info = op.info
}

object Addressable {

  case class Var(op: LocalVar) extends Addressable
  case class Pointer(op: Deref) extends Addressable
  case class Field(op: FieldRef) extends Addressable
  case class Index(op: IndexedExp) extends Addressable
}

case class FieldRef(recv: Expr, field: Field)(val info: Source.Parser.Info) extends Expr with Location {
  override val typ: Type = field.typ
}

/** Updates struct 'base' at field 'field' with value 'newVal', i.e. base[field -> newVal]. */
case class StructUpdate(base: Expr, field: Field, newVal: Expr)(val info: Source.Parser.Info) extends Expr {
  require(base.typ.addressability == Addressability.Exclusive)
  override val typ: Type = base.typ
}

sealed trait BoolOperation extends Expr {
  override val typ: Type = BoolT(Addressability.rValue)
}

sealed trait IntOperation extends Expr {
  override def typ: Type = IntT(Addressability.rValue)
}

case class Negation(operand: Expr)(val info: Source.Parser.Info) extends BoolOperation

sealed abstract class BinaryExpr(val operator: String) extends Expr {
  def left: Expr
  def right: Expr
}

sealed abstract class BinaryIntExpr(override val operator: String) extends BinaryExpr(operator) with IntOperation {
  override def typ: Type = (left.typ, right.typ) match {
    // should always produce an exclusive val. from the go spec:
    // (...) must be addressable, that is, either a variable, pointer indirection, or slice indexing operation;
    // or a field selector of an addressable struct operand; or an array indexing operation of an addressable array.
    // As an exception to the addressability requirement, x may also be a (possibly parenthesized) composite literal.
    case (IntT(_, kind1), IntT(_, kind2)) => IntT(Addressability.Exclusive, TypeBounds.merge(kind1, kind2))

    // A binary expression may have one operand of a defined type T and another operand that is an unbounded integer.
    // If T's underlying type is an integer type, then the result of the expression should be of type T.
    // Here, the underlying type of a defined type is not checked, as the information is not available at this point.
    // However, this should not pose a problem assuming that the original program has been type-checked before the
    // translation to the internal language.
    case (x, IntT(_, UnboundedInteger)) if x.isInstanceOf[DefinedT] => x.withAddressability(Addressability.Exclusive)
    case (IntT(_, UnboundedInteger), y) if y.isInstanceOf[DefinedT] => y.withAddressability(Addressability.Exclusive)
    case (x, y) if x.equalsWithoutMod(y) => x.withAddressability(Addressability.Exclusive)
    case (l, r) => violation(s"cannot merge types $l and $r")

  }
}

object BinaryExpr {
  def unapply(arg: BinaryExpr): Some[(Expr, String, Expr, Type)] =
    Some((arg.left, arg.operator, arg.right, arg.typ))
}

case class EqCmp(left: Expr, right: Expr)(val info: Source.Parser.Info)      extends BinaryExpr("==") with BoolOperation
case class UneqCmp(left: Expr, right: Expr)(val info: Source.Parser.Info)    extends BinaryExpr("!=") with BoolOperation
case class LessCmp(left: Expr, right: Expr)(val info: Source.Parser.Info)    extends BinaryExpr("<" ) with BoolOperation
case class AtMostCmp(left: Expr, right: Expr)(val info: Source.Parser.Info)  extends BinaryExpr("<=") with BoolOperation
case class GreaterCmp(left: Expr, right: Expr)(val info: Source.Parser.Info) extends BinaryExpr(">" ) with BoolOperation
case class AtLeastCmp(left: Expr, right: Expr)(val info: Source.Parser.Info) extends BinaryExpr(">=") with BoolOperation

case class And(left: Expr, right: Expr)(val info: Source.Parser.Info) extends BinaryExpr("&&") with BoolOperation
case class Or(left: Expr, right: Expr)(val info: Source.Parser.Info) extends BinaryExpr("||") with BoolOperation

case class Add(left: Expr, right: Expr)(val info: Source.Parser.Info) extends BinaryIntExpr("+")
case class Sub(left: Expr, right: Expr)(val info: Source.Parser.Info) extends BinaryIntExpr("-")
case class Mul(left: Expr, right: Expr)(val info: Source.Parser.Info) extends BinaryIntExpr("*")
case class Mod(left: Expr, right: Expr)(val info: Source.Parser.Info) extends BinaryIntExpr("%")
case class Div(left: Expr, right: Expr)(val info: Source.Parser.Info) extends BinaryIntExpr("/")

/* Bitwise Operators */
case class BitAnd(left: Expr, right: Expr)(val info: Source.Parser.Info) extends BinaryIntExpr("&")
case class BitOr(left: Expr, right: Expr)(val info: Source.Parser.Info) extends BinaryIntExpr("|")
case class BitXor(left: Expr, right: Expr)(val info: Source.Parser.Info) extends BinaryIntExpr("^")
case class BitClear(left: Expr, right: Expr)(val info: Source.Parser.Info) extends BinaryIntExpr("&^")
case class ShiftLeft(left: Expr, right: Expr)(val info: Source.Parser.Info) extends BinaryIntExpr("<<") {
  override val typ: Type = left.typ
}
case class ShiftRight(left: Expr, right: Expr)(val info: Source.Parser.Info) extends BinaryIntExpr(">>") {
  override val typ: Type = left.typ
}
case class BitNeg(op: Expr)(val info: Source.Parser.Info) extends IntOperation

case class Conversion(newType: Type, expr: Expr)(val info: Source.Parser.Info) extends Expr {
  override def typ: Type = newType
}

case class EffectfulConversion(target: LocalVar, newType: Type, expr: Expr)(val info: Source.Parser.Info) extends Stmt

case class Receive(channel: Expr, recvChannel: MPredicateProxy, recvGivenPerm: MethodProxy, recvGotPerm: MethodProxy)(val info: Source.Parser.Info) extends Expr {
  require(channel.typ.isInstanceOf[ChannelT])
  override def typ: Type = channel.typ.asInstanceOf[ChannelT].elem
}

sealed trait Lit extends Expr

case class DfltVal(typ: Type)(val info: Source.Parser.Info) extends Expr

case class IntLit(v: BigInt, kind: IntegerKind = UnboundedInteger, base: NumBase = Decimal)(val info: Source.Parser.Info) extends Lit {
  override def typ: Type = IntT(Addressability.literal, kind)
}

case class PermLit(dividend: BigInt, divisor: BigInt)(val info: Source.Parser.Info) extends Lit with Permission {
  require(divisor != 0)
  override def typ: Type = PermissionT(Addressability.literal)
}

case class BoolLit(b: Boolean)(val info: Source.Parser.Info) extends Lit {
  override def typ: Type = BoolT(Addressability.literal)
}

case class StringLit(s: String)(val info: Source.Parser.Info) extends Lit {
  override def typ: Type = StringT(Addressability.literal)
}

case class NilLit(typ: Type)(val info: Source.Parser.Info) extends Lit

/* ** Closures */
sealed trait FunctionLikeLit extends Lit with FunctionLikeMemberOrLit  {
  def name: FunctionLitProxy
  def captured: Vector[(Expr, Parameter.In)]
}

case class FunctionLit(
                     override val name: FunctionLitProxy,
                     override val args: Vector[Parameter.In],
                     override val captured: Vector[(Expr, Parameter.In)],
                     override val results: Vector[Parameter.Out],
                     override val pres: Vector[Assertion],
                     override val posts: Vector[Assertion],
                     override val terminationMeasures: Vector[TerminationMeasure],
                     body: Option[MethodBody]
                   )(val info: Source.Parser.Info) extends FunctionLikeLit {
  override def typ: Type = FunctionT(args.map(_.typ), results.map(_.typ), Addressability.literal)
}

case class PureFunctionLit(
                         override val name: FunctionLitProxy,
                         override val args: Vector[Parameter.In],
                         override val captured: Vector[(Expr, Parameter.In)],
                         override val results: Vector[Parameter.Out],
                         override val pres: Vector[Assertion],
                         override val posts: Vector[Assertion],
                         override val terminationMeasures: Vector[TerminationMeasure],
                         body: Option[Expr]
                       )(val info: Source.Parser.Info) extends FunctionLikeLit {
  override def typ: Type = FunctionT(args.map(_.typ), results.map(_.typ), Addressability.literal)
  require(results.size <= 1)
}

case class ClosureImplements(closure: Expr, spec: ClosureSpec)(override val info: Source.Parser.Info) extends Expr {
  override def typ: Type = BoolT(Addressability.rValue)
}

case class ClosureSpec(func: FunctionMemberOrLitProxy, params: Map[Int, Expr])(override val info: Source.Parser.Info) extends Node

case class SpecImplementationProof(closure: Expr, spec: ClosureSpec, body: Block, pres: Vector[Assertion], posts: Vector[Assertion])
                                  (override val info: Source.Parser.Info) extends Stmt

case class ClosureObject(func: FunctionLitProxy, override val typ: Type)(override val info: Source.Parser.Info) extends Expr

case class FunctionObject(func: FunctionProxy, override val typ: Type)(override val info: Source.Parser.Info) extends Expr

case class MethodObject(recv: Expr, meth: MethodProxy, override val typ: Type)(override val info: Source.Parser.Info) extends Expr


/**
  * Represents (full) slice expressions "`base`[`low`:`high`:`max`]".
  * Only the `max` component is optional at this point.
  * Any slicing expression "a[:j]" is assumed to be desugared into "a[0:j]",
  * and any expression "a[i:]" is assumed to be desugared into "a[i:len(a)]".
  * `baseUnderlyingType` is the underlyingType of `base`'s type.
  */
case class Slice(base : Expr, low : Expr, high : Expr, max : Option[Expr], baseUnderlyingType: Type)(val info : Source.Parser.Info) extends Expr {
  override def typ : Type = baseUnderlyingType match {
    case t: ArrayT => SliceT(t.elems, Addressability.sliceElement)
    case _: SliceT | _: StringT => base.typ
    case t => Violation.violation(s"expected an array, slice or string type, but got $t")
  }
}

case class Tuple(args: Vector[Expr])(val info: Source.Parser.Info) extends Expr {
  lazy val typ: Type = TupleT(args map (_.typ), Addressability.literal) // TODO: remove redundant typ information of other nodes
}

sealed trait CompositeLit extends Lit

/** An array literal of type '[`length`]`memberType`' consisting of `elems`. */
case class ArrayLit(length : BigInt, memberType : Type, elems : Map[BigInt, Expr])(val info : Source.Parser.Info) extends CompositeLit {
  override val typ : Type = ArrayT(length, memberType, Addressability.literal)
}

/** A slice literal of type '[]`memberType`' consisting of `elems`. */
case class SliceLit(memberType : Type, elems : Map[BigInt, Expr])(val info : Source.Parser.Info) extends CompositeLit {
  lazy val length: BigInt = if (elems.isEmpty) 0 else elems.maxBy(_._1)._1 + 1
  lazy val asArrayLit: ArrayLit = ArrayLit(length, memberType.withAddressability(Addressability.rValue), elems)(info)
  override val typ: Type = SliceT(memberType, Addressability.literal)
}

case class StructLit(typ: Type, args: Vector[Expr])(val info: Source.Parser.Info) extends CompositeLit

case class MapLit(keys : Type, values : Type, entries : Seq[(Expr, Expr)])(val info : Source.Parser.Info) extends CompositeLit {
  override val typ : Type = MapT(keys, values, Addressability.literal)
}

sealed trait Declaration extends Node

/** Everything that is defined with the scope of a code block. */
sealed trait BlockDeclaration extends Declaration

/** Any Gobra variable. */
sealed trait Var extends Expr with Location {
  def id: String

  def unapply(arg: Var): Some[(String, Type)] =
    Some((arg.id, arg.typ))
}

/**
  * Any variable that has a global scope.
  * */
sealed trait GlobalVar extends Var

/**
  * Any variable whose scope is the body of a method, function, or predicate.
  * Effectively, every variable that does not have a global scope.
  * */
sealed trait BodyVar extends Var

/** Any variable that is assignable in the intermediate representation. */
sealed trait AssignableVar extends Var


sealed trait Parameter extends BodyVar {
  def unapply(arg: Parameter): Some[(String, Type)] =
    Some((arg.id, arg.typ))
}

/** In- and out-parameters. */
object Parameter {
  case class In(id: String, typ: Type)(val info: Source.Parser.Info) extends Parameter {
    require(typ.addressability == Addressability.inParameter)
  }
  case class Out(id: String, typ: Type)(val info: Source.Parser.Info) extends Parameter with AssignableVar {
    require(typ.addressability == Addressability.outParameter)
  }
}

/** Variables that are bound by a quantifier. */
case class BoundVar(id: String, typ: Type)(val info: Source.Parser.Info) extends BodyVar {
  require(typ.addressability == Addressability.boundVariable)
}

/** Variables that can be defined in the body of a method or function. */
case class LocalVar(id: String, typ: Type)(val info: Source.Parser.Info) extends BodyVar with AssignableVar with BlockDeclaration

sealed trait GlobalConst extends GlobalVar {
  def unapply(arg: GlobalConst): Some[(String, Type)] =
    Some((arg.id, arg.typ))
}

object GlobalConst {
  case class Val(id: String, typ: Type)(val info: Source.Parser.Info) extends GlobalConst {
    require(typ.addressability == Addressability.constant)
  }
}






sealed trait Typed {
  def typ: Type
}

sealed trait TopType

/** When a type is added, then also add a pattern to [[viper.gobra.translator.util.TypePatterns]] */

sealed trait Type extends Ordered[Type] {
  def addressability: Addressability

  /** Returns whether 'this' is equals to 't' without considering the addressability modifier of the types. */
  def equalsWithoutMod(t: Type): Boolean

  def withAddressability(newAddressability: Addressability): Type

  override def compare(that: Type): Int = Names.serializeType(this).compare(Names.serializeType(that))
}

sealed abstract class PrettyType(pretty: => String) extends Type {
  override lazy val toString: String = s"$pretty${addressability.pretty}"
}

case class BoolT(addressability: Addressability) extends PrettyType("bool") {
  override def equalsWithoutMod(t: Type): Boolean = t.isInstanceOf[BoolT]
  override def withAddressability(newAddressability: Addressability): BoolT = BoolT(newAddressability)
}

case class IntT(addressability: Addressability, kind: IntegerKind = UnboundedInteger) extends PrettyType(kind.name) {
  override def equalsWithoutMod(t: Type): Boolean = t.isInstanceOf[IntT] && t.asInstanceOf[IntT].kind == kind
  override def withAddressability(newAddressability: Addressability): IntT = IntT(newAddressability, kind)
}

case class Float32T(addressability: Addressability) extends PrettyType("float32") {
  override def equalsWithoutMod(t: Type): Boolean = t.isInstanceOf[Float32T]
  override def withAddressability(newAddressability: Addressability): Float32T = Float32T(newAddressability)
}

case class Float64T(addressability: Addressability) extends PrettyType("float64") {
  override def equalsWithoutMod(t: Type): Boolean = t.isInstanceOf[Float64T]
  override def withAddressability(newAddressability: Addressability): Float64T = Float64T(newAddressability)
}

case class StringT(addressability: Addressability) extends PrettyType("string") {
  override def equalsWithoutMod(t: Type): Boolean = t.isInstanceOf[StringT]
  override def withAddressability(newAddressability: Addressability): StringT = StringT(newAddressability)
}

case object VoidT extends PrettyType("void") {
  override val addressability: Addressability = Addressability.unit
  override def equalsWithoutMod(t: Type): Boolean = t == VoidT
  override def withAddressability(newAddressability: Addressability): VoidT.type = VoidT
}

case class FunctionT(args: Vector[Type], res: Vector[Type], addressability: Addressability) extends PrettyType(f"func${args.mkString("(", ", ", ")")}${res.mkString("(", ", ", ")")}") {
  override def equalsWithoutMod(t: Type): Boolean = t match {
    case FunctionT(otherArgs, otherRes, _) => otherArgs.length == args.length &&
      (otherArgs zip args).forall{ t => t._1.equalsWithoutMod(t._2)} &&
      (otherRes zip res).forall{ t => t._1.equalsWithoutMod(t._2)}
    case _ => false
  }

  override def withAddressability(newAddressability: Addressability): FunctionT = FunctionT(args, res, newAddressability)
}

case class PermissionT(addressability: Addressability) extends PrettyType("perm") {
  override def equalsWithoutMod(t: Type): Boolean = t.isInstanceOf[PermissionT]
  override def withAddressability(newAddressability: Addressability): PermissionT = PermissionT(newAddressability)
}

/** The type of types. For now, we have a single sort. */
case object SortT extends PrettyType("sort") {
  override val addressability: Addressability = Addressability.mathDataStructureElement
  override def equalsWithoutMod(t: Type): Boolean = t == SortT
  override def withAddressability(newAddressability: Addressability): SortT.type = SortT
}

/**
  * The type of `length`-sized arrays of elements of type `typ`.
  */
case class ArrayT(length: BigInt, elems: Type, addressability: Addressability) extends PrettyType(s"[$length]$elems") {
  /** (Deeply) converts the current type to a `SequenceT`. */
  lazy val sequence : SequenceT = SequenceT(elems match {
    case t: ArrayT => t.sequence
    case t => t
  }, addressability)

  override def equalsWithoutMod(t: Type): Boolean = t match {
    case ArrayT(otherLength, otherElems, _) => length == otherLength && elems.equalsWithoutMod(otherElems)
    case _ => false
  }

  override def withAddressability(newAddressability: Addressability): ArrayT =
    ArrayT(length, elems.withAddressability(Addressability.arrayElement(newAddressability)), newAddressability)
}

/**
  * The (composite) type of slices of type `elems`.
  */
case class SliceT(elems : Type, addressability: Addressability) extends PrettyType(s"[]$elems") {
  override def equalsWithoutMod(t: Type): Boolean = t match {
    case SliceT(otherT, _) => t.equalsWithoutMod(otherT)
    case _ => false
  }

  override def withAddressability(newAddressability: Addressability): SliceT =
    SliceT(elems.withAddressability(Addressability.sliceElement), newAddressability)
}

/**
  * The (composite) type of maps from type `keys` to type `values`.
  */
case class MapT(keys: Type, values: Type, addressability: Addressability) extends Type {
  def hasGhostField(k: Type): Boolean = k match {
    case StructT(fields, _) => fields exists (_.ghost)
    case _ => false
  }
  // this check must be done here instead of at the type system level because the concrete AST does not support
  // ghost fields yet
  require(!hasGhostField(keys))
  
  override def equalsWithoutMod(t: Type): Boolean = t match {
    case MapT(otherKeys, otherValues, _) => keys.equalsWithoutMod(otherKeys) && values.equalsWithoutMod(otherValues)
    case _ => false
  }

  override def withAddressability(newAddressability: Addressability): MapT =
    MapT(keys.withAddressability(Addressability.mapKey), values.withAddressability(Addressability.mapValue), newAddressability)
}

/**
  * The type of mathematical sequences with elements of type `t`.
  */
case class SequenceT(t : Type, addressability: Addressability) extends PrettyType(s"seq[$t]")  {
  override def equalsWithoutMod(t: Type): Boolean = t match {
    case SequenceT(otherT, _) => t.equalsWithoutMod(otherT)
    case _ => false
  }

  override def withAddressability(newAddressability: Addressability): SequenceT =
    SequenceT(t.withAddressability(Addressability.mathDataStructureElement), newAddressability)
}

/**
  * The type of mathematical sets with elements of type `t`.
  */
case class SetT(t : Type, addressability: Addressability) extends PrettyType(s"set[$t]") {
  override def equalsWithoutMod(t: Type): Boolean = t match {
    case SetT(otherT, _) => t.equalsWithoutMod(otherT)
    case _ => false
  }

  override def withAddressability(newAddressability: Addressability): SetT =
    SetT(t.withAddressability(Addressability.mathDataStructureElement), newAddressability)
}
/**
  * The type of mathematical multisets with elements of type `t`.
  */
case class MultisetT(t : Type, addressability: Addressability) extends PrettyType(s"mset[$t]") {
  override def equalsWithoutMod(t: Type): Boolean = t match {
    case MultisetT(otherT, _) => t.equalsWithoutMod(otherT)
    case _ => false
  }

  override def withAddressability(newAddressability: Addressability): MultisetT =
    MultisetT(t.withAddressability(Addressability.mathDataStructureElement), newAddressability)
}

/**
  * The type of mathematical maps from `keys` to `values`
  */
case class MathMapT(keys: Type, values: Type, addressability: Addressability) extends Type {
  override def equalsWithoutMod(t: Type): Boolean = t match {
    case MathMapT(otherKeys, otherValues, _) => keys.equalsWithoutMod(otherKeys) && values.equalsWithoutMod(otherValues)
    case _ => false
  }

  override def withAddressability(newAddressability: Addressability): MathMapT =
    MathMapT(keys.withAddressability(Addressability.mathDataStructureElement), values.withAddressability(Addressability.mathDataStructureElement), newAddressability)
}

/**
  * The (mathematical) type encapsulating an optional value of type `t`.
  */
case class OptionT(t : Type, addressability: Addressability) extends PrettyType(s"option[$t]") {
  override def equalsWithoutMod(t : Type): Boolean = t match {
    case OptionT(otherT, _) => t.equalsWithoutMod(otherT)
    case _ => false
  }

  override def withAddressability(newAddressability: Addressability) : OptionT =
    OptionT(t.withAddressability(Addressability.mathDataStructureElement), newAddressability)
}

case class DefinedT(name: String, addressability: Addressability) extends PrettyType(name) with TopType {
  override def equalsWithoutMod(t: Type): Boolean = t match {
    case DefinedT(otherName, _) => name == otherName
    case _ => false
  }

  override def withAddressability(newAddressability: Addressability): DefinedT =
    DefinedT(name, newAddressability)
}

case class PointerT(t: Type, addressability: Addressability) extends PrettyType(s"*$t") with TopType {
  require(t.addressability.isShared)

  override def equalsWithoutMod(t: Type): Boolean = t match {
    case PointerT(otherT, _) => t.equalsWithoutMod(otherT)
    case _ => false
  }

  override def withAddressability(newAddressability: Addressability): PointerT =
    PointerT(t.withAddressability(Addressability.pointerBase), newAddressability)
}

case class TupleT(ts: Vector[Type], addressability: Addressability) extends PrettyType(ts.mkString("(", ", ", ")")) with TopType {
  override def equalsWithoutMod(t: Type): Boolean = t match {
    case TupleT(otherTs, _) => ts.zip(otherTs).forall{ case (l,r) => l.equalsWithoutMod(r) }
    case _ => false
  }

  override def withAddressability(newAddressability: Addressability): TupleT =
    TupleT(ts.map(_.withAddressability(Addressability.mathDataStructureElement)), newAddressability)
}

case class PredT(args: Vector[Type], addressability: Addressability) extends PrettyType(args.mkString("pred(", ", ", ")")) with TopType {
  override def equalsWithoutMod(t: Type): Boolean = t match {
    case PredT(otherTs, _) => args.zip(otherTs).forall{ case (l,r) => l.equalsWithoutMod(r) }
    case _ => false
  }

  override def withAddressability(newAddressability: Addressability): PredT =
    PredT(args.map(_.withAddressability(Addressability.mathDataStructureElement)), newAddressability)
}


// StructT does not have a name because equality of two StructT does not depend at all on their declaration site but
// only on their structure, i.e. whether the fields (and addressability) are equal
case class StructT(fields: Vector[Field], addressability: Addressability) extends PrettyType(fields.mkString("struct{", ", ", "}")) with TopType {
  override def equalsWithoutMod(t: Type): Boolean = t match {
    case StructT(otherFields, _) => fields.zip(otherFields).forall{ case (l, r) => l.typ.equalsWithoutMod(r.typ) }
    case _ => false
  }

  override def withAddressability(newAddressability: Addressability): StructT =
    StructT(fields.map(f => Field(f.name, f.typ.withAddressability(Addressability.field(newAddressability)), f.ghost)(f.info)), newAddressability)
}

case class InterfaceT(name: String, addressability: Addressability) extends PrettyType(s"interface{ name is $name }") with TopType {
  override def equalsWithoutMod(t: Type): Boolean = t match {
    case o: InterfaceT => name == o.name
    case _ => false
  }

  override def withAddressability(newAddressability: Addressability): InterfaceT =
    InterfaceT(name, newAddressability)

  def isEmpty: Boolean = name == Names.emptyInterface
}

case class DomainT(name: String, addressability: Addressability) extends PrettyType(s"domain{ name is $name }") with TopType {
  override def equalsWithoutMod(t: Type): Boolean = t match {
    case o: DomainT => name == o.name
    case _ => false
  }

  override def withAddressability(newAddressability: Addressability): DomainT =
    DomainT(name, newAddressability)
}

case class ChannelT(elem: Type, addressability: Addressability) extends PrettyType(s"chan $elem") {
  override def equalsWithoutMod(t: Type): Boolean = t match {
    case o: ChannelT => elem == o.elem
    case _ => false
  }

  override def withAddressability(newAddressability: Addressability): ChannelT =
    ChannelT(elem, newAddressability)
}



sealed trait Proxy extends Node with Ordered[Proxy] {
  def name: String
  override def compare(that: Proxy): Int = name.compare(that.name)
}
sealed trait MemberProxy extends Proxy {
  def uniqueName: String

  override def compare(that: Proxy): Int = that match {
    case m: MemberProxy => uniqueName.compare(m.uniqueName)
    case _ => super.compare(that)
  }
}
sealed trait CallProxy extends Proxy

sealed trait FunctionMemberOrLitProxy extends Proxy {
  def name: String
}

case class FunctionProxy(override val name: String)(val info: Source.Parser.Info) extends FunctionMemberOrLitProxy with CallProxy
case class MethodProxy(name: String, uniqueName: String)(val info: Source.Parser.Info) extends MemberProxy with CallProxy
case class DomainFuncProxy(name: String, domainName: String)(val info: Source.Parser.Info) extends Proxy

case class FunctionLitProxy(override val name: String)(val info: Source.Parser.Info) extends FunctionMemberOrLitProxy

sealed trait PredicateProxy extends Proxy
case class FPredicateProxy(name: String)(val info: Source.Parser.Info) extends PredicateProxy
case class MPredicateProxy(name: String, uniqueName: String)(val info: Source.Parser.Info) extends PredicateProxy with MemberProxy

case class LabelProxy(name: String)(val info: Source.Parser.Info) extends Proxy with BlockDeclaration<|MERGE_RESOLUTION|>--- conflicted
+++ resolved
@@ -33,20 +33,13 @@
 }
 
 class LookupTable(
-<<<<<<< HEAD
-                 definedTypes: Map[(String, Addressability), Type],
-                 definedMethods: Map[MethodProxy, MethodLikeMember],
-                 definedFunctions: Map[FunctionProxy, FunctionLikeMember],
-                 definedMPredicates: Map[MPredicateProxy, MPredicateLikeMember],
-                 definedFPredicates: Map[FPredicateProxy, FPredicateLikeMember],
-                 definedFuncLiterals: Map[FunctionLitProxy, FunctionLikeLit],
-=======
                  private val definedTypes: Map[(String, Addressability), Type] = Map.empty,
                  private val definedMethods: Map[MethodProxy, MethodLikeMember] = Map.empty,
                  private val definedFunctions: Map[FunctionProxy, FunctionLikeMember] = Map.empty,
                  private val definedMPredicates: Map[MPredicateProxy, MPredicateLikeMember] = Map.empty,
                  private val definedFPredicates: Map[FPredicateProxy, FPredicateLikeMember] = Map.empty,
->>>>>>> 3619330c
+                 private val definedFuncLiterals: Map[FunctionLitProxy, FunctionLikeLit] = Map.empty,
+
                  /**
                    * only has to be defined on types that implement an interface // might change depending on how embedding support changes
                    * SortedSet is used to achieve a consistent ordering of members across runs of Gobra
@@ -71,25 +64,11 @@
   def getMPredicates: Iterable[MPredicateLikeMember] = definedMPredicates.values
   def getFPredicates: Iterable[FPredicateLikeMember] = definedFPredicates.values
 
-<<<<<<< HEAD
-  def getDefinedTypes: Map[(String, Addressability), Type] = definedTypes
-  def getDefinedMethods: Map[MethodProxy, MethodLikeMember] = definedMethods
-  def getDefinedFunctions: Map[FunctionProxy, FunctionLikeMember] = definedFunctions
-  def getDefinedMPredicates: Map[MPredicateProxy, MPredicateLikeMember] = definedMPredicates
-  def getDefinedFPredicates: Map[FPredicateProxy, FPredicateLikeMember] = definedFPredicates
-  def getDefinedFuncLiterals: Map[FunctionLitProxy, FunctionLikeLit] = definedFuncLiterals
-  def getImplementationProofPredicateAliases: Map[(Type, InterfaceT, String), FPredicateProxy] = implementationProofPredicateAliases
-
-  def implementations(t: InterfaceT): SortedSet[Type] = interfaceImplementations.getOrElse(t.withAddressability(Addressability.Exclusive), SortedSet.empty)
-  def members(t: Type): SortedSet[MemberProxy] = memberProxies.getOrElse(t.withAddressability(Addressability.Exclusive), SortedSet.empty)
-  def lookup(t: Type, name: String): Option[MemberProxy] = members(t).find(_.name == name)
-
-=======
   def lookupImplementations(t: InterfaceT): SortedSet[Type] = getImplementations.getOrElse(t.withAddressability(Addressability.Exclusive), SortedSet.empty)
   def lookupNonInterfaceImplementations(t: InterfaceT): SortedSet[Type] = lookupImplementations(t).filterNot(_.isInstanceOf[InterfaceT])
   def lookupMembers(t: Type): SortedSet[MemberProxy] = getMembers.getOrElse(t.withAddressability(Addressability.Exclusive), SortedSet.empty)
   def lookup(t: Type, name: String): Option[MemberProxy] = lookupMembers(t).find(_.name == name)
->>>>>>> 3619330c
+
   def lookupImplementationPredicate(impl: Type, itf: InterfaceT, name: String): Option[PredicateProxy] = {
     lookup(impl, name).collect{ case m: MPredicateProxy => m }.orElse{
       implementationProofPredicateAliases.get(impl, itf, name)
@@ -105,6 +84,7 @@
     definedFunctions ++ other.definedFunctions,
     definedMPredicates ++ other.definedMPredicates,
     definedFPredicates ++ other.definedFPredicates,
+    definedFuncLiterals ++ other.definedFuncLiterals,
     directMemberProxies ++ other.directMemberProxies,
     directInterfaceImplementations ++ other.directInterfaceImplementations,
     implementationProofPredicateAliases ++ other.implementationProofPredicateAliases,
