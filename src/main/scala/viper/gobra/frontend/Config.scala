--- conflicted
+++ resolved
@@ -179,12 +179,8 @@
                    z3APIMode: Boolean = ConfigDefaults.DefaultZ3APIMode,
                    disableNL: Boolean = ConfigDefaults.DefaultDisableNL,
                    mceMode: MCE.Mode = ConfigDefaults.DefaultMCEMode,
-<<<<<<< HEAD
                    // `None` indicates that no mode has been specified and instructs Gobra to use the default hyper mode
                    hyperMode: Option[Hyper.Mode] = None,
-                   enableLazyImports: Boolean = ConfigDefaults.DefaultEnableLazyImports,
-=======
->>>>>>> 5d748d4e
                    noVerify: Boolean = ConfigDefaults.DefaultNoVerify,
                    noStreamErrors: Boolean = ConfigDefaults.DefaultNoStreamErrors,
                    parseAndTypeCheckMode: TaskManagerMode = ConfigDefaults.DefaultParseAndTypeCheckMode,
@@ -246,16 +242,12 @@
       z3APIMode = z3APIMode || other.z3APIMode,
       disableNL = disableNL || other.disableNL,
       mceMode = mceMode,
-<<<<<<< HEAD
       hyperMode = (hyperMode, other.hyperMode) match {
         case (l, None) => l
         case (None, r) => r
         case (l, r) if l == r => l
         case (Some(l), Some(r)) => Violation.violation(s"Unable to merge differing hyper modes from in-file configuration options, got $l and $r")
       },
-      enableLazyImports = enableLazyImports || other.enableLazyImports,
-=======
->>>>>>> 5d748d4e
       noVerify = noVerify || other.noVerify,
       noStreamErrors = noStreamErrors || other.noStreamErrors,
       parseAndTypeCheckMode = parseAndTypeCheckMode,
@@ -318,11 +310,7 @@
                       z3APIMode: Boolean = ConfigDefaults.DefaultZ3APIMode,
                       disableNL: Boolean = ConfigDefaults.DefaultDisableNL,
                       mceMode: MCE.Mode = ConfigDefaults.DefaultMCEMode,
-<<<<<<< HEAD
                       hyperMode: Option[Hyper.Mode] = None,
-                      enableLazyImports: Boolean = ConfigDefaults.DefaultEnableLazyImports,
-=======
->>>>>>> 5d748d4e
                       noVerify: Boolean = ConfigDefaults.DefaultNoVerify,
                       noStreamErrors: Boolean = ConfigDefaults.DefaultNoStreamErrors,
                       parseAndTypeCheckMode: TaskManagerMode = ConfigDefaults.DefaultParseAndTypeCheckMode,
@@ -386,11 +374,7 @@
     z3APIMode = baseConfig.z3APIMode,
     disableNL = baseConfig.disableNL,
     mceMode = baseConfig.mceMode,
-<<<<<<< HEAD
     hyperMode = baseConfig.hyperMode,
-    enableLazyImports = baseConfig.enableLazyImports,
-=======
->>>>>>> 5d748d4e
     noVerify = baseConfig.noVerify,
     noStreamErrors = baseConfig.noStreamErrors,
     parseAndTypeCheckMode = baseConfig.parseAndTypeCheckMode,
@@ -1123,11 +1107,7 @@
     z3APIMode = z3APIMode(),
     disableNL = disableNL(),
     mceMode = mceMode(),
-<<<<<<< HEAD
     hyperMode = hyperMode.toOption,
-    enableLazyImports = enableLazyImports(),
-=======
->>>>>>> 5d748d4e
     noVerify = noVerify(),
     noStreamErrors = noStreamErrors(),
     parseAndTypeCheckMode = parseAndTypeCheckMode(),
