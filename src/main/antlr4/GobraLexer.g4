// This Source Code Form is subject to the terms of the Mozilla Public
// License, v. 2.0. If a copy of the MPL was not distributed with this
// file, You can obtain one at http://mozilla.org/MPL/2.0/.
//
// Copyright (c) 2011-2020 ETH Zurich.

lexer grammar GobraLexer;
import GoLexer;

FLOAT_LIT : (DECIMAL_FLOAT_LIT | HEX_FLOAT_LIT) -> mode(NLSEMI);

// Add lookahead to avoid parsing range expressions like '[1..3]' as two floats '1.' and '.3'
DECIMAL_FLOAT_LIT      : DECIMALS ('.'{_input.LA(1) != '.'}? DECIMALS? EXPONENT? | EXPONENT)
                       | '.'{_input.index() <2 || _input.LA(-2) != '.'}? DECIMALS EXPONENT?
                       ;

// ->mode(NLSEMI) means line breaks directly after this token
// emit a semicolon. (just like after identifiers, literals, ')}]' etc in base Go)

TRUE        : 'true' -> mode(NLSEMI);
FALSE       : 'false' -> mode(NLSEMI);
ASSERT      : 'assert';
ASSUME      : 'assume';
INHALE      : 'inhale';
EXHALE      : 'exhale';
PRE         : 'requires';
PRESERVES   : 'preserves';
POST        : 'ensures';
INV         : 'invariant';
DEC         : 'decreases' -> mode(NLSEMI);
PURE        : 'pure' -> mode(NLSEMI);
IMPL        : 'implements';
AS          : 'as';
OLD         : 'old'-> mode(NLSEMI);
BEFORE      : 'before'-> mode(NLSEMI);
LHS         : '#lhs';
FORALL      : 'forall';
EXISTS      : 'exists';
ACCESS      : 'acc' -> mode(NLSEMI);
FOLD        : 'fold';
UNFOLD      : 'unfold';
UNFOLDING   : 'unfolding';
GHOST       : 'ghost';
IN          : 'in';
MULTI       : '#';
SUBSET      : 'subset';
UNION       : 'union';
INTERSECTION: 'intersection';
SETMINUS    : 'setminus';
IMPLIES     : '==>';
WAND        : '--*';
APPLY       : 'apply';
QMARK       : '?';
L_PRED      : '!<';
R_PRED      : '!>' -> mode(NLSEMI);
SEQ         : 'seq'-> mode(NLSEMI);
SET         : 'set'-> mode(NLSEMI);
MSET        : 'mset'-> mode(NLSEMI);
DICT        : 'dict'-> mode(NLSEMI);
OPT         : 'option'-> mode(NLSEMI);
LEN         : 'len'-> mode(NLSEMI);
NEW         : 'new'-> mode(NLSEMI);
MAKE        : 'make'-> mode(NLSEMI);
CAP         : 'cap'-> mode(NLSEMI);
SOME        : 'some'-> mode(NLSEMI);
GET         : 'get'-> mode(NLSEMI);
DOM         : 'domain'-> mode(NLSEMI);
AXIOM       : 'axiom'-> mode(NLSEMI);
NONE        : 'none' -> mode(NLSEMI);
PRED        : 'pred';
TYPE_OF      : 'typeOf'-> mode(NLSEMI);
IS_COMPARABLE: 'isComparable'-> mode(NLSEMI);
SHARE       : 'share';
ADDR_MOD    : '@'-> mode(NLSEMI);
DOT_DOT     : '..';
SHARED      : 'shared';
EXCLUSIVE   : 'exclusive';
PREDICATE   : 'predicate';
WRITEPERM   : 'writePerm' -> mode(NLSEMI);
NOPERM      : 'noPerm' -> mode(NLSEMI);
TRUSTED     : 'trusted' -> mode(NLSEMI);
OUTLINE     : 'outline';
<<<<<<< HEAD
INIT_POST   : 'initEnsures';
IMPORT_PRE  : 'importRequires';
=======
PROOF       : 'proof';
>>>>>>> 7294137b
<|MERGE_RESOLUTION|>--- conflicted
+++ resolved
@@ -80,9 +80,6 @@
 NOPERM      : 'noPerm' -> mode(NLSEMI);
 TRUSTED     : 'trusted' -> mode(NLSEMI);
 OUTLINE     : 'outline';
-<<<<<<< HEAD
 INIT_POST   : 'initEnsures';
 IMPORT_PRE  : 'importRequires';
-=======
-PROOF       : 'proof';
->>>>>>> 7294137b
+PROOF       : 'proof';