--- conflicted
+++ resolved
@@ -102,13 +102,8 @@
 
           val suffix = if (isVerifyingMultiplePackages) s" in package $pkgId" else ""
           result match {
-<<<<<<< HEAD
-            case VerifierResult.Success => logger.info(s"$name found no errors")
-
-=======
             case VerifierResult.Success =>
               logger.info(s"$name found 0 errors$suffix.")
->>>>>>> 5d748d4e
             case VerifierResult.Failure(errors) =>
               logger.error(s"$name found ${errors.length} error${addPlural(errors.length)}$suffix.")
               if (config.noStreamErrors) {
