<<<<<<< HEAD
// Generated from src/main/antlr4/GobraParser.g4 by ANTLR 4.9.2
=======
// Generated from src/main/antlr4/GobraParser.g4 by ANTLR 4.12.0
>>>>>>> caca746d
package viper.gobra.frontend;
import org.antlr.v4.runtime.tree.AbstractParseTreeVisitor;

/**
 * This class provides an empty implementation of {@link GobraParserVisitor},
 * which can be extended to create a visitor which only needs to handle a subset
 * of the available methods.
 *
 * @param <T> The return type of the visit operation. Use {@link Void} for
 * operations with no return type.
 */
@SuppressWarnings("CheckReturnValue")
public class GobraParserBaseVisitor<T> extends AbstractParseTreeVisitor<T> implements GobraParserVisitor<T> {
	/**
	 * {@inheritDoc}
	 *
	 * <p>The default implementation returns the result of calling
	 * {@link #visitChildren} on {@code ctx}.</p>
	 */
	@Override public T visitExprOnly(GobraParser.ExprOnlyContext ctx) { return visitChildren(ctx); }
	/**
	 * {@inheritDoc}
	 *
	 * <p>The default implementation returns the result of calling
	 * {@link #visitChildren} on {@code ctx}.</p>
	 */
	@Override public T visitStmtOnly(GobraParser.StmtOnlyContext ctx) { return visitChildren(ctx); }
	/**
	 * {@inheritDoc}
	 *
	 * <p>The default implementation returns the result of calling
	 * {@link #visitChildren} on {@code ctx}.</p>
	 */
	@Override public T visitTypeOnly(GobraParser.TypeOnlyContext ctx) { return visitChildren(ctx); }
	/**
	 * {@inheritDoc}
	 *
	 * <p>The default implementation returns the result of calling
	 * {@link #visitChildren} on {@code ctx}.</p>
	 */
	@Override public T visitMaybeAddressableIdentifierList(GobraParser.MaybeAddressableIdentifierListContext ctx) { return visitChildren(ctx); }
	/**
	 * {@inheritDoc}
	 *
	 * <p>The default implementation returns the result of calling
	 * {@link #visitChildren} on {@code ctx}.</p>
	 */
	@Override public T visitMaybeAddressableIdentifier(GobraParser.MaybeAddressableIdentifierContext ctx) { return visitChildren(ctx); }
	/**
	 * {@inheritDoc}
	 *
	 * <p>The default implementation returns the result of calling
	 * {@link #visitChildren} on {@code ctx}.</p>
	 */
	@Override public T visitSourceFile(GobraParser.SourceFileContext ctx) { return visitChildren(ctx); }
	/**
	 * {@inheritDoc}
	 *
	 * <p>The default implementation returns the result of calling
	 * {@link #visitChildren} on {@code ctx}.</p>
	 */
	@Override public T visitPreamble(GobraParser.PreambleContext ctx) { return visitChildren(ctx); }
	/**
	 * {@inheritDoc}
	 *
	 * <p>The default implementation returns the result of calling
	 * {@link #visitChildren} on {@code ctx}.</p>
	 */
	@Override public T visitInitPost(GobraParser.InitPostContext ctx) { return visitChildren(ctx); }
	/**
	 * {@inheritDoc}
	 *
	 * <p>The default implementation returns the result of calling
	 * {@link #visitChildren} on {@code ctx}.</p>
	 */
	@Override public T visitImportPre(GobraParser.ImportPreContext ctx) { return visitChildren(ctx); }
	/**
	 * {@inheritDoc}
	 *
	 * <p>The default implementation returns the result of calling
	 * {@link #visitChildren} on {@code ctx}.</p>
	 */
	@Override public T visitImportSpec(GobraParser.ImportSpecContext ctx) { return visitChildren(ctx); }
	/**
	 * {@inheritDoc}
	 *
	 * <p>The default implementation returns the result of calling
	 * {@link #visitChildren} on {@code ctx}.</p>
	 */
	@Override public T visitImportDecl(GobraParser.ImportDeclContext ctx) { return visitChildren(ctx); }
	/**
	 * {@inheritDoc}
	 *
	 * <p>The default implementation returns the result of calling
	 * {@link #visitChildren} on {@code ctx}.</p>
	 */
	@Override public T visitGhostMember(GobraParser.GhostMemberContext ctx) { return visitChildren(ctx); }
	/**
	 * {@inheritDoc}
	 *
	 * <p>The default implementation returns the result of calling
	 * {@link #visitChildren} on {@code ctx}.</p>
	 */
	@Override public T visitExplicitGhostStatement(GobraParser.ExplicitGhostStatementContext ctx) { return visitChildren(ctx); }
	/**
	 * {@inheritDoc}
	 *
	 * <p>The default implementation returns the result of calling
	 * {@link #visitChildren} on {@code ctx}.</p>
	 */
	@Override public T visitFoldStatement(GobraParser.FoldStatementContext ctx) { return visitChildren(ctx); }
	/**
	 * {@inheritDoc}
	 *
	 * <p>The default implementation returns the result of calling
	 * {@link #visitChildren} on {@code ctx}.</p>
	 */
	@Override public T visitProofStatement(GobraParser.ProofStatementContext ctx) { return visitChildren(ctx); }
	/**
	 * {@inheritDoc}
	 *
	 * <p>The default implementation returns the result of calling
	 * {@link #visitChildren} on {@code ctx}.</p>
	 */
	@Override public T visitMatchStmt_(GobraParser.MatchStmt_Context ctx) { return visitChildren(ctx); }
	/**
	 * {@inheritDoc}
	 *
	 * <p>The default implementation returns the result of calling
	 * {@link #visitChildren} on {@code ctx}.</p>
	 */
	@Override public T visitAuxiliaryStatement(GobraParser.AuxiliaryStatementContext ctx) { return visitChildren(ctx); }
	/**
	 * {@inheritDoc}
	 *
	 * <p>The default implementation returns the result of calling
	 * {@link #visitChildren} on {@code ctx}.</p>
	 */
	@Override public T visitStatementWithSpec(GobraParser.StatementWithSpecContext ctx) { return visitChildren(ctx); }
	/**
	 * {@inheritDoc}
	 *
	 * <p>The default implementation returns the result of calling
	 * {@link #visitChildren} on {@code ctx}.</p>
	 */
	@Override public T visitOutlineStatement(GobraParser.OutlineStatementContext ctx) { return visitChildren(ctx); }
	/**
	 * {@inheritDoc}
	 *
	 * <p>The default implementation returns the result of calling
	 * {@link #visitChildren} on {@code ctx}.</p>
	 */
	@Override public T visitGhostPrimaryExpr(GobraParser.GhostPrimaryExprContext ctx) { return visitChildren(ctx); }
	/**
	 * {@inheritDoc}
	 *
	 * <p>The default implementation returns the result of calling
	 * {@link #visitChildren} on {@code ctx}.</p>
	 */
	@Override public T visitPermission(GobraParser.PermissionContext ctx) { return visitChildren(ctx); }
	/**
	 * {@inheritDoc}
	 *
	 * <p>The default implementation returns the result of calling
	 * {@link #visitChildren} on {@code ctx}.</p>
	 */
	@Override public T visitTypeExpr(GobraParser.TypeExprContext ctx) { return visitChildren(ctx); }
	/**
	 * {@inheritDoc}
	 *
	 * <p>The default implementation returns the result of calling
	 * {@link #visitChildren} on {@code ctx}.</p>
	 */
	@Override public T visitBoundVariables(GobraParser.BoundVariablesContext ctx) { return visitChildren(ctx); }
	/**
	 * {@inheritDoc}
	 *
	 * <p>The default implementation returns the result of calling
	 * {@link #visitChildren} on {@code ctx}.</p>
	 */
	@Override public T visitBoundVariableDecl(GobraParser.BoundVariableDeclContext ctx) { return visitChildren(ctx); }
	/**
	 * {@inheritDoc}
	 *
	 * <p>The default implementation returns the result of calling
	 * {@link #visitChildren} on {@code ctx}.</p>
	 */
	@Override public T visitTriggers(GobraParser.TriggersContext ctx) { return visitChildren(ctx); }
	/**
	 * {@inheritDoc}
	 *
	 * <p>The default implementation returns the result of calling
	 * {@link #visitChildren} on {@code ctx}.</p>
	 */
	@Override public T visitTrigger(GobraParser.TriggerContext ctx) { return visitChildren(ctx); }
	/**
	 * {@inheritDoc}
	 *
	 * <p>The default implementation returns the result of calling
	 * {@link #visitChildren} on {@code ctx}.</p>
	 */
	@Override public T visitPredicateAccess(GobraParser.PredicateAccessContext ctx) { return visitChildren(ctx); }
	/**
	 * {@inheritDoc}
	 *
	 * <p>The default implementation returns the result of calling
	 * {@link #visitChildren} on {@code ctx}.</p>
	 */
	@Override public T visitOptionSome(GobraParser.OptionSomeContext ctx) { return visitChildren(ctx); }
	/**
	 * {@inheritDoc}
	 *
	 * <p>The default implementation returns the result of calling
	 * {@link #visitChildren} on {@code ctx}.</p>
	 */
	@Override public T visitOptionNone(GobraParser.OptionNoneContext ctx) { return visitChildren(ctx); }
	/**
	 * {@inheritDoc}
	 *
	 * <p>The default implementation returns the result of calling
	 * {@link #visitChildren} on {@code ctx}.</p>
	 */
	@Override public T visitOptionGet(GobraParser.OptionGetContext ctx) { return visitChildren(ctx); }
	/**
	 * {@inheritDoc}
	 *
	 * <p>The default implementation returns the result of calling
	 * {@link #visitChildren} on {@code ctx}.</p>
	 */
	@Override public T visitSConversion(GobraParser.SConversionContext ctx) { return visitChildren(ctx); }
	/**
	 * {@inheritDoc}
	 *
	 * <p>The default implementation returns the result of calling
	 * {@link #visitChildren} on {@code ctx}.</p>
	 */
	@Override public T visitOld(GobraParser.OldContext ctx) { return visitChildren(ctx); }
	/**
	 * {@inheritDoc}
	 *
	 * <p>The default implementation returns the result of calling
	 * {@link #visitChildren} on {@code ctx}.</p>
	 */
	@Override public T visitOldLabelUse(GobraParser.OldLabelUseContext ctx) { return visitChildren(ctx); }
	/**
	 * {@inheritDoc}
	 *
	 * <p>The default implementation returns the result of calling
	 * {@link #visitChildren} on {@code ctx}.</p>
	 */
	@Override public T visitLabelUse(GobraParser.LabelUseContext ctx) { return visitChildren(ctx); }
	/**
	 * {@inheritDoc}
	 *
	 * <p>The default implementation returns the result of calling
	 * {@link #visitChildren} on {@code ctx}.</p>
	 */
	@Override public T visitBefore(GobraParser.BeforeContext ctx) { return visitChildren(ctx); }
	/**
	 * {@inheritDoc}
	 *
	 * <p>The default implementation returns the result of calling
	 * {@link #visitChildren} on {@code ctx}.</p>
	 */
	@Override public T visitIsComparable(GobraParser.IsComparableContext ctx) { return visitChildren(ctx); }
	/**
	 * {@inheritDoc}
	 *
	 * <p>The default implementation returns the result of calling
	 * {@link #visitChildren} on {@code ctx}.</p>
	 */
	@Override public T visitLow(GobraParser.LowContext ctx) { return visitChildren(ctx); }
	/**
	 * {@inheritDoc}
	 *
	 * <p>The default implementation returns the result of calling
	 * {@link #visitChildren} on {@code ctx}.</p>
	 */
	@Override public T visitTypeOf(GobraParser.TypeOfContext ctx) { return visitChildren(ctx); }
	/**
	 * {@inheritDoc}
	 *
	 * <p>The default implementation returns the result of calling
	 * {@link #visitChildren} on {@code ctx}.</p>
	 */
	@Override public T visitAccess(GobraParser.AccessContext ctx) { return visitChildren(ctx); }
	/**
	 * {@inheritDoc}
	 *
	 * <p>The default implementation returns the result of calling
	 * {@link #visitChildren} on {@code ctx}.</p>
	 */
	@Override public T visitRange(GobraParser.RangeContext ctx) { return visitChildren(ctx); }
	/**
	 * {@inheritDoc}
	 *
	 * <p>The default implementation returns the result of calling
	 * {@link #visitChildren} on {@code ctx}.</p>
	 */
	@Override public T visitMatchExpr(GobraParser.MatchExprContext ctx) { return visitChildren(ctx); }
	/**
	 * {@inheritDoc}
	 *
	 * <p>The default implementation returns the result of calling
	 * {@link #visitChildren} on {@code ctx}.</p>
	 */
	@Override public T visitMatchExprClause(GobraParser.MatchExprClauseContext ctx) { return visitChildren(ctx); }
	/**
	 * {@inheritDoc}
	 *
	 * <p>The default implementation returns the result of calling
	 * {@link #visitChildren} on {@code ctx}.</p>
	 */
	@Override public T visitSeqUpdExp(GobraParser.SeqUpdExpContext ctx) { return visitChildren(ctx); }
	/**
	 * {@inheritDoc}
	 *
	 * <p>The default implementation returns the result of calling
	 * {@link #visitChildren} on {@code ctx}.</p>
	 */
	@Override public T visitSeqUpdClause(GobraParser.SeqUpdClauseContext ctx) { return visitChildren(ctx); }
	/**
	 * {@inheritDoc}
	 *
	 * <p>The default implementation returns the result of calling
	 * {@link #visitChildren} on {@code ctx}.</p>
	 */
	@Override public T visitGhostTypeLit(GobraParser.GhostTypeLitContext ctx) { return visitChildren(ctx); }
	/**
	 * {@inheritDoc}
	 *
	 * <p>The default implementation returns the result of calling
	 * {@link #visitChildren} on {@code ctx}.</p>
	 */
	@Override public T visitDomainType(GobraParser.DomainTypeContext ctx) { return visitChildren(ctx); }
	/**
	 * {@inheritDoc}
	 *
	 * <p>The default implementation returns the result of calling
	 * {@link #visitChildren} on {@code ctx}.</p>
	 */
	@Override public T visitDomainClause(GobraParser.DomainClauseContext ctx) { return visitChildren(ctx); }
	/**
	 * {@inheritDoc}
	 *
	 * <p>The default implementation returns the result of calling
	 * {@link #visitChildren} on {@code ctx}.</p>
	 */
	@Override public T visitAdtType(GobraParser.AdtTypeContext ctx) { return visitChildren(ctx); }
	/**
	 * {@inheritDoc}
	 *
	 * <p>The default implementation returns the result of calling
	 * {@link #visitChildren} on {@code ctx}.</p>
	 */
	@Override public T visitAdtClause(GobraParser.AdtClauseContext ctx) { return visitChildren(ctx); }
	/**
	 * {@inheritDoc}
	 *
	 * <p>The default implementation returns the result of calling
	 * {@link #visitChildren} on {@code ctx}.</p>
	 */
	@Override public T visitGhostSliceType(GobraParser.GhostSliceTypeContext ctx) { return visitChildren(ctx); }
	/**
	 * {@inheritDoc}
	 *
	 * <p>The default implementation returns the result of calling
	 * {@link #visitChildren} on {@code ctx}.</p>
	 */
	@Override public T visitSqType(GobraParser.SqTypeContext ctx) { return visitChildren(ctx); }
	/**
	 * {@inheritDoc}
	 *
	 * <p>The default implementation returns the result of calling
	 * {@link #visitChildren} on {@code ctx}.</p>
	 */
	@Override public T visitSpecification(GobraParser.SpecificationContext ctx) { return visitChildren(ctx); }
	/**
	 * {@inheritDoc}
	 *
	 * <p>The default implementation returns the result of calling
	 * {@link #visitChildren} on {@code ctx}.</p>
	 */
	@Override public T visitSpecStatement(GobraParser.SpecStatementContext ctx) { return visitChildren(ctx); }
	/**
	 * {@inheritDoc}
	 *
	 * <p>The default implementation returns the result of calling
	 * {@link #visitChildren} on {@code ctx}.</p>
	 */
	@Override public T visitTerminationMeasure(GobraParser.TerminationMeasureContext ctx) { return visitChildren(ctx); }
	/**
	 * {@inheritDoc}
	 *
	 * <p>The default implementation returns the result of calling
	 * {@link #visitChildren} on {@code ctx}.</p>
	 */
	@Override public T visitAssertion(GobraParser.AssertionContext ctx) { return visitChildren(ctx); }
	/**
	 * {@inheritDoc}
	 *
	 * <p>The default implementation returns the result of calling
	 * {@link #visitChildren} on {@code ctx}.</p>
	 */
	@Override public T visitMatchStmt(GobraParser.MatchStmtContext ctx) { return visitChildren(ctx); }
	/**
	 * {@inheritDoc}
	 *
	 * <p>The default implementation returns the result of calling
	 * {@link #visitChildren} on {@code ctx}.</p>
	 */
	@Override public T visitMatchStmtClause(GobraParser.MatchStmtClauseContext ctx) { return visitChildren(ctx); }
	/**
	 * {@inheritDoc}
	 *
	 * <p>The default implementation returns the result of calling
	 * {@link #visitChildren} on {@code ctx}.</p>
	 */
	@Override public T visitMatchCase(GobraParser.MatchCaseContext ctx) { return visitChildren(ctx); }
	/**
	 * {@inheritDoc}
	 *
	 * <p>The default implementation returns the result of calling
	 * {@link #visitChildren} on {@code ctx}.</p>
	 */
	@Override public T visitMatchPatternBind(GobraParser.MatchPatternBindContext ctx) { return visitChildren(ctx); }
	/**
	 * {@inheritDoc}
	 *
	 * <p>The default implementation returns the result of calling
	 * {@link #visitChildren} on {@code ctx}.</p>
	 */
	@Override public T visitMatchPatternComposite(GobraParser.MatchPatternCompositeContext ctx) { return visitChildren(ctx); }
	/**
	 * {@inheritDoc}
	 *
	 * <p>The default implementation returns the result of calling
	 * {@link #visitChildren} on {@code ctx}.</p>
	 */
	@Override public T visitMatchPatternValue(GobraParser.MatchPatternValueContext ctx) { return visitChildren(ctx); }
	/**
	 * {@inheritDoc}
	 *
	 * <p>The default implementation returns the result of calling
	 * {@link #visitChildren} on {@code ctx}.</p>
	 */
	@Override public T visitMatchPatternList(GobraParser.MatchPatternListContext ctx) { return visitChildren(ctx); }
	/**
	 * {@inheritDoc}
	 *
	 * <p>The default implementation returns the result of calling
	 * {@link #visitChildren} on {@code ctx}.</p>
	 */
	@Override public T visitBlockWithBodyParameterInfo(GobraParser.BlockWithBodyParameterInfoContext ctx) { return visitChildren(ctx); }
	/**
	 * {@inheritDoc}
	 *
	 * <p>The default implementation returns the result of calling
	 * {@link #visitChildren} on {@code ctx}.</p>
	 */
	@Override public T visitClosureSpecInstance(GobraParser.ClosureSpecInstanceContext ctx) { return visitChildren(ctx); }
	/**
	 * {@inheritDoc}
	 *
	 * <p>The default implementation returns the result of calling
	 * {@link #visitChildren} on {@code ctx}.</p>
	 */
	@Override public T visitClosureSpecParams(GobraParser.ClosureSpecParamsContext ctx) { return visitChildren(ctx); }
	/**
	 * {@inheritDoc}
	 *
	 * <p>The default implementation returns the result of calling
	 * {@link #visitChildren} on {@code ctx}.</p>
	 */
	@Override public T visitClosureSpecParam(GobraParser.ClosureSpecParamContext ctx) { return visitChildren(ctx); }
	/**
	 * {@inheritDoc}
	 *
	 * <p>The default implementation returns the result of calling
	 * {@link #visitChildren} on {@code ctx}.</p>
	 */
	@Override public T visitClosureImplProofStmt(GobraParser.ClosureImplProofStmtContext ctx) { return visitChildren(ctx); }
	/**
	 * {@inheritDoc}
	 *
	 * <p>The default implementation returns the result of calling
	 * {@link #visitChildren} on {@code ctx}.</p>
	 */
	@Override public T visitImplementationProof(GobraParser.ImplementationProofContext ctx) { return visitChildren(ctx); }
	/**
	 * {@inheritDoc}
	 *
	 * <p>The default implementation returns the result of calling
	 * {@link #visitChildren} on {@code ctx}.</p>
	 */
	@Override public T visitMethodImplementationProof(GobraParser.MethodImplementationProofContext ctx) { return visitChildren(ctx); }
	/**
	 * {@inheritDoc}
	 *
	 * <p>The default implementation returns the result of calling
	 * {@link #visitChildren} on {@code ctx}.</p>
	 */
	@Override public T visitNonLocalReceiver(GobraParser.NonLocalReceiverContext ctx) { return visitChildren(ctx); }
	/**
	 * {@inheritDoc}
	 *
	 * <p>The default implementation returns the result of calling
	 * {@link #visitChildren} on {@code ctx}.</p>
	 */
	@Override public T visitSelection(GobraParser.SelectionContext ctx) { return visitChildren(ctx); }
	/**
	 * {@inheritDoc}
	 *
	 * <p>The default implementation returns the result of calling
	 * {@link #visitChildren} on {@code ctx}.</p>
	 */
	@Override public T visitImplementationProofPredicateAlias(GobraParser.ImplementationProofPredicateAliasContext ctx) { return visitChildren(ctx); }
	/**
	 * {@inheritDoc}
	 *
	 * <p>The default implementation returns the result of calling
	 * {@link #visitChildren} on {@code ctx}.</p>
	 */
	@Override public T visitMake(GobraParser.MakeContext ctx) { return visitChildren(ctx); }
	/**
	 * {@inheritDoc}
	 *
	 * <p>The default implementation returns the result of calling
	 * {@link #visitChildren} on {@code ctx}.</p>
	 */
	@Override public T visitNew_(GobraParser.New_Context ctx) { return visitChildren(ctx); }
	/**
	 * {@inheritDoc}
	 *
	 * <p>The default implementation returns the result of calling
	 * {@link #visitChildren} on {@code ctx}.</p>
	 */
	@Override public T visitSpecMember(GobraParser.SpecMemberContext ctx) { return visitChildren(ctx); }
	/**
	 * {@inheritDoc}
	 *
	 * <p>The default implementation returns the result of calling
	 * {@link #visitChildren} on {@code ctx}.</p>
	 */
	@Override public T visitFunctionDecl(GobraParser.FunctionDeclContext ctx) { return visitChildren(ctx); }
	/**
	 * {@inheritDoc}
	 *
	 * <p>The default implementation returns the result of calling
	 * {@link #visitChildren} on {@code ctx}.</p>
	 */
	@Override public T visitMethodDecl(GobraParser.MethodDeclContext ctx) { return visitChildren(ctx); }
	/**
	 * {@inheritDoc}
	 *
	 * <p>The default implementation returns the result of calling
	 * {@link #visitChildren} on {@code ctx}.</p>
	 */
	@Override public T visitExplicitGhostMember(GobraParser.ExplicitGhostMemberContext ctx) { return visitChildren(ctx); }
	/**
	 * {@inheritDoc}
	 *
	 * <p>The default implementation returns the result of calling
	 * {@link #visitChildren} on {@code ctx}.</p>
	 */
	@Override public T visitFpredicateDecl(GobraParser.FpredicateDeclContext ctx) { return visitChildren(ctx); }
	/**
	 * {@inheritDoc}
	 *
	 * <p>The default implementation returns the result of calling
	 * {@link #visitChildren} on {@code ctx}.</p>
	 */
	@Override public T visitPredicateBody(GobraParser.PredicateBodyContext ctx) { return visitChildren(ctx); }
	/**
	 * {@inheritDoc}
	 *
	 * <p>The default implementation returns the result of calling
	 * {@link #visitChildren} on {@code ctx}.</p>
	 */
	@Override public T visitMpredicateDecl(GobraParser.MpredicateDeclContext ctx) { return visitChildren(ctx); }
	/**
	 * {@inheritDoc}
	 *
	 * <p>The default implementation returns the result of calling
	 * {@link #visitChildren} on {@code ctx}.</p>
	 */
	@Override public T visitVarSpec(GobraParser.VarSpecContext ctx) { return visitChildren(ctx); }
	/**
	 * {@inheritDoc}
	 *
	 * <p>The default implementation returns the result of calling
	 * {@link #visitChildren} on {@code ctx}.</p>
	 */
	@Override public T visitShortVarDecl(GobraParser.ShortVarDeclContext ctx) { return visitChildren(ctx); }
	/**
	 * {@inheritDoc}
	 *
	 * <p>The default implementation returns the result of calling
	 * {@link #visitChildren} on {@code ctx}.</p>
	 */
	@Override public T visitReceiver(GobraParser.ReceiverContext ctx) { return visitChildren(ctx); }
	/**
	 * {@inheritDoc}
	 *
	 * <p>The default implementation returns the result of calling
	 * {@link #visitChildren} on {@code ctx}.</p>
	 */
	@Override public T visitParameterDecl(GobraParser.ParameterDeclContext ctx) { return visitChildren(ctx); }
	/**
	 * {@inheritDoc}
	 *
	 * <p>The default implementation returns the result of calling
	 * {@link #visitChildren} on {@code ctx}.</p>
	 */
	@Override public T visitActualParameterDecl(GobraParser.ActualParameterDeclContext ctx) { return visitChildren(ctx); }
	/**
	 * {@inheritDoc}
	 *
	 * <p>The default implementation returns the result of calling
	 * {@link #visitChildren} on {@code ctx}.</p>
	 */
	@Override public T visitGhostParameterDecl(GobraParser.GhostParameterDeclContext ctx) { return visitChildren(ctx); }
	/**
	 * {@inheritDoc}
	 *
	 * <p>The default implementation returns the result of calling
	 * {@link #visitChildren} on {@code ctx}.</p>
	 */
	@Override public T visitParameterType(GobraParser.ParameterTypeContext ctx) { return visitChildren(ctx); }
	/**
	 * {@inheritDoc}
	 *
	 * <p>The default implementation returns the result of calling
	 * {@link #visitChildren} on {@code ctx}.</p>
	 */
	@Override public T visitClosureImplSpecExpr(GobraParser.ClosureImplSpecExprContext ctx) { return visitChildren(ctx); }
	/**
	 * {@inheritDoc}
	 *
	 * <p>The default implementation returns the result of calling
	 * {@link #visitChildren} on {@code ctx}.</p>
	 */
	@Override public T visitPrimaryExpr_(GobraParser.PrimaryExpr_Context ctx) { return visitChildren(ctx); }
	/**
	 * {@inheritDoc}
	 *
	 * <p>The default implementation returns the result of calling
	 * {@link #visitChildren} on {@code ctx}.</p>
	 */
	@Override public T visitQuantification(GobraParser.QuantificationContext ctx) { return visitChildren(ctx); }
	/**
	 * {@inheritDoc}
	 *
	 * <p>The default implementation returns the result of calling
	 * {@link #visitChildren} on {@code ctx}.</p>
	 */
	@Override public T visitUnfolding(GobraParser.UnfoldingContext ctx) { return visitChildren(ctx); }
	/**
	 * {@inheritDoc}
	 *
	 * <p>The default implementation returns the result of calling
	 * {@link #visitChildren} on {@code ctx}.</p>
	 */
	@Override public T visitOrExpr(GobraParser.OrExprContext ctx) { return visitChildren(ctx); }
	/**
	 * {@inheritDoc}
	 *
	 * <p>The default implementation returns the result of calling
	 * {@link #visitChildren} on {@code ctx}.</p>
	 */
	@Override public T visitP41Expr(GobraParser.P41ExprContext ctx) { return visitChildren(ctx); }
	/**
	 * {@inheritDoc}
	 *
	 * <p>The default implementation returns the result of calling
	 * {@link #visitChildren} on {@code ctx}.</p>
	 */
	@Override public T visitUnaryExpr(GobraParser.UnaryExprContext ctx) { return visitChildren(ctx); }
	/**
	 * {@inheritDoc}
	 *
	 * <p>The default implementation returns the result of calling
	 * {@link #visitChildren} on {@code ctx}.</p>
	 */
	@Override public T visitP42Expr(GobraParser.P42ExprContext ctx) { return visitChildren(ctx); }
	/**
	 * {@inheritDoc}
	 *
	 * <p>The default implementation returns the result of calling
	 * {@link #visitChildren} on {@code ctx}.</p>
	 */
	@Override public T visitTernaryExpr(GobraParser.TernaryExprContext ctx) { return visitChildren(ctx); }
	/**
	 * {@inheritDoc}
	 *
	 * <p>The default implementation returns the result of calling
	 * {@link #visitChildren} on {@code ctx}.</p>
	 */
	@Override public T visitAddExpr(GobraParser.AddExprContext ctx) { return visitChildren(ctx); }
	/**
	 * {@inheritDoc}
	 *
	 * <p>The default implementation returns the result of calling
	 * {@link #visitChildren} on {@code ctx}.</p>
	 */
	@Override public T visitImplication(GobraParser.ImplicationContext ctx) { return visitChildren(ctx); }
	/**
	 * {@inheritDoc}
	 *
	 * <p>The default implementation returns the result of calling
	 * {@link #visitChildren} on {@code ctx}.</p>
	 */
	@Override public T visitMulExpr(GobraParser.MulExprContext ctx) { return visitChildren(ctx); }
	/**
	 * {@inheritDoc}
	 *
	 * <p>The default implementation returns the result of calling
	 * {@link #visitChildren} on {@code ctx}.</p>
	 */
	@Override public T visitLet(GobraParser.LetContext ctx) { return visitChildren(ctx); }
	/**
	 * {@inheritDoc}
	 *
	 * <p>The default implementation returns the result of calling
	 * {@link #visitChildren} on {@code ctx}.</p>
	 */
	@Override public T visitRelExpr(GobraParser.RelExprContext ctx) { return visitChildren(ctx); }
	/**
	 * {@inheritDoc}
	 *
	 * <p>The default implementation returns the result of calling
	 * {@link #visitChildren} on {@code ctx}.</p>
	 */
	@Override public T visitAndExpr(GobraParser.AndExprContext ctx) { return visitChildren(ctx); }
	/**
	 * {@inheritDoc}
	 *
	 * <p>The default implementation returns the result of calling
	 * {@link #visitChildren} on {@code ctx}.</p>
	 */
	@Override public T visitStatement(GobraParser.StatementContext ctx) { return visitChildren(ctx); }
	/**
	 * {@inheritDoc}
	 *
	 * <p>The default implementation returns the result of calling
	 * {@link #visitChildren} on {@code ctx}.</p>
	 */
	@Override public T visitApplyStmt(GobraParser.ApplyStmtContext ctx) { return visitChildren(ctx); }
	/**
	 * {@inheritDoc}
	 *
	 * <p>The default implementation returns the result of calling
	 * {@link #visitChildren} on {@code ctx}.</p>
	 */
	@Override public T visitPackageStmt(GobraParser.PackageStmtContext ctx) { return visitChildren(ctx); }
	/**
	 * {@inheritDoc}
	 *
	 * <p>The default implementation returns the result of calling
	 * {@link #visitChildren} on {@code ctx}.</p>
	 */
	@Override public T visitSpecForStmt(GobraParser.SpecForStmtContext ctx) { return visitChildren(ctx); }
	/**
	 * {@inheritDoc}
	 *
	 * <p>The default implementation returns the result of calling
	 * {@link #visitChildren} on {@code ctx}.</p>
	 */
	@Override public T visitLoopSpec(GobraParser.LoopSpecContext ctx) { return visitChildren(ctx); }
	/**
	 * {@inheritDoc}
	 *
	 * <p>The default implementation returns the result of calling
	 * {@link #visitChildren} on {@code ctx}.</p>
	 */
	@Override public T visitDeferStmt(GobraParser.DeferStmtContext ctx) { return visitChildren(ctx); }
	/**
	 * {@inheritDoc}
	 *
	 * <p>The default implementation returns the result of calling
	 * {@link #visitChildren} on {@code ctx}.</p>
	 */
	@Override public T visitBasicLit(GobraParser.BasicLitContext ctx) { return visitChildren(ctx); }
	/**
	 * {@inheritDoc}
	 *
	 * <p>The default implementation returns the result of calling
	 * {@link #visitChildren} on {@code ctx}.</p>
	 */
	@Override public T visitNewExpr(GobraParser.NewExprContext ctx) { return visitChildren(ctx); }
	/**
	 * {@inheritDoc}
	 *
	 * <p>The default implementation returns the result of calling
	 * {@link #visitChildren} on {@code ctx}.</p>
	 */
	@Override public T visitMakeExpr(GobraParser.MakeExprContext ctx) { return visitChildren(ctx); }
	/**
	 * {@inheritDoc}
	 *
	 * <p>The default implementation returns the result of calling
	 * {@link #visitChildren} on {@code ctx}.</p>
	 */
	@Override public T visitGhostPrimaryExpr_(GobraParser.GhostPrimaryExpr_Context ctx) { return visitChildren(ctx); }
	/**
	 * {@inheritDoc}
	 *
	 * <p>The default implementation returns the result of calling
	 * {@link #visitChildren} on {@code ctx}.</p>
	 */
	@Override public T visitInvokePrimaryExprWithSpec(GobraParser.InvokePrimaryExprWithSpecContext ctx) { return visitChildren(ctx); }
	/**
	 * {@inheritDoc}
	 *
	 * <p>The default implementation returns the result of calling
	 * {@link #visitChildren} on {@code ctx}.</p>
	 */
	@Override public T visitIndexPrimaryExpr(GobraParser.IndexPrimaryExprContext ctx) { return visitChildren(ctx); }
	/**
	 * {@inheritDoc}
	 *
	 * <p>The default implementation returns the result of calling
	 * {@link #visitChildren} on {@code ctx}.</p>
	 */
	@Override public T visitSeqUpdPrimaryExpr(GobraParser.SeqUpdPrimaryExprContext ctx) { return visitChildren(ctx); }
	/**
	 * {@inheritDoc}
	 *
	 * <p>The default implementation returns the result of calling
	 * {@link #visitChildren} on {@code ctx}.</p>
	 */
	@Override public T visitMethodPrimaryExpr(GobraParser.MethodPrimaryExprContext ctx) { return visitChildren(ctx); }
	/**
	 * {@inheritDoc}
	 *
	 * <p>The default implementation returns the result of calling
	 * {@link #visitChildren} on {@code ctx}.</p>
	 */
	@Override public T visitPredConstrPrimaryExpr(GobraParser.PredConstrPrimaryExprContext ctx) { return visitChildren(ctx); }
	/**
	 * {@inheritDoc}
	 *
	 * <p>The default implementation returns the result of calling
	 * {@link #visitChildren} on {@code ctx}.</p>
	 */
	@Override public T visitInvokePrimaryExpr(GobraParser.InvokePrimaryExprContext ctx) { return visitChildren(ctx); }
	/**
	 * {@inheritDoc}
	 *
	 * <p>The default implementation returns the result of calling
	 * {@link #visitChildren} on {@code ctx}.</p>
	 */
	@Override public T visitOperandPrimaryExpr(GobraParser.OperandPrimaryExprContext ctx) { return visitChildren(ctx); }
	/**
	 * {@inheritDoc}
	 *
	 * <p>The default implementation returns the result of calling
	 * {@link #visitChildren} on {@code ctx}.</p>
	 */
	@Override public T visitTypeAssertionPrimaryExpr(GobraParser.TypeAssertionPrimaryExprContext ctx) { return visitChildren(ctx); }
	/**
	 * {@inheritDoc}
	 *
	 * <p>The default implementation returns the result of calling
	 * {@link #visitChildren} on {@code ctx}.</p>
	 */
	@Override public T visitBuiltInCallExpr(GobraParser.BuiltInCallExprContext ctx) { return visitChildren(ctx); }
	/**
	 * {@inheritDoc}
	 *
	 * <p>The default implementation returns the result of calling
	 * {@link #visitChildren} on {@code ctx}.</p>
	 */
	@Override public T visitSelectorPrimaryExpr(GobraParser.SelectorPrimaryExprContext ctx) { return visitChildren(ctx); }
	/**
	 * {@inheritDoc}
	 *
	 * <p>The default implementation returns the result of calling
	 * {@link #visitChildren} on {@code ctx}.</p>
	 */
	@Override public T visitConversionPrimaryExpr(GobraParser.ConversionPrimaryExprContext ctx) { return visitChildren(ctx); }
	/**
	 * {@inheritDoc}
	 *
	 * <p>The default implementation returns the result of calling
	 * {@link #visitChildren} on {@code ctx}.</p>
	 */
	@Override public T visitSlicePrimaryExpr(GobraParser.SlicePrimaryExprContext ctx) { return visitChildren(ctx); }
	/**
	 * {@inheritDoc}
	 *
	 * <p>The default implementation returns the result of calling
	 * {@link #visitChildren} on {@code ctx}.</p>
	 */
	@Override public T visitFunctionLit(GobraParser.FunctionLitContext ctx) { return visitChildren(ctx); }
	/**
	 * {@inheritDoc}
	 *
	 * <p>The default implementation returns the result of calling
	 * {@link #visitChildren} on {@code ctx}.</p>
	 */
	@Override public T visitClosureDecl(GobraParser.ClosureDeclContext ctx) { return visitChildren(ctx); }
	/**
	 * {@inheritDoc}
	 *
	 * <p>The default implementation returns the result of calling
	 * {@link #visitChildren} on {@code ctx}.</p>
	 */
	@Override public T visitPredConstructArgs(GobraParser.PredConstructArgsContext ctx) { return visitChildren(ctx); }
	/**
	 * {@inheritDoc}
	 *
	 * <p>The default implementation returns the result of calling
	 * {@link #visitChildren} on {@code ctx}.</p>
	 */
	@Override public T visitInterfaceType(GobraParser.InterfaceTypeContext ctx) { return visitChildren(ctx); }
	/**
	 * {@inheritDoc}
	 *
	 * <p>The default implementation returns the result of calling
	 * {@link #visitChildren} on {@code ctx}.</p>
	 */
	@Override public T visitPredicateSpec(GobraParser.PredicateSpecContext ctx) { return visitChildren(ctx); }
	/**
	 * {@inheritDoc}
	 *
	 * <p>The default implementation returns the result of calling
	 * {@link #visitChildren} on {@code ctx}.</p>
	 */
	@Override public T visitMethodSpec(GobraParser.MethodSpecContext ctx) { return visitChildren(ctx); }
	/**
	 * {@inheritDoc}
	 *
	 * <p>The default implementation returns the result of calling
	 * {@link #visitChildren} on {@code ctx}.</p>
	 */
	@Override public T visitType_(GobraParser.Type_Context ctx) { return visitChildren(ctx); }
	/**
	 * {@inheritDoc}
	 *
	 * <p>The default implementation returns the result of calling
	 * {@link #visitChildren} on {@code ctx}.</p>
	 */
	@Override public T visitTypeLit(GobraParser.TypeLitContext ctx) { return visitChildren(ctx); }
	/**
	 * {@inheritDoc}
	 *
	 * <p>The default implementation returns the result of calling
	 * {@link #visitChildren} on {@code ctx}.</p>
	 */
	@Override public T visitPredType(GobraParser.PredTypeContext ctx) { return visitChildren(ctx); }
	/**
	 * {@inheritDoc}
	 *
	 * <p>The default implementation returns the result of calling
	 * {@link #visitChildren} on {@code ctx}.</p>
	 */
	@Override public T visitPredTypeParams(GobraParser.PredTypeParamsContext ctx) { return visitChildren(ctx); }
	/**
	 * {@inheritDoc}
	 *
	 * <p>The default implementation returns the result of calling
	 * {@link #visitChildren} on {@code ctx}.</p>
	 */
	@Override public T visitLiteralType(GobraParser.LiteralTypeContext ctx) { return visitChildren(ctx); }
	/**
	 * {@inheritDoc}
	 *
	 * <p>The default implementation returns the result of calling
	 * {@link #visitChildren} on {@code ctx}.</p>
	 */
	@Override public T visitImplicitArray(GobraParser.ImplicitArrayContext ctx) { return visitChildren(ctx); }
	/**
	 * {@inheritDoc}
	 *
	 * <p>The default implementation returns the result of calling
	 * {@link #visitChildren} on {@code ctx}.</p>
	 */
	@Override public T visitSlice_(GobraParser.Slice_Context ctx) { return visitChildren(ctx); }
	/**
	 * {@inheritDoc}
	 *
	 * <p>The default implementation returns the result of calling
	 * {@link #visitChildren} on {@code ctx}.</p>
	 */
	@Override public T visitLowSliceArgument(GobraParser.LowSliceArgumentContext ctx) { return visitChildren(ctx); }
	/**
	 * {@inheritDoc}
	 *
	 * <p>The default implementation returns the result of calling
	 * {@link #visitChildren} on {@code ctx}.</p>
	 */
	@Override public T visitHighSliceArgument(GobraParser.HighSliceArgumentContext ctx) { return visitChildren(ctx); }
	/**
	 * {@inheritDoc}
	 *
	 * <p>The default implementation returns the result of calling
	 * {@link #visitChildren} on {@code ctx}.</p>
	 */
	@Override public T visitCapSliceArgument(GobraParser.CapSliceArgumentContext ctx) { return visitChildren(ctx); }
	/**
	 * {@inheritDoc}
	 *
	 * <p>The default implementation returns the result of calling
	 * {@link #visitChildren} on {@code ctx}.</p>
	 */
	@Override public T visitAssign_op(GobraParser.Assign_opContext ctx) { return visitChildren(ctx); }
	/**
	 * {@inheritDoc}
	 *
	 * <p>The default implementation returns the result of calling
	 * {@link #visitChildren} on {@code ctx}.</p>
	 */
	@Override public T visitRangeClause(GobraParser.RangeClauseContext ctx) { return visitChildren(ctx); }
	/**
	 * {@inheritDoc}
	 *
	 * <p>The default implementation returns the result of calling
	 * {@link #visitChildren} on {@code ctx}.</p>
	 */
	@Override public T visitPackageClause(GobraParser.PackageClauseContext ctx) { return visitChildren(ctx); }
	/**
	 * {@inheritDoc}
	 *
	 * <p>The default implementation returns the result of calling
	 * {@link #visitChildren} on {@code ctx}.</p>
	 */
	@Override public T visitImportPath(GobraParser.ImportPathContext ctx) { return visitChildren(ctx); }
	/**
	 * {@inheritDoc}
	 *
	 * <p>The default implementation returns the result of calling
	 * {@link #visitChildren} on {@code ctx}.</p>
	 */
	@Override public T visitDeclaration(GobraParser.DeclarationContext ctx) { return visitChildren(ctx); }
	/**
	 * {@inheritDoc}
	 *
	 * <p>The default implementation returns the result of calling
	 * {@link #visitChildren} on {@code ctx}.</p>
	 */
	@Override public T visitConstDecl(GobraParser.ConstDeclContext ctx) { return visitChildren(ctx); }
	/**
	 * {@inheritDoc}
	 *
	 * <p>The default implementation returns the result of calling
	 * {@link #visitChildren} on {@code ctx}.</p>
	 */
	@Override public T visitConstSpec(GobraParser.ConstSpecContext ctx) { return visitChildren(ctx); }
	/**
	 * {@inheritDoc}
	 *
	 * <p>The default implementation returns the result of calling
	 * {@link #visitChildren} on {@code ctx}.</p>
	 */
	@Override public T visitIdentifierList(GobraParser.IdentifierListContext ctx) { return visitChildren(ctx); }
	/**
	 * {@inheritDoc}
	 *
	 * <p>The default implementation returns the result of calling
	 * {@link #visitChildren} on {@code ctx}.</p>
	 */
	@Override public T visitExpressionList(GobraParser.ExpressionListContext ctx) { return visitChildren(ctx); }
	/**
	 * {@inheritDoc}
	 *
	 * <p>The default implementation returns the result of calling
	 * {@link #visitChildren} on {@code ctx}.</p>
	 */
	@Override public T visitTypeDecl(GobraParser.TypeDeclContext ctx) { return visitChildren(ctx); }
	/**
	 * {@inheritDoc}
	 *
	 * <p>The default implementation returns the result of calling
	 * {@link #visitChildren} on {@code ctx}.</p>
	 */
	@Override public T visitTypeSpec(GobraParser.TypeSpecContext ctx) { return visitChildren(ctx); }
	/**
	 * {@inheritDoc}
	 *
	 * <p>The default implementation returns the result of calling
	 * {@link #visitChildren} on {@code ctx}.</p>
	 */
	@Override public T visitVarDecl(GobraParser.VarDeclContext ctx) { return visitChildren(ctx); }
	/**
	 * {@inheritDoc}
	 *
	 * <p>The default implementation returns the result of calling
	 * {@link #visitChildren} on {@code ctx}.</p>
	 */
	@Override public T visitBlock(GobraParser.BlockContext ctx) { return visitChildren(ctx); }
	/**
	 * {@inheritDoc}
	 *
	 * <p>The default implementation returns the result of calling
	 * {@link #visitChildren} on {@code ctx}.</p>
	 */
	@Override public T visitStatementList(GobraParser.StatementListContext ctx) { return visitChildren(ctx); }
	/**
	 * {@inheritDoc}
	 *
	 * <p>The default implementation returns the result of calling
	 * {@link #visitChildren} on {@code ctx}.</p>
	 */
	@Override public T visitSimpleStmt(GobraParser.SimpleStmtContext ctx) { return visitChildren(ctx); }
	/**
	 * {@inheritDoc}
	 *
	 * <p>The default implementation returns the result of calling
	 * {@link #visitChildren} on {@code ctx}.</p>
	 */
	@Override public T visitExpressionStmt(GobraParser.ExpressionStmtContext ctx) { return visitChildren(ctx); }
	/**
	 * {@inheritDoc}
	 *
	 * <p>The default implementation returns the result of calling
	 * {@link #visitChildren} on {@code ctx}.</p>
	 */
	@Override public T visitSendStmt(GobraParser.SendStmtContext ctx) { return visitChildren(ctx); }
	/**
	 * {@inheritDoc}
	 *
	 * <p>The default implementation returns the result of calling
	 * {@link #visitChildren} on {@code ctx}.</p>
	 */
	@Override public T visitIncDecStmt(GobraParser.IncDecStmtContext ctx) { return visitChildren(ctx); }
	/**
	 * {@inheritDoc}
	 *
	 * <p>The default implementation returns the result of calling
	 * {@link #visitChildren} on {@code ctx}.</p>
	 */
	@Override public T visitAssignment(GobraParser.AssignmentContext ctx) { return visitChildren(ctx); }
	/**
	 * {@inheritDoc}
	 *
	 * <p>The default implementation returns the result of calling
	 * {@link #visitChildren} on {@code ctx}.</p>
	 */
	@Override public T visitEmptyStmt(GobraParser.EmptyStmtContext ctx) { return visitChildren(ctx); }
	/**
	 * {@inheritDoc}
	 *
	 * <p>The default implementation returns the result of calling
	 * {@link #visitChildren} on {@code ctx}.</p>
	 */
	@Override public T visitLabeledStmt(GobraParser.LabeledStmtContext ctx) { return visitChildren(ctx); }
	/**
	 * {@inheritDoc}
	 *
	 * <p>The default implementation returns the result of calling
	 * {@link #visitChildren} on {@code ctx}.</p>
	 */
	@Override public T visitReturnStmt(GobraParser.ReturnStmtContext ctx) { return visitChildren(ctx); }
	/**
	 * {@inheritDoc}
	 *
	 * <p>The default implementation returns the result of calling
	 * {@link #visitChildren} on {@code ctx}.</p>
	 */
	@Override public T visitBreakStmt(GobraParser.BreakStmtContext ctx) { return visitChildren(ctx); }
	/**
	 * {@inheritDoc}
	 *
	 * <p>The default implementation returns the result of calling
	 * {@link #visitChildren} on {@code ctx}.</p>
	 */
	@Override public T visitContinueStmt(GobraParser.ContinueStmtContext ctx) { return visitChildren(ctx); }
	/**
	 * {@inheritDoc}
	 *
	 * <p>The default implementation returns the result of calling
	 * {@link #visitChildren} on {@code ctx}.</p>
	 */
	@Override public T visitGotoStmt(GobraParser.GotoStmtContext ctx) { return visitChildren(ctx); }
	/**
	 * {@inheritDoc}
	 *
	 * <p>The default implementation returns the result of calling
	 * {@link #visitChildren} on {@code ctx}.</p>
	 */
	@Override public T visitFallthroughStmt(GobraParser.FallthroughStmtContext ctx) { return visitChildren(ctx); }
	/**
	 * {@inheritDoc}
	 *
	 * <p>The default implementation returns the result of calling
	 * {@link #visitChildren} on {@code ctx}.</p>
	 */
	@Override public T visitIfStmt(GobraParser.IfStmtContext ctx) { return visitChildren(ctx); }
	/**
	 * {@inheritDoc}
	 *
	 * <p>The default implementation returns the result of calling
	 * {@link #visitChildren} on {@code ctx}.</p>
	 */
	@Override public T visitSwitchStmt(GobraParser.SwitchStmtContext ctx) { return visitChildren(ctx); }
	/**
	 * {@inheritDoc}
	 *
	 * <p>The default implementation returns the result of calling
	 * {@link #visitChildren} on {@code ctx}.</p>
	 */
	@Override public T visitExprSwitchStmt(GobraParser.ExprSwitchStmtContext ctx) { return visitChildren(ctx); }
	/**
	 * {@inheritDoc}
	 *
	 * <p>The default implementation returns the result of calling
	 * {@link #visitChildren} on {@code ctx}.</p>
	 */
	@Override public T visitExprCaseClause(GobraParser.ExprCaseClauseContext ctx) { return visitChildren(ctx); }
	/**
	 * {@inheritDoc}
	 *
	 * <p>The default implementation returns the result of calling
	 * {@link #visitChildren} on {@code ctx}.</p>
	 */
	@Override public T visitExprSwitchCase(GobraParser.ExprSwitchCaseContext ctx) { return visitChildren(ctx); }
	/**
	 * {@inheritDoc}
	 *
	 * <p>The default implementation returns the result of calling
	 * {@link #visitChildren} on {@code ctx}.</p>
	 */
	@Override public T visitTypeSwitchStmt(GobraParser.TypeSwitchStmtContext ctx) { return visitChildren(ctx); }
	/**
	 * {@inheritDoc}
	 *
	 * <p>The default implementation returns the result of calling
	 * {@link #visitChildren} on {@code ctx}.</p>
	 */
	@Override public T visitTypeSwitchGuard(GobraParser.TypeSwitchGuardContext ctx) { return visitChildren(ctx); }
	/**
	 * {@inheritDoc}
	 *
	 * <p>The default implementation returns the result of calling
	 * {@link #visitChildren} on {@code ctx}.</p>
	 */
	@Override public T visitTypeCaseClause(GobraParser.TypeCaseClauseContext ctx) { return visitChildren(ctx); }
	/**
	 * {@inheritDoc}
	 *
	 * <p>The default implementation returns the result of calling
	 * {@link #visitChildren} on {@code ctx}.</p>
	 */
	@Override public T visitTypeSwitchCase(GobraParser.TypeSwitchCaseContext ctx) { return visitChildren(ctx); }
	/**
	 * {@inheritDoc}
	 *
	 * <p>The default implementation returns the result of calling
	 * {@link #visitChildren} on {@code ctx}.</p>
	 */
	@Override public T visitTypeList(GobraParser.TypeListContext ctx) { return visitChildren(ctx); }
	/**
	 * {@inheritDoc}
	 *
	 * <p>The default implementation returns the result of calling
	 * {@link #visitChildren} on {@code ctx}.</p>
	 */
	@Override public T visitSelectStmt(GobraParser.SelectStmtContext ctx) { return visitChildren(ctx); }
	/**
	 * {@inheritDoc}
	 *
	 * <p>The default implementation returns the result of calling
	 * {@link #visitChildren} on {@code ctx}.</p>
	 */
	@Override public T visitCommClause(GobraParser.CommClauseContext ctx) { return visitChildren(ctx); }
	/**
	 * {@inheritDoc}
	 *
	 * <p>The default implementation returns the result of calling
	 * {@link #visitChildren} on {@code ctx}.</p>
	 */
	@Override public T visitCommCase(GobraParser.CommCaseContext ctx) { return visitChildren(ctx); }
	/**
	 * {@inheritDoc}
	 *
	 * <p>The default implementation returns the result of calling
	 * {@link #visitChildren} on {@code ctx}.</p>
	 */
	@Override public T visitRecvStmt(GobraParser.RecvStmtContext ctx) { return visitChildren(ctx); }
	/**
	 * {@inheritDoc}
	 *
	 * <p>The default implementation returns the result of calling
	 * {@link #visitChildren} on {@code ctx}.</p>
	 */
	@Override public T visitForStmt(GobraParser.ForStmtContext ctx) { return visitChildren(ctx); }
	/**
	 * {@inheritDoc}
	 *
	 * <p>The default implementation returns the result of calling
	 * {@link #visitChildren} on {@code ctx}.</p>
	 */
	@Override public T visitForClause(GobraParser.ForClauseContext ctx) { return visitChildren(ctx); }
	/**
	 * {@inheritDoc}
	 *
	 * <p>The default implementation returns the result of calling
	 * {@link #visitChildren} on {@code ctx}.</p>
	 */
	@Override public T visitGoStmt(GobraParser.GoStmtContext ctx) { return visitChildren(ctx); }
	/**
	 * {@inheritDoc}
	 *
	 * <p>The default implementation returns the result of calling
	 * {@link #visitChildren} on {@code ctx}.</p>
	 */
	@Override public T visitTypeName(GobraParser.TypeNameContext ctx) { return visitChildren(ctx); }
	/**
	 * {@inheritDoc}
	 *
	 * <p>The default implementation returns the result of calling
	 * {@link #visitChildren} on {@code ctx}.</p>
	 */
	@Override public T visitArrayType(GobraParser.ArrayTypeContext ctx) { return visitChildren(ctx); }
	/**
	 * {@inheritDoc}
	 *
	 * <p>The default implementation returns the result of calling
	 * {@link #visitChildren} on {@code ctx}.</p>
	 */
	@Override public T visitArrayLength(GobraParser.ArrayLengthContext ctx) { return visitChildren(ctx); }
	/**
	 * {@inheritDoc}
	 *
	 * <p>The default implementation returns the result of calling
	 * {@link #visitChildren} on {@code ctx}.</p>
	 */
	@Override public T visitElementType(GobraParser.ElementTypeContext ctx) { return visitChildren(ctx); }
	/**
	 * {@inheritDoc}
	 *
	 * <p>The default implementation returns the result of calling
	 * {@link #visitChildren} on {@code ctx}.</p>
	 */
	@Override public T visitPointerType(GobraParser.PointerTypeContext ctx) { return visitChildren(ctx); }
	/**
	 * {@inheritDoc}
	 *
	 * <p>The default implementation returns the result of calling
	 * {@link #visitChildren} on {@code ctx}.</p>
	 */
	@Override public T visitSliceType(GobraParser.SliceTypeContext ctx) { return visitChildren(ctx); }
	/**
	 * {@inheritDoc}
	 *
	 * <p>The default implementation returns the result of calling
	 * {@link #visitChildren} on {@code ctx}.</p>
	 */
	@Override public T visitMapType(GobraParser.MapTypeContext ctx) { return visitChildren(ctx); }
	/**
	 * {@inheritDoc}
	 *
	 * <p>The default implementation returns the result of calling
	 * {@link #visitChildren} on {@code ctx}.</p>
	 */
	@Override public T visitChannelType(GobraParser.ChannelTypeContext ctx) { return visitChildren(ctx); }
	/**
	 * {@inheritDoc}
	 *
	 * <p>The default implementation returns the result of calling
	 * {@link #visitChildren} on {@code ctx}.</p>
	 */
	@Override public T visitFunctionType(GobraParser.FunctionTypeContext ctx) { return visitChildren(ctx); }
	/**
	 * {@inheritDoc}
	 *
	 * <p>The default implementation returns the result of calling
	 * {@link #visitChildren} on {@code ctx}.</p>
	 */
	@Override public T visitSignature(GobraParser.SignatureContext ctx) { return visitChildren(ctx); }
	/**
	 * {@inheritDoc}
	 *
	 * <p>The default implementation returns the result of calling
	 * {@link #visitChildren} on {@code ctx}.</p>
	 */
	@Override public T visitResult(GobraParser.ResultContext ctx) { return visitChildren(ctx); }
	/**
	 * {@inheritDoc}
	 *
	 * <p>The default implementation returns the result of calling
	 * {@link #visitChildren} on {@code ctx}.</p>
	 */
	@Override public T visitParameters(GobraParser.ParametersContext ctx) { return visitChildren(ctx); }
	/**
	 * {@inheritDoc}
	 *
	 * <p>The default implementation returns the result of calling
	 * {@link #visitChildren} on {@code ctx}.</p>
	 */
	@Override public T visitConversion(GobraParser.ConversionContext ctx) { return visitChildren(ctx); }
	/**
	 * {@inheritDoc}
	 *
	 * <p>The default implementation returns the result of calling
	 * {@link #visitChildren} on {@code ctx}.</p>
	 */
	@Override public T visitNonNamedType(GobraParser.NonNamedTypeContext ctx) { return visitChildren(ctx); }
	/**
	 * {@inheritDoc}
	 *
	 * <p>The default implementation returns the result of calling
	 * {@link #visitChildren} on {@code ctx}.</p>
	 */
	@Override public T visitOperand(GobraParser.OperandContext ctx) { return visitChildren(ctx); }
	/**
	 * {@inheritDoc}
	 *
	 * <p>The default implementation returns the result of calling
	 * {@link #visitChildren} on {@code ctx}.</p>
	 */
	@Override public T visitLiteral(GobraParser.LiteralContext ctx) { return visitChildren(ctx); }
	/**
	 * {@inheritDoc}
	 *
	 * <p>The default implementation returns the result of calling
	 * {@link #visitChildren} on {@code ctx}.</p>
	 */
	@Override public T visitInteger(GobraParser.IntegerContext ctx) { return visitChildren(ctx); }
	/**
	 * {@inheritDoc}
	 *
	 * <p>The default implementation returns the result of calling
	 * {@link #visitChildren} on {@code ctx}.</p>
	 */
	@Override public T visitOperandName(GobraParser.OperandNameContext ctx) { return visitChildren(ctx); }
	/**
	 * {@inheritDoc}
	 *
	 * <p>The default implementation returns the result of calling
	 * {@link #visitChildren} on {@code ctx}.</p>
	 */
	@Override public T visitQualifiedIdent(GobraParser.QualifiedIdentContext ctx) { return visitChildren(ctx); }
	/**
	 * {@inheritDoc}
	 *
	 * <p>The default implementation returns the result of calling
	 * {@link #visitChildren} on {@code ctx}.</p>
	 */
	@Override public T visitCompositeLit(GobraParser.CompositeLitContext ctx) { return visitChildren(ctx); }
	/**
	 * {@inheritDoc}
	 *
	 * <p>The default implementation returns the result of calling
	 * {@link #visitChildren} on {@code ctx}.</p>
	 */
	@Override public T visitLiteralValue(GobraParser.LiteralValueContext ctx) { return visitChildren(ctx); }
	/**
	 * {@inheritDoc}
	 *
	 * <p>The default implementation returns the result of calling
	 * {@link #visitChildren} on {@code ctx}.</p>
	 */
	@Override public T visitElementList(GobraParser.ElementListContext ctx) { return visitChildren(ctx); }
	/**
	 * {@inheritDoc}
	 *
	 * <p>The default implementation returns the result of calling
	 * {@link #visitChildren} on {@code ctx}.</p>
	 */
	@Override public T visitKeyedElement(GobraParser.KeyedElementContext ctx) { return visitChildren(ctx); }
	/**
	 * {@inheritDoc}
	 *
	 * <p>The default implementation returns the result of calling
	 * {@link #visitChildren} on {@code ctx}.</p>
	 */
	@Override public T visitKey(GobraParser.KeyContext ctx) { return visitChildren(ctx); }
	/**
	 * {@inheritDoc}
	 *
	 * <p>The default implementation returns the result of calling
	 * {@link #visitChildren} on {@code ctx}.</p>
	 */
	@Override public T visitElement(GobraParser.ElementContext ctx) { return visitChildren(ctx); }
	/**
	 * {@inheritDoc}
	 *
	 * <p>The default implementation returns the result of calling
	 * {@link #visitChildren} on {@code ctx}.</p>
	 */
	@Override public T visitStructType(GobraParser.StructTypeContext ctx) { return visitChildren(ctx); }
	/**
	 * {@inheritDoc}
	 *
	 * <p>The default implementation returns the result of calling
	 * {@link #visitChildren} on {@code ctx}.</p>
	 */
	@Override public T visitFieldDecl(GobraParser.FieldDeclContext ctx) { return visitChildren(ctx); }
	/**
	 * {@inheritDoc}
	 *
	 * <p>The default implementation returns the result of calling
	 * {@link #visitChildren} on {@code ctx}.</p>
	 */
	@Override public T visitString_(GobraParser.String_Context ctx) { return visitChildren(ctx); }
	/**
	 * {@inheritDoc}
	 *
	 * <p>The default implementation returns the result of calling
	 * {@link #visitChildren} on {@code ctx}.</p>
	 */
	@Override public T visitEmbeddedField(GobraParser.EmbeddedFieldContext ctx) { return visitChildren(ctx); }
	/**
	 * {@inheritDoc}
	 *
	 * <p>The default implementation returns the result of calling
	 * {@link #visitChildren} on {@code ctx}.</p>
	 */
	@Override public T visitIndex(GobraParser.IndexContext ctx) { return visitChildren(ctx); }
	/**
	 * {@inheritDoc}
	 *
	 * <p>The default implementation returns the result of calling
	 * {@link #visitChildren} on {@code ctx}.</p>
	 */
	@Override public T visitTypeAssertion(GobraParser.TypeAssertionContext ctx) { return visitChildren(ctx); }
	/**
	 * {@inheritDoc}
	 *
	 * <p>The default implementation returns the result of calling
	 * {@link #visitChildren} on {@code ctx}.</p>
	 */
	@Override public T visitArguments(GobraParser.ArgumentsContext ctx) { return visitChildren(ctx); }
	/**
	 * {@inheritDoc}
	 *
	 * <p>The default implementation returns the result of calling
	 * {@link #visitChildren} on {@code ctx}.</p>
	 */
	@Override public T visitMethodExpr(GobraParser.MethodExprContext ctx) { return visitChildren(ctx); }
	/**
	 * {@inheritDoc}
	 *
	 * <p>The default implementation returns the result of calling
	 * {@link #visitChildren} on {@code ctx}.</p>
	 */
	@Override public T visitReceiverType(GobraParser.ReceiverTypeContext ctx) { return visitChildren(ctx); }
	/**
	 * {@inheritDoc}
	 *
	 * <p>The default implementation returns the result of calling
	 * {@link #visitChildren} on {@code ctx}.</p>
	 */
	@Override public T visitEos(GobraParser.EosContext ctx) { return visitChildren(ctx); }
}<|MERGE_RESOLUTION|>--- conflicted
+++ resolved
@@ -1,8 +1,4 @@
-<<<<<<< HEAD
 // Generated from src/main/antlr4/GobraParser.g4 by ANTLR 4.9.2
-=======
-// Generated from src/main/antlr4/GobraParser.g4 by ANTLR 4.12.0
->>>>>>> caca746d
 package viper.gobra.frontend;
 import org.antlr.v4.runtime.tree.AbstractParseTreeVisitor;
 
@@ -14,7 +10,6 @@
  * @param <T> The return type of the visit operation. Use {@link Void} for
  * operations with no return type.
  */
-@SuppressWarnings("CheckReturnValue")
 public class GobraParserBaseVisitor<T> extends AbstractParseTreeVisitor<T> implements GobraParserVisitor<T> {
 	/**
 	 * {@inheritDoc}
