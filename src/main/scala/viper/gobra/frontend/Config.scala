--- conflicted
+++ resolved
@@ -59,6 +59,7 @@
   lazy val DefaultOnlyFilesWithHeader: Boolean = false
   lazy val DefaultGobraDirectory: String = ".gobra"
   lazy val DefaultTaskName: String = "gobra-task"
+  lazy val DefaultAssumeInjectivityOnInhale: Boolean = true
 }
 
 case class Config(
@@ -99,13 +100,9 @@
                    // this is useful when verifying large packages where some files might use some unsupported feature of Gobra,
                    // or when the goal is to gradually verify part of a package without having to provide an explicit list of the files
                    // to verify.
-<<<<<<< HEAD
-                   onlyFilesWithHeader: Boolean = false,
+                   onlyFilesWithHeader: Boolean = ConfigDefaults.DefaultOnlyFilesWithHeader,
                    // if enabled, Gobra assumes injectivity on inhale, as done by Viper versions before 2022.2.
-                   assumeInjectivityOnInhale: Boolean = true,
-=======
-                   onlyFilesWithHeader: Boolean = ConfigDefaults.DefaultOnlyFilesWithHeader,
->>>>>>> 81391668
+                   assumeInjectivityOnInhale: Boolean = ConfigDefaults.DefaultAssumeInjectivityOnInhale,
 ) {
 
   def merge(other: Config): Config = {
@@ -144,7 +141,7 @@
       int32bit = int32bit || other.int32bit,
       checkConsistency = checkConsistency || other.checkConsistency,
       onlyFilesWithHeader = onlyFilesWithHeader || other.onlyFilesWithHeader,
-      assumeInjectivityOnInhale = assumeInjectivityOnInhale || other.assumeInjectivityOnInhale
+      assumeInjectivityOnInhale = assumeInjectivityOnInhale || other.assumeInjectivityOnInhale,
     )
   }
 
@@ -183,6 +180,7 @@
                       int32bit: Boolean = ConfigDefaults.DefaultInt32bit,
                       cacheParser: Boolean = ConfigDefaults.DefaultCacheParser,
                       onlyFilesWithHeader: Boolean = ConfigDefaults.DefaultOnlyFilesWithHeader,
+                      assumeInjectivityOnInhale: Boolean = ConfigDefaults.DefaultAssumeInjectivityOnInhale,
                      ) {
   def shouldParse: Boolean = true
   def shouldTypeCheck: Boolean = !shouldParseOnly
@@ -228,7 +226,9 @@
     shouldChop = baseConfig.shouldChop,
     int32bit = baseConfig.int32bit,
     cacheParser = baseConfig.cacheParser,
-    onlyFilesWithHeader = baseConfig.onlyFilesWithHeader)
+    onlyFilesWithHeader = baseConfig.onlyFilesWithHeader,
+    assumeInjectivityOnInhale = baseConfig.assumeInjectivityOnInhale,
+  )
 }
 
 /**
@@ -547,7 +547,6 @@
     noshort = true
   )
 
-<<<<<<< HEAD
   val assumeInjectivityOnInhale: ScallopOption[Boolean] = toggle(
     name = "assumeInjectivityOnInhale",
     descrYes = "Assumes injectivity of predicates on inhale, like in Viper versions previous to 2022.02 (default)",
@@ -555,8 +554,6 @@
     default = Some(true),
     noshort = true
   )
-=======
->>>>>>> 81391668
 
   /**
     * Exception handling
@@ -656,13 +653,9 @@
     shouldParseOnly = parseOnly(),
     checkOverflows = checkOverflows(),
     checkConsistency = checkConsistency(),
-<<<<<<< HEAD
+    int32bit = int32Bit(),
+    cacheParser = false, // caching does not make sense when using the CLI. Thus, we simply set it to `false`
     onlyFilesWithHeader = onlyFilesWithHeader(),
     assumeInjectivityOnInhale = assumeInjectivityOnInhale(),
-=======
-    int32bit = int32Bit(),
-    cacheParser = false, // caching does not make sense when using the CLI. Thus, we simply set it to `false`
-    onlyFilesWithHeader = onlyFilesWithHeader()
->>>>>>> 81391668
   )
 }