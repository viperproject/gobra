--- conflicted
+++ resolved
@@ -10,8 +10,6 @@
 import viper.gobra.translator.interfaces.translator.PureMethods
 import viper.gobra.translator.interfaces.{Collector, Context}
 import viper.silver.{ast => vpr}
-import viper.silver.plugin.standard.termination
-import viper.gobra.util.Violation.violation
 
 class PureMethodsImpl extends PureMethods {
 
@@ -46,14 +44,7 @@
     for {
       pres <- sequence((vRecvPres ++ vArgPres) ++ meth.pres.map(ctx.ass.precondition(_)(ctx)))
       posts <- sequence(vResultPosts ++ meth.posts.map(ctx.ass.postcondition(_)(ctx).map(fixResultvar(_))))
-<<<<<<< HEAD
-      terminationMeasure = meth.terminationMeasure match {
-        case Some(measure) => translateTerminationMeasure(measure)(ctx)
-        case None => Seq.empty
-      }
-=======
       measures <- sequence(meth.terminationMeasures.map(ctx.measures.decreases(_)(ctx)))
->>>>>>> 20346638
 
       body <- option(meth.body map { b =>
         pure(
@@ -67,11 +58,7 @@
         name = meth.name.uniqueName,
         formalArgs = vRecv +: vArgs,
         typ = resultType,
-<<<<<<< HEAD
-        pres = pres ++ terminationMeasure,
-=======
         pres = pres ++ measures,
->>>>>>> 20346638
         posts = posts,
         body = body
       )(pos, info, errT)
@@ -99,14 +86,7 @@
     for {
       pres <- sequence(vArgPres ++ func.pres.map(ctx.ass.precondition(_)(ctx)))
       posts <- sequence(vResultPosts ++ func.posts.map(ctx.ass.postcondition(_)(ctx).map(fixResultvar(_))))
-<<<<<<< HEAD
-      terminationMeasure = func.terminationMeasure match {
-        case Some(measure) => translateTerminationMeasure(measure)(ctx)
-        case None => Seq.empty
-      }
-=======
       measures <- sequence(func.terminationMeasures.map(ctx.measures.decreases(_)(ctx)))
->>>>>>> 20346638
 
       body <- option(func.body map { b =>
         pure(
@@ -120,65 +100,11 @@
         name = func.name.name,
         formalArgs = vArgs,
         typ = resultType,
-<<<<<<< HEAD
-        pres = pres ++ terminationMeasure,
-=======
         pres = pres ++ measures,
->>>>>>> 20346638
         posts = posts,
         body = body
       )(pos, info, errT)
 
     } yield function
   }
-<<<<<<< HEAD
-
-  def translateTerminationMeasure(x: in.Assertion)(ctx: Context): Vector[vpr.Exp] = {
-    val (pos, info, errT) = x.vprMeta
-    x match {
-      case in.TupleTerminationMeasure(vector) =>
-        val res = vector.map(n => n match {
-          case e: in.Expr => ctx.expr.translate(e)(ctx).res
-          case p: in.PredicateAccess => ctx.predicate.predicate(ctx)(p).res
-          case _ => violation("invalid tuple measure argument")
-        })
-        //val res = (vector.map(ctx.ass.translate(_)(ctx))) map getExprs
-        Vector(termination.DecreasesTuple(res, None)(pos, info, errT))
-      case in.WildcardMeasure() =>
-        Vector(termination.DecreasesWildcard(None)(pos, info, errT))
-      case in.InferTerminationMeasure() =>
-        violation("Infer measure should already be handled by internal transformation")
-      case in.StarMeasure() =>
-        Vector(termination.DecreasesStar()(pos, info, errT))
-      case in.ConditionalTerminationMeasures(clauses) => //violation("Conditional measure should not be handled here")
-        clauses.map(translateClause(_)(x)(ctx))
-      case _ => violation("assertion not subtype of TerminationMeasure")
-    }
-  }
-
-
-  def translateClause(x: in.ConditionalTerminationMeasureClause)(ass: in.Assertion)(ctx: Context): vpr.Exp = {
-    val(pos, info, errT) = ass.vprMeta
-    x match {
-      case in.ConditionalTerminationMeasureIfClause(measure, cond) =>
-        measure match {
-          case in.WildcardMeasure() =>
-            termination.DecreasesWildcard(Some(ctx.expr.translate(cond)(ctx).res))(pos, info, errT)
-          case in.TupleTerminationMeasure(vector) =>
-            val res = vector.map(n => n match {
-              case e: in.Expr => ctx.expr.translate(e)(ctx).res
-              case p: in.PredicateAccess => ctx.predicate.predicate(ctx)(p).res
-              case _ => violation("invalid tuple measure argument")
-            })
-            // val res = (vector.map(ctx.ass.translate(_)(ctx))) map getExprs
-            termination.DecreasesTuple(res, Some(ctx.expr.translate(cond)(ctx).res))(pos, info, errT)
-          case in.StarMeasure() => violation("Star measure occurs in if clause")
-          case in.InferTerminationMeasure() => violation("Infer measure occurs in if clause")
-        }
-      case in.StarMeasure() =>
-        termination.DecreasesStar()(pos, info, errT)
-    }
-  }
-=======
->>>>>>> 20346638
 }