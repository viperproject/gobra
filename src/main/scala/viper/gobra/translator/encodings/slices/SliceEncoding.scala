--- conflicted
+++ resolved
@@ -17,10 +17,7 @@
 import viper.gobra.translator.encodings.combinators.LeafTypeEncoding
 import viper.gobra.translator.context.Context
 import viper.gobra.translator.util.FunctionGenerator
-<<<<<<< HEAD
-=======
 import viper.gobra.translator.util.ViperUtil.synthesized
->>>>>>> c3a11b22
 import viper.gobra.translator.util.ViperWriter.CodeWriter
 import viper.gobra.util.Violation
 import viper.silver.verifier.{errors => err}
@@ -127,7 +124,14 @@
     * Encodes the allocation of a new slice
     *
     *  [r := make([]T, len, cap)] ->
-    *   TODO
+    *    asserts 0 <= [len] && 0 <= [cap] && [len] <= [cap]
+    *    var a [ []T ]
+    *    inhales cap(a) == [cap]
+    *    inhales len(a) == [len]
+    *    inhales forall i: int :: {loc(a, i)} 0 <= i && i < [cap] ==> Footprint[ a[i] ]
+    *    inhales forall i: int :: {loc(a, i)} 0 <= i && i < [len] ==> [ a[i] == dfltVal(T) ]
+    *    r := a
+    *
     *  R[ sliceLit(E) ] -> R[ arrayLit(E)[0:|E|] ]
     */
   override def statement(ctx: Context): in.Stmt ==> CodeWriter[vpr.Stmt] = {
