// This Source Code Form is subject to the terms of the Mozilla Public
// License, v. 2.0. If a copy of the MPL was not distributed with this
// file, You can obtain one at http://mozilla.org/MPL/2.0/.
//
// Copyright (c) 2011-2021 ETH Zurich.

package viper.gobra.translator.encodings.maps

import org.bitbucket.inkytonik.kiama.==>
import viper.gobra.ast.{internal => in}
import viper.gobra.reporting.BackTranslator.RichErrorMessage
import viper.gobra.reporting._
import viper.gobra.theory.Addressability
import viper.gobra.theory.Addressability.{Exclusive, Shared}
import viper.gobra.translator.Names
import viper.gobra.translator.encodings.combinators.LeafTypeEncoding
import viper.gobra.translator.encodings.maps.MapEncoding.{checkKeyComparability, comparabilityErrorT, repeatedKeyErrorT}
import viper.gobra.translator.context.Context
import viper.gobra.translator.util.ViperUtil.synthesized
import viper.gobra.translator.util.{FunctionGenerator, MethodGenerator, PrimitiveGenerator}
import viper.gobra.translator.util.ViperWriter.CodeLevel._
import viper.gobra.translator.util.ViperWriter.CodeWriter
import viper.gobra.util.Violation
import viper.silver.verifier.reasons.AssertionFalse
import viper.silver.verifier.{ErrorReason, errors => err}
import viper.silver.{ast => vpr}
import viper.silver.plugin.standard.termination

/**
  * Encoding for Go maps. Unlike slices, maps are not thread-safe;
  * thus, all concurrent accesses to maps must be synchronized. In particular,
  * assigning to different indices of a slice cannot occur in parallel. Besides,
  * obtaining the length of a map requires read permissions because maps may
  * change in size unlike slices, e.g.
  *    m := make(map[int]int)
  *    go f(m) // f(m) sets m[10] to 10
  *    go g(m) // where g(m) computes len(m)
  * This encoding prevents Gobra from verifying this example, which is correct
  * because it contains a race condition.
  */
class MapEncoding extends LeafTypeEncoding {
  import viper.gobra.translator.util.TypePatterns._

  /**
    * Translates a type into a Viper type.
    * Both Exclusive and Shared maps are encoded as vpr.Ref because nil is an admissible value for maps
    */
  override def typ(ctx: Context): in.Type ==> vpr.Type = {
    case ctx.Map(_, _) / Exclusive => mapType
    case ctx.Map(_, _) / Shared => vpr.Ref
  }

  private val mapType: vpr.Type = vpr.Ref

  /**
    * Encodes expressions as values that do not occupy some identifiable location in memory.
    * R[ nil(map[K]V°) ] -> null
    * R[ dflt(map[K]V°) ] -> null
<<<<<<< HEAD
    * R[ len(e: map[K]V) ] -> mapCardinality([e])
    * R[ (e: map[K]V)[idx] ] -> mapLookup([e], [idx])
    * R[ keySet(e: map[K]V) ] -> mapKeySet([e])
    * R[ valueSet(e: map[K]V) ] -> mapValueSet([e])
=======
    * R[ len(e: map[K]V) ] -> [ e ] == null? 0 : | getCorrespondingMap([ e ]) |
    * R[ (e: map[K]V)[idx] ] -> [ e ] == null? [ dflt(V) ] : goMapLookup(e[idx])
    * R[ keySet(e: map[K]V) ] -> [ e ] == null? 0 : MapDomain(getCorrespondingMap([ e ]))
    * R[ valueSet(e: map[K]V) ] -> [ e ] == null? 0 : MapRange(getCorrespondingMap([ e ]))
    * R[ k in (e: map[K]V) ] -> [ e ] == null? false : MapContains([ k ], getCorrespondingMap([ e ]))
    * R[ dict(e: map[K]V) ] -> getCorrespondingMap([ e ])
>>>>>>> 86be72fa
    */
  override def expression(ctx: Context): in.Expr ==> CodeWriter[vpr.Exp] = {
    def goE(x: in.Expr): CodeWriter[vpr.Exp] = ctx.expression(x)

    default(super.expression(ctx)) {
      case (exp: in.DfltVal) :: ctx.Map(_, _) / Exclusive => unit(withSrc(vpr.NullLit(), exp))

      case (exp: in.NilLit) :: ctx.Map(_, _) / Exclusive => unit(withSrc(vpr.NullLit(), exp))

      case l@in.Length(exp :: ctx.Map(keys, values)) =>
        val (pos, info, errT) = l.vprMeta
        for {
          e <- goE(exp)
        } yield mapCardinalityGenerator(Vector(e), (keys, values))(pos, info, errT)(ctx)

      case l@in.IndexedExp(m :: ctx.Map(keys, values), k, _) =>
        val (pos, info, errT) = l.vprMeta
        for {
          base <- goE(m)
          key <-  goE(k)
        } yield mapLookupGenerator(Vector(base, key), (keys, values))(pos, info, errT)(ctx)

      case l@in.Contains(key, exp :: ctx.Map(keys, values)) =>
        for {
          mapVpr <- goE(exp)
          keyVpr <- goE(key)
          isComp <- MapEncoding.checkKeyComparability(key)(ctx)
          correspondingMap <- getCorrespondingMap(exp, keys, values)(ctx)
          containsExp =
            withSrc(vpr.CondExp(
              withSrc(vpr.EqCmp(mapVpr, withSrc(vpr.NullLit(), l)), l),
              withSrc(vpr.FalseLit(), l),
              withSrc(vpr.MapContains(keyVpr, correspondingMap), l)
            ), l)
          checkCompAndContains <- assert(isComp, containsExp, comparabilityErrorT)(ctx)
        } yield checkCompAndContains

      case k@in.MapKeys(mapExp :: ctx.Map(keys, values), _) =>
        val (pos, info, errT) = k.vprMeta
        for {
         e <- goE(mapExp)
        } yield mapKeySetGenerator(Vector(e), (keys, values))(pos, info, errT)(ctx)

      case v@in.MapValues(mapExp :: ctx.Map(keys, values), _) =>
        val (pos, info, errT) = v.vprMeta
        for {
<<<<<<< HEAD
          e <- goE(mapExp)
        } yield mapValueSetGenerator(Vector(e), (keys, values))(pos, info, errT)(ctx)

      case i@in.Contains(k, m :: ctx.Map(keys, values)) =>
        val (pos, info, errT) = i.vprMeta
        for {
          base <- goE(m)
          key <-  goE(k)
        } yield mapContainsGenerator(Vector(base, key), (keys, values))(pos, info, errT)(ctx)
=======
          vprMap <- goE(mapExp)
          correspondingMap <- getCorrespondingMap(mapExp, keys, values)(ctx)
          correspondingMapRange = withSrc(vpr.MapRange(correspondingMap), v)
          res = withSrc(vpr.CondExp(
            withSrc(vpr.EqCmp(vprMap, withSrc(vpr.NullLit(), v)), v),
            withSrc(vpr.EmptySet(goT(values)), v),
            correspondingMapRange
          ), v)
        } yield res

      case in.MapConversion(exp :: ctx.Map(keys, values)) =>
        getCorrespondingMap(exp, keys, values)(ctx)
    }
  }

  /**
    * Encodes expressions when they occur as the top-level expression in a trigger.
    * Notice that using the expression encoding for the following triggers,
    * results in ill-formed triggers at the Viper level (e.g., because
    * they have ternary operations).
    *   { m[i] } -> { getCorrespondingMap([ m ])[ [ i ] ] }
    *   { k in m } -> { [ k ] in getCorrespondingMap([ m ]) }
    *   { k in domain(m) } -> { [ k ] in domain(getCorrespondingMap([ m ])) }
    *   { k in range(m) } -> { [ k ] in range(getCorrespondingMap([ m ])) }
    */
  override def triggerExpr(ctx: Context): in.TriggerExpr ==> CodeWriter[vpr.Exp] = {
    default(super.triggerExpr(ctx)) {
      case l@in.IndexedExp(m :: ctx.Map(keys, values), idx, _) =>
        for {
          vIdx <- ctx.expression(idx)
          correspondingMap <- getCorrespondingMap(m, keys, values)(ctx)
          lookupRes = withSrc(vpr.MapLookup(correspondingMap, vIdx), l)
        } yield lookupRes

      case l@in.Contains(key, m :: ctx.Map(keys, values)) =>
        for {
          vKey <- ctx.expression(key)
          correspondingMap <- getCorrespondingMap(m, keys, values)(ctx)
          contains = withSrc(vpr.MapContains(vKey, correspondingMap), l)
        } yield contains

      case l@in.Contains(key, in.MapKeys(m :: ctx.Map(keys, values), _)) =>
        for {
          vKey <- ctx.expression(key)
          correspondingMap <- getCorrespondingMap(m, keys, values)(ctx)
          vDomainMap = withSrc(vpr.MapDomain(correspondingMap), l)
          contains = withSrc(vpr.AnySetContains(vKey, vDomainMap), l)
        } yield contains

      case l@in.Contains(key, in.MapValues(m :: ctx.Map(keys, values), _)) =>
        for {
          vKey <- ctx.expression(key)
          correspondingMap <- getCorrespondingMap(m, keys, values)(ctx)
          vRangeMap = withSrc(vpr.MapRange(correspondingMap), l)
          contains = withSrc(vpr.AnySetContains(vKey, vRangeMap), l)
        } yield contains
>>>>>>> 86be72fa
    }
  }

  /**
    *  [v, ok := exp[idx] ->
    *     var res [T1]
    *     var ok' Bool
    *     let (lookupVal, okCond) be the result of goMapLookup(exp[idx])
    *     res := lookupVal
    *     ok' := okCond
    *     [v] := res
    *     [ok] := ok'
    *
    *  R[ map[K]V { idx1: v1 ... idxn: vn } ] ->
    *     e s.t. getCorrespondingMap(e) == { [idx1]: [v1] ... [idxn]: [vn] } (also checks that the values of keys are all
    *     distinct and throws an error if not)
    */
  override def statement(ctx: Context): in.Stmt ==> CodeWriter[vpr.Stmt] = {
    def goE(x: in.Expr): CodeWriter[vpr.Exp] = ctx.expression(x)
    def goT(t: in.Type): vpr.Type = ctx.typ(t)

    default(super.statement(ctx)) {
      case makeStmt@in.MakeMap(target, in.MapT(keys, values, _), makeArg) =>
        val (pos, info, errT) = makeStmt.vprMeta

        // Get optional param to make
        val nwriter = makeArg match {
          case Some(e) => goE(e)
          case None => unit(vpr.IntLit(0)(pos, info, errT))
        }
        val t = ctx.variable(target)
        for {
          n <- nwriter
          makeCall = makeMethodGenerator(Vector(n), Vector(t.localVar), (keys, values))(pos, info, errT)(ctx)
          _ <- errorT {
            case e@err.PreconditionInCallFalse(Source(info), _, _) if e causedBy makeCall =>
              PreconditionError(info) dueTo MapMakePreconditionFailed(info)
          }
        } yield makeCall

      case l@in.SafeMapLookup(resTarget, successTarget, in.IndexedExp(m :: ctx.Map(keys, values), k, _)) =>
        // TODO: look for opportunities for optimizing
        val (pos, info, errT) = l.vprMeta
        val vprResTarget = ctx.variable(resTarget)
        val vprSuccessTarget = ctx.variable(successTarget)

        seqn(
          for {
            base <- goE(m)
            key <- goE(k)
            lookupVal = mapLookupGenerator(Vector(base, key), (keys, values))(pos, info, errT)(ctx)
            okCond = mapContainsGenerator(Vector(base, key), (keys, values))(pos, info, errT)(ctx)
            lookupValAss = vpr.LocalVarAssign(vprResTarget.localVar, lookupVal)(pos, info, errT)
            _ <- write(lookupValAss)
            okAss = vpr.LocalVarAssign(vprSuccessTarget.localVar, okCond)(pos, info, errT)
          } yield okAss
        )

      case lit: in.NewMapLit =>
        val (pos, info, errT) = lit.vprMeta
        val res = in.LocalVar(ctx.freshNames.next(), lit.typ.withAddressability(Exclusive))(lit.info)
        val vRes = ctx.variable(res)

        for {
          mapletList <- sequence(lit.entries.toVector.map {
            case (key, value) => for {
              kVpr <- goE(key)
              isCompKey <- checkKeyComparability(key)(ctx)
              k <- assert(isCompKey, kVpr, comparabilityErrorT)(ctx) // key must be comparable
              v <- goE(value)
            } yield vpr.Maplet(k, v)(pos, info, errT)
          })

          underlyingMap <- if (mapletList.nonEmpty) {
            // silver assumes that the argument of ExplicitMap is not empty
            val keySeq = mapletList map (_.key)
            // checks whether all keys are distinct
            // TODO: optimize this
            val checkAllDiffKeys = vpr.EqCmp(
              vpr.AnySetCardinality(vpr.ExplicitSet(keySeq)(pos, info, errT))(pos, info, errT),
              vpr.SeqLength(vpr.ExplicitSeq(keySeq)(pos, info, errT))(pos, info, errT)
            )(pos, info, errT)
            assert(checkAllDiffKeys, vpr.ExplicitMap(mapletList)(pos, info, errT), repeatedKeyErrorT)(ctx)
          } else {
            unit(vpr.EmptyMap(goT(lit.keys), goT(lit.values))(pos, info, errT))
          }
          _ <- local(vRes)
          correspondingMap <- getCorrespondingMap(res, lit.keys, lit.values)(ctx)
          // inhale acc(res.underlyingMapField)
          _ <- write(
            vpr.Inhale(
              vpr.FieldAccessPredicate(
                vpr.FieldAccess(vRes.localVar, underlyingMapField(ctx)(lit.keys, lit.values))(pos, info, errT),
                Some(vpr.FullPerm()(pos, info, errT))
              )(pos, info, errT))(pos, info, errT))
          // inhale getCorrespondingMap(res) == underlyingMap; recall that underlyingMap == ExplicitMap(mapletList)
          _ <- write(vpr.Inhale(vpr.EqCmp(underlyingMap, correspondingMap)(pos, info, errT))(pos, info, errT))
          ass <- ctx.assignment(in.Assignee.Var(lit.target), res)(lit)
        } yield ass
    }
  }

  /**
    * Encodes whether a value is comparable or not.
    */
  override def isComparable(ctx: Context): in.Expr ==> Either[Boolean, CodeWriter[vpr.Exp]] = {
    case _ :: ctx.Map(_, _) => Left[Boolean, CodeWriter[vpr.Exp]](false)
  }

  /**
    * Encodes an assignment.
    * [ mapExp[idx] = newVal ] ->
    *     updateMapKV( [ mapExp ], [ idx ], [ newVal ])
    */
  override def assignment(ctx: Context): (in.Assignee, in.Expr, in.Node) ==> CodeWriter[vpr.Stmt] = {

    default(super.assignment(ctx)) {
      case (in.Assignee(in.IndexedExp(map :: ctx.Map(keys, values), key, _)), value, src) =>
        val (pos, info, errT) = src.vprMeta
        for {
          m <- ctx.expression(map)
          k <- ctx.expression(key)
          v <- ctx.expression(value)
          call = updateMethodGenerator(args = Vector(m, k, v), targets = Seq(), x = (keys, values))(pos, info, errT)(ctx)
        } yield call

    }
  }

  /**
    * Encodes assertions.
    * [acc(m: map[K]V, perm)] -> acc([m].underlyingMapField, [perm])
    */
  override def assertion(ctx: Context): in.Assertion ==> CodeWriter[vpr.Exp] = {
    def goE(x: in.Expr): CodeWriter[vpr.Exp] = ctx.expression(x)

    default(super.assertion(ctx)) {
      case n@in.Access(in.Accessible.ExprAccess(exp :: ctx.Map(keys, values)), perm) =>
        val (pos, info, errT) = n.vprMeta
        for {
          vE <- goE(exp)
          vP <- goE(perm)
        } yield vpr.FieldAccessPredicate(
          vpr.FieldAccess(vE, underlyingMapField(ctx)(keys, values))(pos, info, errT),
          Some(vP)
        )(pos, info, errT)
    }
  }

  override def finalize(addMemberFn: vpr.Member => Unit): Unit = {
    underlyingMapFieldGenerator.finalize(addMemberFn)
    mapKeySetGenerator.finalize(addMemberFn)
    mapValueSetGenerator.finalize(addMemberFn)
    mapCardinalityGenerator.finalize(addMemberFn)
    mapLookupGenerator.finalize(addMemberFn)
    makeMethodGenerator.finalize(addMemberFn)
    mapContainsGenerator.finalize(addMemberFn)
    updateMethodGenerator.finalize(addMemberFn)
  }

  /**
    * Builds the expression `[exp].underlyingMapField`
    */
  private def getCorrespondingMap(exp: in.Expr, keys: in.Type, values: in.Type)(ctx: Context): CodeWriter[vpr.FieldAccess] = {
    def goE(x: in.Expr): CodeWriter[vpr.Exp] = ctx.expression(x)

    for {
      vExp <- goE(exp)
      res = withSrc(vpr.FieldAccess(vExp, underlyingMapField(ctx)(keys, values)), exp)
    } yield res
  }

  private def internalMemberName(prefix: String, k: in.Type, v: in.Type): String = {
    val kN = Names.serializeType(k)
    val vN = Names.serializeType(v)
    s"$prefix$$$kN$$$vN"
  }

  /**
    * Field of the corresponding map type
    */
  private val underlyingMapFieldPrefix: String = "underlyingMapField"
  private def underlyingMapField(ctx: Context)(k: in.Type, v: in.Type): vpr.Field = {
    val name = internalMemberName(underlyingMapFieldPrefix, k, v)
    val vprK = ctx.typ(k)
    val vprV = ctx.typ(v)
    underlyingMapFieldGenerator(name, vprK, vprV)
  }

  private val underlyingMapFieldGenerator: PrimitiveGenerator.PrimitiveGenerator[(String, vpr.Type, vpr.Type), vpr.Field] =
    PrimitiveGenerator.simpleGenerator {
      case (name: String, k: vpr.Type, v: vpr.Type) =>
        val f = vpr.Field(name = name, typ = vpr.MapType(k, v))()
        (f, Vector(f))
    }

  private val mapKeySetGenerator: FunctionGenerator[(in.Type, in.Type)] = new FunctionGenerator[(in.Type, in.Type)] {
    /**
      * Generates viper function for computing the set of keys of a map with type parameters K and V
      *
      * function mapKeySetKV(m: [ Map[K,V] ]) returns (res: Ref)
      *   requires m != nil ==> acc(res.underlyingMapField, _)
      *   ensures  m == nil ==> res == set[K]{}
      *   ensures  m != nil ==> res == domain(res.underlyingMapField)
      *   decreases _
      */
    override def genFunction(x: (in.Type, in.Type))(ctx: Context): vpr.Function = {
      val paramDecl = vpr.LocalVarDecl("x", mapType)()
      val field = underlyingMapField(ctx)(x._1, x._2)
      val vprKeyT = ctx.typ(x._1)
      val resultT = vpr.SetType(vprKeyT)
      vpr.Function(
        name = internalMemberName("mapKeySet", x._1, x._2),
        formalArgs = Seq(paramDecl),
        typ = resultT,
        pres = Seq(
          vpr.Implies(
            vpr.NeCmp(paramDecl.localVar, vpr.NullLit()())(),
            vpr.FieldAccessPredicate(vpr.FieldAccess(paramDecl.localVar, field)(), vpr.WildcardPerm()())()
          )(),
          synthesized(termination.DecreasesWildcard(None))("This function is assumed to terminate")
        ),
        posts = Seq(
          vpr.Implies(
            vpr.EqCmp(paramDecl.localVar, vpr.NullLit()())(),
            vpr.EqCmp(vpr.Result(resultT)(), vpr.EmptySet(vprKeyT)())()
          )(),
          vpr.Implies(
            vpr.NeCmp(paramDecl.localVar, vpr.NullLit()())(),
            vpr.EqCmp(vpr.Result(resultT)(), vpr.MapDomain(vpr.FieldAccess(paramDecl.localVar, field)())())()
          )()
        ),
        body = None
      )()
    }
  }

  private val mapValueSetGenerator: FunctionGenerator[(in.Type, in.Type)] = new FunctionGenerator[(in.Type, in.Type)] {
    /**
      * Generates viper function for computing the set of values of a map with type parameters K and V
      *
      * function mapValueSetKV(m: [ Map[K,V] ]) returns (res: Ref)
      *   requires m != nil ==> acc(res.underlyingMapField, _)
      *   ensures  m == nil ==> res == set[V]{}
      *   ensures  m != nil ==> res == range(res.underlyingMapField)
      *   ensures  forall v: V :: { v in result } v in result ==>
      *     TODO (domain(...) && exists k: K :: mapLookupKV(m, k) == v)
      *   decreases _
      */
    override def genFunction(x: (in.Type, in.Type))(ctx: Context): vpr.Function = {
      val paramDecl = vpr.LocalVarDecl("x", mapType)()
      val field = underlyingMapField(ctx)(x._1, x._2)
      val vprKeyT = ctx.typ(x._1)
      val vprValueT = ctx.typ(x._2)
      val resultT = vpr.SetType(vprValueT)
      val uQtfierVarDecl = vpr.LocalVarDecl("v", vprValueT)()
      val eQtfierVarDecl = vpr.LocalVarDecl("k", vprKeyT)()
      vpr.Function(
        name = internalMemberName("mapValueSet", x._1, x._2),
        formalArgs = Seq(paramDecl),
        typ = resultT,
        pres = Seq(
          vpr.Implies(
            vpr.NeCmp(paramDecl.localVar, vpr.NullLit()())(),
            vpr.FieldAccessPredicate(vpr.FieldAccess(paramDecl.localVar, field)(), vpr.WildcardPerm()())()
          )(),
          synthesized(termination.DecreasesWildcard(None))("This function is assumed to terminate")
        ),
        posts = Seq(
          vpr.Implies(
            vpr.EqCmp(paramDecl.localVar, vpr.NullLit()())(),
            vpr.EqCmp(vpr.Result(resultT)(), vpr.EmptySet(vprValueT)())()
          )(),
          vpr.Implies(
            vpr.NeCmp(paramDecl.localVar, vpr.NullLit()())(),
            vpr.EqCmp(vpr.Result(resultT)(), vpr.MapRange(vpr.FieldAccess(paramDecl.localVar, field)())())()
          )(),
          // TODO: comment
          vpr.Forall(
            Seq(uQtfierVarDecl),
            Seq(vpr.Trigger(Seq(vpr.AnySetContains(uQtfierVarDecl.localVar, vpr.Result(resultT)())()))()),
            vpr.Implies(
              vpr.AnySetContains(uQtfierVarDecl.localVar, vpr.Result(resultT)())(),
              vpr.Exists(
                Seq(eQtfierVarDecl),
                Seq(), // TODO
                vpr.And(
                  vpr.MapContains(eQtfierVarDecl.localVar, vpr.FieldAccess(paramDecl.localVar, field)())(),
                  vpr.EqCmp(
                    mapLookupGenerator(Vector(paramDecl.localVar, eQtfierVarDecl.localVar), (x._1, x._2))()(ctx),
                    uQtfierVarDecl.localVar
                  )())()
              )()
            )()
          )()
        ),
        body = None
      )()
    }
  }

  private val mapCardinalityGenerator: FunctionGenerator[(in.Type, in.Type)] = new FunctionGenerator[(in.Type, in.Type)] {
    /**
      * Generates viper function for computing the cardinality of a map with type parameters K and V
      *
      * function mapCardinalityKV(m: [ Map[K,V] ]) returns (res: Int)
      *   requires m != nil ==> acc(res.underlyingMapField, _)
      *   ensures  m == nil ==> res == 0
      *   ensures  m != nil ==> res == cardinality([ m ])
      *   decreases _
      */
    override def genFunction(x: (in.Type, in.Type))(ctx: Context): vpr.Function = {
      val paramDecl = vpr.LocalVarDecl("x", mapType)()
      val field = underlyingMapField(ctx)(x._1, x._2)
      val resultT = vpr.Int
      vpr.Function(
        name = internalMemberName("mapCardinality", x._1, x._2),
        formalArgs = Seq(paramDecl),
        typ = resultT,
        pres = Seq(
          vpr.Implies(
            vpr.NeCmp(paramDecl.localVar, vpr.NullLit()())(),
            vpr.FieldAccessPredicate(vpr.FieldAccess(paramDecl.localVar, field)(), vpr.WildcardPerm()())()
          )(),
          synthesized(termination.DecreasesWildcard(None))("This function is assumed to terminate")
        ),
        posts = Seq(
          vpr.Implies(
            vpr.EqCmp(paramDecl.localVar, vpr.NullLit()())(),
            vpr.EqCmp(vpr.Result(vpr.Int)(), vpr.IntLit(0)())())(),
          vpr.Implies(
            vpr.NeCmp(paramDecl.localVar, vpr.NullLit()())(),
            vpr.EqCmp(vpr.Result(vpr.Int)(), vpr.MapCardinality(vpr.FieldAccess(paramDecl.localVar, field)())())())(),
        ),
        body = None
      )()
    }
  }

  private val mapContainsGenerator: FunctionGenerator[(in.Type, in.Type)] = new FunctionGenerator[(in.Type, in.Type)] {
    /**
      * Generates viper function for computing the cardinality of a map with type parameters K and V
      *
      * function mapContainsKV(m: [ Map[K,V] ], k: K): Boolean
      *   requires m != nil ==> acc(res.underlyingMapField, _)
      *   ensures  m == nil ==> !result
      *   ensures  m != nil ==> result == MapContains([ m ], [ k ])
      *   decreases _
      */
    override def genFunction(x: (in.Type, in.Type))(ctx: Context): vpr.Function = {
      val keyType = ctx.typ(x._1)
      val mapParamDecl = vpr.LocalVarDecl("x", mapType)()
      val keyParamDecl = vpr.LocalVarDecl("k", keyType)()
      val field = underlyingMapField(ctx)(x._1, x._2)
      val resultT = vpr.Bool
      vpr.Function(
        name = internalMemberName("mapContains", x._1, x._2),
        formalArgs = Seq(mapParamDecl, keyParamDecl),
        typ = resultT,
        pres = Seq(
          vpr.Implies(
            vpr.NeCmp(mapParamDecl.localVar, vpr.NullLit()())(),
            vpr.FieldAccessPredicate(vpr.FieldAccess(mapParamDecl.localVar, field)(), vpr.WildcardPerm()())()
          )(),
          synthesized(termination.DecreasesWildcard(None))("This function is assumed to terminate")
        ),
        posts = Seq(
          vpr.Implies(
            vpr.EqCmp(mapParamDecl.localVar, vpr.NullLit()())(),
            vpr.Not(vpr.Result(resultT)())())(),
          vpr.Implies(
            vpr.NeCmp(mapParamDecl.localVar, vpr.NullLit()())(),
            vpr.EqCmp(
              vpr.Result(resultT)(),
              vpr.MapContains(keyParamDecl.localVar, vpr.FieldAccess(mapParamDecl.localVar, field)())())())(),
        ),
        body = None
      )()
    }
  }

  private val mapLookupGenerator: FunctionGenerator[(in.Type, in.Type)] = new FunctionGenerator[(in.Type, in.Type)] {
    /**
      * Generates viper method for performing a map lookup
      *
      * function mapLookupKV(m: [ Map[K,V] ], k: [ K ]): [ V ]
      *   requires m != nil ==> acc(res.underlyingMapField, _)
      *   requires isComparable(k)
      *   ensures  k in keySetKV(m) ==> result == [ m[k] ]
      *   ensures  !k in keySetKV(m) ==> result == dfltVal[V]
      *   decreases _
      */
    override def genFunction(x: (in.Type, in.Type))(ctx: Context): vpr.Function = {
      val field = underlyingMapField(ctx)(x._1, x._2)
      val vprValueT = ctx.typ(x._2)
      val mapParamDecl = vpr.LocalVarDecl("x", mapType)()
      val internalKeyParamDecl = in.Parameter.In("k", x._1)(Source.Parser.Internal)
      val checkIsComparable = pure(MapEncoding.checkKeyComparability(internalKeyParamDecl)(ctx))(ctx).res
      val dfltVal = in.DfltVal(x._2)(Source.Parser.Internal)
      val vprDfltVal = pure(ctx.expression(dfltVal))(ctx).res
      val keyParamDecl = ctx.variable(internalKeyParamDecl)
      vpr.Function(
        name = internalMemberName("mapLookup", x._1, x._2),
        formalArgs = Seq(mapParamDecl, keyParamDecl),
        typ = vprValueT,
        pres = Seq(
          vpr.Implies(
            vpr.NeCmp(mapParamDecl.localVar, vpr.NullLit()())(),
            vpr.FieldAccessPredicate(vpr.FieldAccess(mapParamDecl.localVar, field)(), vpr.WildcardPerm()())()
          )(),
          checkIsComparable,
          synthesized(termination.DecreasesWildcard(None))("This function is assumed to terminate")
        ),
        posts = Seq(
          vpr.Implies(
            vpr.AnySetContains(keyParamDecl.localVar, mapKeySetGenerator(Vector(mapParamDecl.localVar), (x._1, x._2))()(ctx))(),
            vpr.EqCmp(vpr.Result(vprValueT)(), vpr.MapLookup(vpr.FieldAccess(mapParamDecl.localVar, field)(), keyParamDecl.localVar)())()
          )(),
          vpr.Implies(
            vpr.Not(vpr.AnySetContains(keyParamDecl.localVar, mapKeySetGenerator(Vector(mapParamDecl.localVar), (x._1, x._2))()(ctx))())(),
            vpr.EqCmp(vpr.Result(vprValueT)(), vprDfltVal)()
          )()
        ),
        body = None
      )()
    }
  }

  private val makeMethodGenerator: MethodGenerator[(in.Type, in.Type)] = new MethodGenerator[(in.Type, in.Type)] {
    /**
      * Generates viper method for making maps with keys of type K and values of type V:
      *
      * method makeMapKV(n: Int) returns (res: Ref)
      *   requires 0 <= n
      *   ensures  acc(res.underlyingMapField)
      *   ensures  res.underlyingMapField == EmptyMap[K,V]
      *   decreases _
      */
    override def genMethod(types: (in.Type, in.Type))(ctx: Context): vpr.Method = {
      val paramDecl = vpr.LocalVarDecl("n", vpr.Int)()
      val keyT = types._1
      val valT = types._2
      val vprKeyT = ctx.typ(keyT)
      val vprValT = ctx.typ(valT)
      val resultT = ctx.typ(in.MapT(keyT, valT, Addressability.outParameter))
      val result = vpr.LocalVarDecl("res", resultT)()
      val underlyingField = underlyingMapField(ctx)(keyT, valT)
      val post1 = vpr.FieldAccessPredicate(vpr.FieldAccess(result.localVar, underlyingField)(), vpr.FullPerm()())()
      val post2 = vpr.EqCmp(
        vpr.FieldAccess(result.localVar, underlyingField)(),
        vpr.EmptyMap(vprKeyT, vprValT)()
      )()
      vpr.Method(
        name = internalMemberName("makeMap", keyT, valT),
        formalArgs = Seq(paramDecl),
        formalReturns = Seq(result),
        pres = Seq(
          vpr.LeCmp(vpr.IntLit(0)(), paramDecl.localVar)(), // 0 <= n
          synthesized(termination.DecreasesWildcard(None))("This function is assumed to terminate")
        ),
        posts = Seq(post1, post2),
        body = None,
      )()
    }
  }

  private val updateMethodGenerator: MethodGenerator[(in.Type, in.Type)] = new MethodGenerator[(in.Type, in.Type)] {
    /**
      * Generates viper method for updating maps with keys of type K and values of type V:
      *
      * method updateMapKV(m: Ref, k: K, v: V)
      *   requires acc(res.underlyingMapField)
      *   requires isComparable(k)
      *   ensures  acc(res.underlyingMapField)
      *   ensures  res.underlyingMapField == old(res.underlyingMapField)[k := v]
      *   ensures  let r == (old(valueSetKV(res.underlyingField))) in true
      *   decreases _
      */
    override def genMethod(types: (in.Type, in.Type))(ctx: Context): vpr.Method = {
      val keyT = types._1
      val valT = types._2

      val vprValT = ctx.typ(valT)

      val mapParamDecl = vpr.LocalVarDecl("m", vpr.Ref)()
      // the key param is originally defined at the internal language level to be able to
      // use the method MapEncoding.checkKeyComparability on it. (no equivalent operation exists
      // that takes a viper expr).
      val keyParamDeclInternal = in.Parameter.In("k", keyT)(Source.Parser.Internal)
      val keyParamDecl = ctx.variable(keyParamDeclInternal)
      val valParamDecl = vpr.LocalVarDecl("v", vprValT)()

      val underlyingField = underlyingMapField(ctx)(keyT, valT)
      val mapAcc = vpr.FieldAccessPredicate(vpr.FieldAccess(mapParamDecl.localVar, underlyingField)(), vpr.FullPerm()())()
      val isCompKey = pure(MapEncoding.checkKeyComparability(keyParamDeclInternal)(ctx))(ctx).res
      val newAndOldRelation = vpr.EqCmp(
        vpr.FieldAccess(mapParamDecl.localVar, underlyingField)(),
        vpr.MapUpdate(
          vpr.Old(vpr.FieldAccess(mapParamDecl.localVar, underlyingField)())(),
          keyParamDecl.localVar,
          valParamDecl.localVar
        )()
      )()
      // TODO: doc
      val letVarDecl = vpr.LocalVarDecl("h", vpr.SetType(vprValT))()
      val triggerHack = vpr.Let(
        variable = letVarDecl,
        exp = vpr.Old(mapValueSetGenerator(Vector(mapParamDecl.localVar), (keyT, valT))()(ctx))(),
        body = vpr.TrueLit()()
      )()

      vpr.Method(
        name = internalMemberName("updateMap", keyT, valT),
        formalArgs = Seq(mapParamDecl, keyParamDecl, valParamDecl),
        formalReturns = Seq(),
        pres = Seq(
          mapAcc,
          isCompKey,
          synthesized(termination.DecreasesWildcard(None))("This function is assumed to terminate")
        ),
        posts = Seq(mapAcc, newAndOldRelation , triggerHack),
        body = None
      )()
    }
  }
}

object MapEncoding {
  protected[maps] def checkKeyComparability(key: in.Expr)(ctx: Context): CodeWriter[vpr.Exp] = {
    val isComp = ctx.isComparable(key)
    val (pos, info, errT) = key.vprMeta

    isComp match {
      case Left(false) => unit[vpr.Exp](vpr.FalseLit()(pos, info, errT))
      case Left(true) => unit[vpr.Exp](vpr.TrueLit()(pos, info, errT))
      case Right(compExp) => compExp
    }
  }

  protected[maps] val comparabilityErrorT: (Source.Verifier.Info, ErrorReason) => VerificationError = {
    case (info, AssertionFalse(_)) => AssertError(info) dueTo KeyNotComparableReason(info)
    case _ => Violation.violation("unexpected case reached")
  }

  protected[maps] val repeatedKeyErrorT: (Source.Verifier.Info, ErrorReason) => VerificationError = {
    case (info, AssertionFalse(_)) => AssertError(info) dueTo RepeatedMapKeyReason(info)
    case _ => Violation.violation("unexpected case reached")
  }
}<|MERGE_RESOLUTION|>--- conflicted
+++ resolved
@@ -56,19 +56,13 @@
     * Encodes expressions as values that do not occupy some identifiable location in memory.
     * R[ nil(map[K]V°) ] -> null
     * R[ dflt(map[K]V°) ] -> null
-<<<<<<< HEAD
     * R[ len(e: map[K]V) ] -> mapCardinality([e])
     * R[ (e: map[K]V)[idx] ] -> mapLookup([e], [idx])
     * R[ keySet(e: map[K]V) ] -> mapKeySet([e])
     * R[ valueSet(e: map[K]V) ] -> mapValueSet([e])
-=======
-    * R[ len(e: map[K]V) ] -> [ e ] == null? 0 : | getCorrespondingMap([ e ]) |
-    * R[ (e: map[K]V)[idx] ] -> [ e ] == null? [ dflt(V) ] : goMapLookup(e[idx])
-    * R[ keySet(e: map[K]V) ] -> [ e ] == null? 0 : MapDomain(getCorrespondingMap([ e ]))
-    * R[ valueSet(e: map[K]V) ] -> [ e ] == null? 0 : MapRange(getCorrespondingMap([ e ]))
+    // TODO: fix the following one
     * R[ k in (e: map[K]V) ] -> [ e ] == null? false : MapContains([ k ], getCorrespondingMap([ e ]))
     * R[ dict(e: map[K]V) ] -> getCorrespondingMap([ e ])
->>>>>>> 86be72fa
     */
   override def expression(ctx: Context): in.Expr ==> CodeWriter[vpr.Exp] = {
     def goE(x: in.Expr): CodeWriter[vpr.Exp] = ctx.expression(x)
@@ -115,7 +109,6 @@
       case v@in.MapValues(mapExp :: ctx.Map(keys, values), _) =>
         val (pos, info, errT) = v.vprMeta
         for {
-<<<<<<< HEAD
           e <- goE(mapExp)
         } yield mapValueSetGenerator(Vector(e), (keys, values))(pos, info, errT)(ctx)
 
@@ -125,17 +118,6 @@
           base <- goE(m)
           key <-  goE(k)
         } yield mapContainsGenerator(Vector(base, key), (keys, values))(pos, info, errT)(ctx)
-=======
-          vprMap <- goE(mapExp)
-          correspondingMap <- getCorrespondingMap(mapExp, keys, values)(ctx)
-          correspondingMapRange = withSrc(vpr.MapRange(correspondingMap), v)
-          res = withSrc(vpr.CondExp(
-            withSrc(vpr.EqCmp(vprMap, withSrc(vpr.NullLit(), v)), v),
-            withSrc(vpr.EmptySet(goT(values)), v),
-            correspondingMapRange
-          ), v)
-        } yield res
-
       case in.MapConversion(exp :: ctx.Map(keys, values)) =>
         getCorrespondingMap(exp, keys, values)(ctx)
     }
@@ -182,7 +164,6 @@
           vRangeMap = withSrc(vpr.MapRange(correspondingMap), l)
           contains = withSrc(vpr.AnySetContains(vKey, vRangeMap), l)
         } yield contains
->>>>>>> 86be72fa
     }
   }
 
@@ -401,7 +382,7 @@
         pres = Seq(
           vpr.Implies(
             vpr.NeCmp(paramDecl.localVar, vpr.NullLit()())(),
-            vpr.FieldAccessPredicate(vpr.FieldAccess(paramDecl.localVar, field)(), vpr.WildcardPerm()())()
+            vpr.FieldAccessPredicate(vpr.FieldAccess(paramDecl.localVar, field)(), Some(vpr.WildcardPerm()()))()
           )(),
           synthesized(termination.DecreasesWildcard(None))("This function is assumed to terminate")
         ),
@@ -447,7 +428,7 @@
         pres = Seq(
           vpr.Implies(
             vpr.NeCmp(paramDecl.localVar, vpr.NullLit()())(),
-            vpr.FieldAccessPredicate(vpr.FieldAccess(paramDecl.localVar, field)(), vpr.WildcardPerm()())()
+            vpr.FieldAccessPredicate(vpr.FieldAccess(paramDecl.localVar, field)(), Some(vpr.WildcardPerm()()))()
           )(),
           synthesized(termination.DecreasesWildcard(None))("This function is assumed to terminate")
         ),
@@ -505,7 +486,7 @@
         pres = Seq(
           vpr.Implies(
             vpr.NeCmp(paramDecl.localVar, vpr.NullLit()())(),
-            vpr.FieldAccessPredicate(vpr.FieldAccess(paramDecl.localVar, field)(), vpr.WildcardPerm()())()
+            vpr.FieldAccessPredicate(vpr.FieldAccess(paramDecl.localVar, field)(), Some(vpr.WildcardPerm()()))()
           )(),
           synthesized(termination.DecreasesWildcard(None))("This function is assumed to terminate")
         ),
@@ -545,7 +526,7 @@
         pres = Seq(
           vpr.Implies(
             vpr.NeCmp(mapParamDecl.localVar, vpr.NullLit()())(),
-            vpr.FieldAccessPredicate(vpr.FieldAccess(mapParamDecl.localVar, field)(), vpr.WildcardPerm()())()
+            vpr.FieldAccessPredicate(vpr.FieldAccess(mapParamDecl.localVar, field)(), Some(vpr.WildcardPerm()()))()
           )(),
           synthesized(termination.DecreasesWildcard(None))("This function is assumed to terminate")
         ),
@@ -591,7 +572,7 @@
         pres = Seq(
           vpr.Implies(
             vpr.NeCmp(mapParamDecl.localVar, vpr.NullLit()())(),
-            vpr.FieldAccessPredicate(vpr.FieldAccess(mapParamDecl.localVar, field)(), vpr.WildcardPerm()())()
+            vpr.FieldAccessPredicate(vpr.FieldAccess(mapParamDecl.localVar, field)(), Some(vpr.WildcardPerm()()))()
           )(),
           checkIsComparable,
           synthesized(termination.DecreasesWildcard(None))("This function is assumed to terminate")
@@ -630,7 +611,7 @@
       val resultT = ctx.typ(in.MapT(keyT, valT, Addressability.outParameter))
       val result = vpr.LocalVarDecl("res", resultT)()
       val underlyingField = underlyingMapField(ctx)(keyT, valT)
-      val post1 = vpr.FieldAccessPredicate(vpr.FieldAccess(result.localVar, underlyingField)(), vpr.FullPerm()())()
+      val post1 = vpr.FieldAccessPredicate(vpr.FieldAccess(result.localVar, underlyingField)(), Some(vpr.FullPerm()()))()
       val post2 = vpr.EqCmp(
         vpr.FieldAccess(result.localVar, underlyingField)(),
         vpr.EmptyMap(vprKeyT, vprValT)()
@@ -676,7 +657,7 @@
       val valParamDecl = vpr.LocalVarDecl("v", vprValT)()
 
       val underlyingField = underlyingMapField(ctx)(keyT, valT)
-      val mapAcc = vpr.FieldAccessPredicate(vpr.FieldAccess(mapParamDecl.localVar, underlyingField)(), vpr.FullPerm()())()
+      val mapAcc = vpr.FieldAccessPredicate(vpr.FieldAccess(mapParamDecl.localVar, underlyingField)(), Some(vpr.FullPerm()()))()
       val isCompKey = pure(MapEncoding.checkKeyComparability(keyParamDeclInternal)(ctx))(ctx).res
       val newAndOldRelation = vpr.EqCmp(
         vpr.FieldAccess(mapParamDecl.localVar, underlyingField)(),
