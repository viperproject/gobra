// This Source Code Form is subject to the terms of the Mozilla Public
// License, v. 2.0. If a copy of the MPL was not distributed with this
// file, You can obtain one at http://mozilla.org/MPL/2.0/.
//
// Copyright (c) 2011-2020 ETH Zurich.

package viper.gobra.frontend

import java.io.Reader
import java.nio.file.{Files, Path}

import org.apache.commons.text.StringEscapeUtils
import org.bitbucket.inkytonik.kiama.parsing.{NoSuccess, ParseResult, Parsers, Success}
import org.bitbucket.inkytonik.kiama.rewriting.{Cloner, PositionedRewriter, Strategy}
import org.bitbucket.inkytonik.kiama.util.{Filenames, IO, Positions, Source, StringSource}
import org.bitbucket.inkytonik.kiama.util.Messaging.{Messages, message}
import viper.gobra.ast.frontend._
import viper.gobra.reporting.{Source => _, _}
import viper.gobra.util.{Binary, Constants, Hexadecimal, Octal, Violation}

import scala.io.BufferedSource
import scala.util.matching.Regex

object Parser {

  /**
    * Parses files and returns either the parsed program if the file was parsed successfully,
    * otherwise returns list of error messages.
    *
    * @param input
    * @param specOnly specifies whether only declarations and specifications should be parsed and implementation should be ignored
    * @return
    *
    * The following transformations are performed:
    * e++  ~>  e += 1
    * e--  ~>  e -= 1
    * +e   ~>  0 + e
    * -e   ~>  0 - e
    *
    */

  def parse(input: Vector[Path], specOnly: Boolean = false)(config: Config): Either[Vector[VerifierError], PPackage] = {
    val preprocessedSources = input
      .map{ getSource }
      .map{ source => SemicolonPreprocessor.preprocess(source)(config) }
    for {
      parseAst <- parseSources(preprocessedSources, specOnly)(config)
      postprocessedAst <- new ImportPostprocessor(parseAst.positions.positions).postprocess(parseAst)(config)
    } yield postprocessedAst
  }

  private def getSource(path: Path): FromFileSource = {
    val inputStream = Files.newInputStream(path)
    val bufferedSource = new BufferedSource(inputStream)
    val content = bufferedSource.mkString
    bufferedSource.close()
    FromFileSource(path, content)
  }

  private def parseSources(sources: Vector[FromFileSource], specOnly: Boolean)(config: Config): Either[Vector[VerifierError], PPackage] = {
    val positions = new Positions
    val pom = new PositionManager(positions)
    val parsers = new SyntaxAnalyzer(pom, specOnly)

    def parseSource(source: FromFileSource): Either[Vector[VerifierError], PProgram] = {
      parsers.parseAll(parsers.program, source) match {
        case Success(ast, _) =>
          config.reporter report ParsedInputMessage(source.path, () => ast)
          Right(ast)

        case ns@NoSuccess(label, next) =>
          val pos = next.position
          pom.positions.setStart(ns, pos)
          pom.positions.setFinish(ns, pos)
          val messages = message(ns, label)
          val errors = pom.translate(messages, ParserError)
          
          val groupedErrors = errors.groupBy{ _.position.get.file }
          groupedErrors.foreach{ case (p, pErrors) =>
            config.reporter report ParserErrorMessage(p, pErrors)
          }

          Left(errors)

        case c => Violation.violation(s"This case should be unreachable, but got $c")
      }
    }

    val parsedPrograms = {
      val parserResults = sources.map(parseSource)
      val (errors, programs) = parserResults.partitionMap(identity)

      if (errors.nonEmpty) {
        Left(errors.flatten)
      } else {
        // check that each of the parsed programs has the same package clause. If not, the algorithm collecting all files
        // of the same package has failed
        assert(programs.nonEmpty)
        assert{
          val packageName = programs.head.packageClause.id.name
          programs.forall(_.packageClause.id.name == packageName)
        }

        Right(programs)
      }
    }

    parsedPrograms.map(programs => {
      val clause = parsers.rewriter.deepclone(programs.head.packageClause)
      val parsedPackage = PPackage(clause, programs, pom)
      // The package parse tree node gets the position of the package clause:
      pom.positions.dupPos(clause, parsedPackage)
      parsedPackage
    })
  }

  def parseProgram(source: Source, specOnly: Boolean = false): Either[Messages, PProgram] = {
    val preprocessedSource = SemicolonPreprocessor.preprocess(source)
    val positions = new Positions
    val pom = new PositionManager(positions)
    val parsers = new SyntaxAnalyzer(pom, specOnly)
    translateParseResult(pom)(parsers.parseAll(parsers.program, preprocessedSource))
  }

  def parseMember(source: Source, specOnly: Boolean = false): Either[Messages, Vector[PMember]] = {
    val positions = new Positions
    val pom = new PositionManager(positions)
    val parsers = new SyntaxAnalyzer(pom, specOnly)
    translateParseResult(pom)(parsers.parseAll(parsers.member, source))
  }

  def parseStmt(source: Source): Either[Messages, PStatement] = {
    val positions = new Positions
    val pom = new PositionManager(positions)
    val parsers = new SyntaxAnalyzer(pom)
    translateParseResult(pom)(parsers.parseAll(parsers.statement, source))
  }

  def parseExpr(source: Source): Either[Messages, PExpression] = {
    val positions = new Positions
    val pom = new PositionManager(positions)
    val parsers = new SyntaxAnalyzer(pom)
    translateParseResult(pom)(parsers.parseAll(parsers.expression, source))
  }

  def parseImportDecl(source: Source): Either[Messages, Vector[PImport]] = {
    val positions = new Positions
    val pom = new PositionManager(positions)
    val parsers = new SyntaxAnalyzer(pom)
    translateParseResult(pom)(parsers.parseAll(parsers.importDecl, source))
  }

  def parseType(source : Source) : Either[Messages, PType] = {
    val positions = new Positions
    val pom = new PositionManager(positions)
    val parsers = new SyntaxAnalyzer(pom)
    translateParseResult(pom)(parsers.parseAll(parsers.typ, source))
  }

  private def translateParseResult[T](pom: PositionManager)(r: ParseResult[T]): Either[Messages, T] = {
    r match {
      case Success(ast, _) => Right(ast)

      case ns@NoSuccess(label, next) =>
        val pos = next.position
        pom.positions.setStart(ns, pos)
        pom.positions.setFinish(ns, pos)
        Left(message(ns, label))

      case c => Violation.violation(s"This case should be unreachable, but got $c")
    }
  }

  private object SemicolonPreprocessor {

    /**
      * Assumes that source corresponds to an existing file
      */
    def preprocess(source: FromFileSource)(config: Config): FromFileSource = {
      val translatedContent = translate(source.content)
      config.reporter report PreprocessedInputMessage(source.path, () => translatedContent)
      FromFileSource(source.path, translatedContent)
    }

    def preprocess(source: Source): Source = {
      val translatedContent = translate(source.content)
      StringSource(translatedContent)
    }

    private def translate(content: String): String =
      content.split("\r\n|\n").map(translateLine).mkString("\n") ++ "\n"

    private def translateLine(line: String): String = {
      val identifier = """[a-zA-Z_][a-zA-Z0-9_]*"""
      val integer = """[0-9]+"""
      val rawStringLit = """`(?:.|\n)*`"""
      val interpretedStringLit = """\".*\""""
      val stringLit = s"$rawStringLit|$interpretedStringLit"
      val specialKeywords = """break|continue|fallthrough|return"""
      val specialOperators = """\+\+|--"""
      val closingParens = """\)|]|}"""
      val finalTokenRequiringSemicolon = s"$identifier|$integer|$stringLit|$specialKeywords|$specialOperators|$closingParens"

      val ignoreLineComments = """\/\/.*"""
      val ignoreSelfContainedGeneralComments = """\/\*.*?\*\/"""
      val ignoreStartingGeneralComments = """\/\*(?!.*?\*\/).*"""
      val ignoreGeneralComments = s"$ignoreSelfContainedGeneralComments|$ignoreStartingGeneralComments"
      val ignoreComments = s"$ignoreLineComments|$ignoreGeneralComments"
      val ignoreWhitespace = """\s"""

      val r = s"($finalTokenRequiringSemicolon)((?:$ignoreComments|$ignoreWhitespace)*)$$".r
      // group(1) contains the finalTokenRequiringSemicolon after which a semicolon should be inserted
      // group(2) contains the line's remainder after finalTokenRequiringSemicolon
      r.replaceAllIn(line, m => StringEscapeUtils.escapeJava(m.group(1) ++ ";" ++ m.group(2)))
    }
  }

  case class FromFileSource(path: Path, content: String) extends Source {
    override val name: String = path.getFileName.toString
    val shortName : Option[String] = Some(Filenames.dropCurrentPath(name))
    def reader : Reader = IO.stringreader(content)

    def useAsFile[T](fn : String => T) : T = {
      // copied from StringSource
      val filename = Filenames.makeTempFilename(name)
      IO.createFile(filename, content)
      val t = fn(filename)
      IO.deleteFile(filename)
      t
    }
  }

  private class ImportPostprocessor(override val positions: Positions) extends PositionedRewriter {
    /**
      * Replaces all PQualifiedWoQualifierImport by PQualifiedImport nodes
      */
    def postprocess(pkg: PPackage)(config: Config): Either[Vector[VerifierError], PPackage] = {
      def createError(n: PImplicitQualifiedImport, errorMsg: String): Vector[VerifierError] =
        pkg.positions.translate(message(n,
          s"Explicit qualifier could not be derived (reason: '$errorMsg')"), ParserError)

      // unfortunately Kiama does not seem to offer a way to report errors while applying the strategy
      // hence, we keep ourselves track of errors
      var failedNodes: Vector[VerifierError] = Vector()

      def replace(n: PImplicitQualifiedImport): Option[PExplicitQualifiedImport] = {
        val qualifier = for {
          qualifierName <- PackageResolver.getQualifier(n, config.includeDirs)
          // create a new PIdnDef node and set its positions according to the old node (PositionedRewriter ensures that
          // the same happens for the newly created PExplicitQualifiedImport)
          idnDef = PIdnDef(qualifierName)
          _ = pkg.positions.positions.dupPos(n, idnDef)
        } yield PExplicitQualifiedImport(idnDef, n.importPath)
        // record errors:
        qualifier.left.foreach(errorMsg => failedNodes = failedNodes ++ createError(n, errorMsg))
        qualifier.toOption
      }

      // note that the next term after PPackageClause to which the strategy will be applied is a Vector of PProgram
      val resolveImports: Strategy =
        strategyWithName[Any]("resolveImports", {
          case n: PImplicitQualifiedImport => replace(n)
          case n => Some(n)
        })

      // apply strategy only to import nodes in each program
      val updatedProgs = pkg.programs.map(prog => {
        // apply the resolveImports to all import nodes and children and continue even if a strategy returns None
        // note that the resolveImports strategy could be embedded in e.g. a logfail strategy to report a
        // failed strategy application
        val updatedImports = rewrite(topdown(attempt(resolveImports)))(prog.imports)
        val updatedProg = PProgram(prog.packageClause, updatedImports, prog.declarations)
        pkg.positions.positions.dupPos(prog, updatedProg)
      })
      // create a new package node with the updated programs
      val updatedPkg = PPackage(pkg.packageClause, updatedProgs, pkg.positions)
      pkg.positions.positions.dupPos(pkg, updatedPkg)
      // check whether an error has occurred
      if (failedNodes.isEmpty) Right(updatedPkg)
      else Left(failedNodes)
    }
  }

  private class SyntaxAnalyzer(pom: PositionManager, specOnly: Boolean = false) extends Parsers(pom.positions) {

    lazy val rewriter = new PRewriter(pom.positions)

    val singleWhitespaceChar: String = """(\s|(//.*\s*\n)|/\*(?:.|[\n\r])*?\*/)"""
    override val whitespace: Parser[String] =
      s"$singleWhitespaceChar*".r

    //    """(\s|(//.*\s*\n)|/\*(?s:(.*)?)\*/)*""".r
    // The above regex matches the same whitespace strings as this one:
    //   (\s|(//.*\s*\n)|/\*(?:.|[\n\r])*?\*/)*
    // but (hopefully) avoids potential stack overflows caused by an issue
    // of Oracle's JDK. Note: the issue was reported for Java 6 and 7, it
    // appears to not affect Java 8.
    // See also:
    //   - http://bugs.java.com/bugdatabase/view_bug.do?bug_id=6882582
    //   - https://stackoverflow.com/a/31691056
    //

    val reservedWords: Set[String] = Set(
      "break", "default", "func", "interface", "select",
      "case", "defer", "go", "map", "struct", "domain",
      "chan", "else", "goto", "package", "switch",
      "const", "fallthrough", "if", "range", "type",
      "continue", "for", "import", "return", "var",
      "len", "cap", "make", "new",
      // new keywords introduced by Gobra
      "ghost", "acc", "assert", "exhale", "assume", "inhale",
      "memory", "fold", "unfold", "unfolding", "pure",
      "predicate", "old", "seq", "set", "in", "union",
      "intersection", "setminus", "subset", "mset", "option",
      "none", "some", "get", "writePerm", "noPerm",
      "typeOf", "isComparable"
    )

    def isReservedWord(word: String): Boolean = reservedWords contains word

    /**
      * Optionally consumes nested curly brackets with arbitrary content if `specOnly` is turned on, otherwise optionally applies the parser `p`
      */
    def specOnlyParser[T](p: Parser[T]): Parser[Option[T]] =
      if (specOnly) nestedCurlyBracketsConsumer.? ^^ (_.flatten)
      else p.?

    /**
      * Consumes nested curly brackets with arbitrary content and returns None
      */
    lazy val nestedCurlyBracketsConsumer: Parser[Option[Nothing]] =
      "{" ~> ("""[^{}]""".r | nestedCurlyBracketsConsumer).* <~ "}" ^^ (_ => None)

    /**
      * Member
      */

    lazy val program: Parser[PProgram] =
      (packageClause <~ eos) ~ importDecls ~ members ^^ {
        case pkgClause ~ importDecls ~ members =>
          PProgram(pkgClause, importDecls.flatten, members.flatten)
      }

    lazy val packageClause: Parser[PPackageClause] =
      "package" ~> pkgDef ^^ PPackageClause

    lazy val importDecls: Parser[Vector[Vector[PImport]]] =
      (importDecl <~ eos).*

    lazy val members: Parser[Vector[Vector[PMember]]] =
      (member <~ eos).*

    lazy val importDecl: Parser[Vector[PImport]] =
      ("import" ~> importSpec ^^ (decl => Vector(decl))) |
        ("import" ~> "(" ~> repsep(importSpec, eos) <~ eos.? <~ ")")

    lazy val importSpec: Parser[PImport] =
      unqualifiedImportSpec | qualifiedImportSpec

    lazy val unqualifiedImportSpec: Parser[PUnqualifiedImport] =
      "." ~> idnImportPath ^^ PUnqualifiedImport

    lazy val qualifiedImportSpec: Parser[PQualifiedImport] =
      idnDefLike.? ~ idnImportPath ^^ {
        case Some(id) ~ pkg => PExplicitQualifiedImport(id, pkg)
        case None ~ pkg => PImplicitQualifiedImport(pkg)
      }

    lazy val member: Parser[Vector[PMember]] =
      (methodDecl | functionDecl) ^^ (Vector(_)) |
      constDecl | varDecl | typeDecl | ghostMember

    lazy val declarationStmt: Parser[PStatement] =
      (constDecl | varDecl | typeDecl) ^^ PSeq

    lazy val constDecl: Parser[Vector[PConstDecl]] =
      "const" ~> constSpec ^^ (decl => Vector(decl)) |
        "const" ~> "(" ~> (constSpec <~ eos).* <~ ")"

    lazy val constSpec: Parser[PConstDecl] =
      rep1sep(idnDefLike, ",") ~ (typ.? ~ ("=" ~> rep1sep(expression, ","))).? ^^ {
        case left ~ None => PConstDecl(None, Vector.empty, left)
        case left ~ Some(t ~ right) => PConstDecl(t, right, left)
      }

    lazy val varDecl: Parser[Vector[PVarDecl]] =
      "var" ~> varSpec ^^ (decl => Vector(decl)) |
        "var" ~> "(" ~> (varSpec <~ eos).* <~ ")"

    lazy val varSpec: Parser[PVarDecl] =
      rep1sep(maybeAddressableIdn(idnDefLike), ",") ~ typ ~ ("=" ~> rep1sep(expression, ",")).? ^^ {
        case left ~ t ~ None =>
          val (vars, addressable) = left.unzip
          PVarDecl(Some(t), Vector.empty, vars, addressable)
        case left ~ t ~ Some(right) =>
          val (vars, addressable) = left.unzip
          PVarDecl(Some(t), right, vars, addressable)
      } |
        (rep1sep(maybeAddressableIdn(idnDefLike), ",") <~ "=") ~ rep1sep(expression, ",") ^^ {
          case left ~ right =>
            val (vars, addressable) = left.unzip
            PVarDecl(None, right, vars, addressable)
        }

    lazy val typeDecl: Parser[Vector[PTypeDecl]] =
      "type" ~> typeSpec ^^ (decl => Vector(decl)) |
        "type" ~> "(" ~> (typeSpec <~ eos).* <~ ")"

    lazy val typeSpec: Parser[PTypeDecl] =
      typeDefSpec | typeAliasSpec

    lazy val typeDefSpec: Parser[PTypeDef] =
      idnDef ~ typ ^^ { case left ~ right => PTypeDef(right, left)}

    lazy val typeAliasSpec: Parser[PTypeAlias] =
      (idnDef <~ "=") ~ typ ^^ { case left ~ right => PTypeAlias(right, left)}

    lazy val functionDecl: Parser[PFunctionDecl] =
      functionSpec ~ ("func" ~> idnDef) ~ signature ~ specOnlyParser(blockWithBodyParameterInfo) ^^ {
        case spec ~ name ~ sig ~ body =>
          PFunctionDecl(name, sig._1, sig._2, spec, body)
      }

<<<<<<< HEAD
    lazy val outline: Parser[POutline] =
=======
    lazy val outline: Parser[POutline] = 
>>>>>>> eb6db6ad
      (functionSpec <~ "outline") ~ ("(" ~> repsep(statement, eos) <~ eos.? <~ ")") ^^ {
        case spec ~ body => POutline(body, spec)
      }



    lazy val functionSpec: Parser[PFunctionSpec] = {

      sealed trait FunctionSpecClause
      case class RequiresClause(exp: PExpression) extends FunctionSpecClause
      case class PreservesClause(exp: PExpression) extends FunctionSpecClause
      case class EnsuresClause(exp: PExpression) extends FunctionSpecClause
      case class DecreasesClause(measure: PTerminationMeasure) extends FunctionSpecClause
      case object PureClause extends FunctionSpecClause

      lazy val functSpecClause: Parser[FunctionSpecClause] = {
        "requires" ~> expression <~ eos ^^ RequiresClause |
        "preserves" ~> expression <~ eos ^^ PreservesClause |
        "ensures" ~> expression <~ eos ^^ EnsuresClause |
        "decreases" ~> measures ^^ DecreasesClause |
        "pure" <~ eos ^^^ PureClause
      }

      functSpecClause.* ~ "pure".? ^^ {
        case clauses ~ pure =>
          val pres = clauses.collect{ case x: RequiresClause => x.exp }
          val preserves = clauses.collect{ case x: PreservesClause => x.exp }
          val posts = clauses.collect{ case x: EnsuresClause => x.exp }
          val terminationMeasure = {
            val t = clauses.collect{ case x: DecreasesClause => x.measure}
            if(t.size <= 1){
              t.headOption
            } else {
              Violation.violation("Unexpected amount of decreases clause")
            }
          }
          val isPure = pure.nonEmpty || clauses.contains(PureClause)
          PFunctionSpec(pres, preserves, posts, terminationMeasure, isPure)
      }
    }

    lazy val measures: Parser[PTerminationMeasure] =
      ("infer" <~ eos) ^^^ PInferTerminationMeasure() | "*" ^^^ PStarMeasure() | ("_" <~ eos) ^^^ PWildcardMeasure() | repsep(expression, ",") <~ eos ^^ PTupleTerminationMeasure | conditionalMeasure

    lazy val conditionalMeasure: Parser[PConditionalTerminationMeasures] =
      conditionalTuple ~ ("decreases" ~> conditionalWildcard).? ~ ("decreases" ~> conditionalStar).? ^^ {
        case clause1 ~ Some(clause2) ~ Some(clause3) => PConditionalTerminationMeasures(clause1 ++ clause2 ++ clause3)
        case clause1 ~ Some(clause2) ~ None => PConditionalTerminationMeasures(clause1 ++ clause2)
        case clause1 ~ None ~ Some(clause3) => PConditionalTerminationMeasures(clause1 ++ clause3)
        case clause1 ~ None ~ None => PConditionalTerminationMeasures(clause1)
      } | conditionalWildcard ~ ("decreases" ~> conditionalTuple).? ~ ("decreases" ~> conditionalStar).? ^^ {
        case clause1 ~ Some(clause2) ~ Some(clause3) => PConditionalTerminationMeasures(clause1 ++ clause2 ++ clause3)
        case clause1 ~ Some(clause2) ~ None => PConditionalTerminationMeasures(clause1 ++ clause2)
        case clause1 ~ None ~ Some(clause3) => PConditionalTerminationMeasures(clause1 ++ clause3)
        case clause1 ~ None ~ None => PConditionalTerminationMeasures(clause1)
      }

    lazy val conditionalTuple: Parser[Vector[PConditionalTerminationMeasureClause]] =
      repsep(expression, ",") ~ ("if" ~> expression <~ eos ) ^^ {
        case expression ~ condition => Vector(PConditionalTerminationMeasureIfClause(PTupleTerminationMeasure(expression), condition))
      } | repsep(expression, ",") <~ eos ^^ {
        case expression => Vector(PConditionalTerminationMeasureIfClause(PTupleTerminationMeasure(expression), PBoolLit(true)))
      }

    lazy val conditionalWildcard: Parser[Vector[PConditionalTerminationMeasureClause]] =
      "_" ~ ("if" ~> expression <~ eos) ^^ {
        case _ ~ condition => Vector(PConditionalTerminationMeasureIfClause(PWildcardMeasure(), condition))
      } | "_" <~ eos ^^^ Vector(PConditionalTerminationMeasureIfClause(PWildcardMeasure(), PBoolLit(true)))

    lazy val conditionalStar: Parser[Vector[PConditionalTerminationMeasureClause]] =
      "*" ^^^ Vector(PStarMeasure())

    lazy val methodDecl: Parser[PMethodDecl] =
      functionSpec ~ ("func" ~> receiver) ~ idnDef ~ signature ~ specOnlyParser(blockWithBodyParameterInfo) ^^ {
        case spec ~ rcv ~ name ~ sig ~ body => PMethodDecl(name, rcv, sig._1, sig._2, spec, body)
      }

    /**
      * Statements
      */

    lazy val statement: Parser[PStatement] =
      ghostStatement |
      outline |
      declarationStmt |
        goStmt |
        deferStmt |
        returnStmt |
        controlStmt |
        ifStmt |
        anyForStmt |
        exprSwitchStmt |
        typeSwitchStmt |
        selectStmt |
        block |
        simpleStmt |
        labeledStmt |
        expressionStmt |
        emptyStmt


    lazy val simpleStmt: Parser[PSimpleStmt] =
      sendStmt | assignmentWithOp | assignment | shortVarDecl // expressionStmt is parsed separately

    lazy val simpleStmtWithEmpty: Parser[PSimpleStmt] =
      simpleStmt | emptyStmt

    lazy val emptyStmt: Parser[PEmptyStmt] = /* parse last because always succeeds */
      success(PEmptyStmt())

    lazy val expressionStmt: Parser[PExpressionStmt] =
      expression ^^ PExpressionStmt

    lazy val sendStmt: Parser[PSendStmt] =
      (expression <~ "<-") ~ expression ^^ PSendStmt

    lazy val assignment: Parser[PAssignment] =
      (rep1sep(assignee, ",") <~ "=") ~ rep1sep(expression, ",") ^^ { case left ~ right => PAssignment(right, left) }

    lazy val assignmentWithOp: Parser[PAssignmentWithOp] =
      nonBlankAssignee ~ (assOp <~ "=") ~ expression ^^ { case left ~ op ~ right => PAssignmentWithOp(right, op, left) }  |
        nonBlankAssignee <~ "++" ^^ (e => PAssignmentWithOp(PIntLit(1).at(e), PAddOp().at(e), e).at(e)) |
        nonBlankAssignee <~ "--" ^^ (e => PAssignmentWithOp(PIntLit(1).at(e), PSubOp().at(e), e).at(e))

    lazy val assOp: Parser[PAssOp] =
      "+" ^^^ PAddOp() |
        "-" ^^^ PSubOp() |
        "*" ^^^ PMulOp() |
        "/" ^^^ PDivOp() |
        "%" ^^^ PModOp() |
        "&" ^^^ PBitAndOp() |
        "|" ^^^ PBitOrOp() |
        "^" ^^^ PBitXorOp() |
        "&^" ^^^ PBitClearOp() |
        "<<" ^^^ PShiftLeftOp() |
        ">>" ^^^ PShiftRightOp()

    lazy val nonBlankAssignee: Parser[PAssignee] =
      selection | indexedExp | dereference | namedOperand

    lazy val assignee: Parser[PAssignee] =
      nonBlankAssignee | blankIdentifier

    lazy val blankIdentifier: Parser[PAssignee] = "_" ^^^ PBlankIdentifier()

    lazy val shortVarDecl: Parser[PShortVarDecl] =
      (rep1sep(maybeAddressableIdn(idnUnkLike), ",") <~ ":=") ~ rep1sep(expression, ",") ^^ {
        case lefts ~ rights =>
          val (vars, addressable) = lefts.unzip
          PShortVarDecl(rights, vars, addressable)
      }

    lazy val labeledStmt: Parser[PLabeledStmt] =
      (labelDef <~ ":") ~ statement.? ^^ {
        case id ~ Some(s) => PLabeledStmt(id, s)
        case id ~ None    => PLabeledStmt(id, PEmptyStmt().at(id))
      }

    lazy val returnStmt: Parser[PReturn] =
      "return" ~> repsep(expression, ",") ^^ PReturn

    lazy val goStmt: Parser[PGoStmt] =
      "go" ~> expression ^^ PGoStmt

    lazy val controlStmt: Parser[PStatement] =
      breakStmt | continueStmt | gotoStmt

    lazy val breakStmt: Parser[PBreak] =
      "break" ~> labelUse.? ^^ PBreak

    lazy val continueStmt: Parser[PContinue] =
      "continue" ~> labelUse.? ^^ PContinue

    lazy val gotoStmt: Parser[PGoto] =
      "goto" ~> labelDef ^^ PGoto

    lazy val deferStmt: Parser[PDeferStmt] =
      "defer" ~> expression ^^ PDeferStmt

    lazy val block: Parser[PBlock] =
      "{" ~> repsep(statement, eos) <~ eos.? <~ "}" ^^ PBlock

    lazy val blockWithoutBraces: Parser[PBlock] =
      repsep(statement, eos) <~ eos.? ^^ PBlock

    lazy val blockWithBodyParameterInfo: Parser[(PBodyParameterInfo, PBlock)] =
      "{" ~> bodyParameterInfo ~ blockWithoutBraces <~ "}"

    lazy val bodyParameterInfo: Parser[PBodyParameterInfo] =
      Constants.SHARE_PARAMETER_KEYWORD ~> repsep(idnUse, ",") <~ eos.? ^^ PBodyParameterInfo |
        success(PBodyParameterInfo(Vector.empty))

    lazy val ifStmt: Parser[PIfStmt] =
      ifClause ~ ("else" ~> ifStmt) ^^ { case clause ~ PIfStmt(ifs, els) => PIfStmt(clause +: ifs, els) } |
        ifClause ~ ("else" ~> block).? ^^ { case clause ~ els => PIfStmt(Vector(clause), els) }

    lazy val ifClause: Parser[PIfClause] =
      ("if" ~> (simpleStmt <~ ";").?) ~ expression ~ block ^^ PIfClause

    lazy val exprSwitchStmt: Parser[PExprSwitchStmt] =
      ("switch" ~> (simpleStmt <~ ";").?) ~ pos(expression.?) ~ ("{" ~> exprSwitchClause.* <~ "}") ^^ {
        case pre ~ cond ~ clauses =>
          val cases = clauses collect { case v: PExprSwitchCase => v }
          val dflt = clauses collect { case v: PExprSwitchDflt => v.body }

          cond.get match {
            case None => PExprSwitchStmt(pre, PBoolLit(true).at(cond), cases, dflt)
            case Some(c) => PExprSwitchStmt(pre, c, cases, dflt)
          }
      }

    lazy val exprSwitchClause: Parser[PExprSwitchClause] =
      exprSwitchCase | exprSwitchDflt

    lazy val exprSwitchCase: Parser[PExprSwitchCase] =
      ("case" ~> rep1sep(expression, ",") <~ ":") ~ pos((statement <~ eos).*) ^^ {
        case guards ~ stmts => PExprSwitchCase(guards, PBlock(stmts.get).at(stmts))
      }

    lazy val exprSwitchDflt: Parser[PExprSwitchDflt] =
      "default" ~> ":" ~> pos((statement <~ eos).*) ^^ (stmts => PExprSwitchDflt(PBlock(stmts.get).at(stmts)))

    lazy val typeSwitchStmt: Parser[PTypeSwitchStmt] =
      ("switch" ~> (simpleStmt <~ ";").?) ~
        (idnDef <~ ":=").? ~ (primaryExp <~ "." <~ "(" <~ "type" <~ ")") ~
        ("{" ~> typeSwitchClause.* <~ "}") ^^ {
        case pre ~ binder ~ exp ~ clauses =>
          val cases = clauses collect { case v: PTypeSwitchCase => v }
          val dflt = clauses collect { case v: PTypeSwitchDflt => v.body }

          PTypeSwitchStmt(pre, exp, binder, cases, dflt)
      }

    lazy val typeSwitchClause: Parser[PTypeSwitchClause] =
      typeSwitchCase | typeSwitchDflt

    lazy val typeSwitchCase: Parser[PTypeSwitchCase] = {
      val typeOrNil = nilLit | typ
      ("case" ~> rep1sep(typeOrNil, ",") <~ ":") ~ pos((statement <~ eos).*) ^^ {
        case guards ~ stmts => PTypeSwitchCase(guards, PBlock(stmts.get).at(stmts))
      }
    }

    lazy val typeSwitchDflt: Parser[PTypeSwitchDflt] =
      "default" ~> ":" ~> pos((statement <~ eos).*) ^^ (stmts => PTypeSwitchDflt(PBlock(stmts.get).at(stmts)))

    lazy val selectStmt: Parser[PSelectStmt] =
      "select" ~> "{" ~> selectClause.* <~ "}" ^^ { clauses =>
        val send = clauses collect { case v: PSelectSend => v }
        val rec = clauses collect { case v: PSelectRecv => v }
        val arec = clauses collect { case v: PSelectAssRecv => v }
        val srec = clauses collect { case v: PSelectShortRecv => v }
        val dflt = clauses collect { case v: PSelectDflt => v }

        PSelectStmt(send, rec, arec, srec, dflt)
      }

    lazy val selectClause: Parser[PSelectClause] =
      selectDflt | selectShortRecv | selectAssRecv | selectRecv

    lazy val selectRecv: Parser[PSelectRecv] =
      ("case" ~> receiveExp <~ ":") ~ pos((statement <~ eos).*) ^^ {
        case receive ~ stmts => PSelectRecv(receive, PBlock(stmts.get).at(stmts))
      }

    lazy val selectAssRecv: Parser[PSelectAssRecv] =
      ("case" ~> rep1sep(assignee, ",") <~ "=") ~ (receiveExp <~ ":") ~ pos((statement <~ eos).*) ^^ {
        case receive ~ left ~ stmts => PSelectAssRecv(left, receive, PBlock(stmts.get).at(stmts))
      }

    lazy val selectShortRecv: Parser[PSelectShortRecv] =
      ("case" ~> rep1sep(idnUnk, ",") <~ ":=") ~ (receiveExp <~ ":") ~ pos((statement <~ eos).*) ^^ {
        case left ~ receive ~ stmts => PSelectShortRecv(receive, left, PBlock(stmts.get).at(stmts))
      }

    lazy val selectSend: Parser[PSelectSend] =
      ("case" ~> sendStmt <~ ":") ~ pos((statement <~ eos).*) ^^ {
        case send ~ stmts => PSelectSend(send, PBlock(stmts.get).at(stmts))
      }

    lazy val selectDflt: Parser[PSelectDflt] =
      "default" ~> ":" ~> pos((statement <~ eos).*) ^^ (stmts => PSelectDflt(PBlock(stmts.get).at(stmts)))

    lazy val anyForStmt: Parser[PStatement] =
      forStmt | assForRange | shortForRange

    lazy val forStmt: Parser[PForStmt] =
      loopSpec ~ pos("for") ~ block ^^ { case spec ~ pos ~ b => PForStmt(None, PBoolLit(true).at(pos), None, spec, b) } |
        loopSpec ~ ("for" ~> simpleStmt.? <~ ";") ~ (pos(expression.?) <~ ";") ~ simpleStmt.? ~ block ^^ {
          case spec ~ pre ~ (pos@PPos(None)) ~ post ~ body => PForStmt(pre, PBoolLit(true).at(pos), post, spec, body)
          case spec ~ pre ~ PPos(Some(cond)) ~ post ~ body => PForStmt(pre, cond, post, spec, body)
        } |
        loopSpec ~ ("for" ~> expression) ~ block ^^ {
          case spec ~ cond ~ body => PForStmt(None, cond, None, spec, body)
        }

 lazy val loopSpec: Parser[PLoopSpec] =
      ("invariant" ~> expression <~ eos).* ~ ("decreases" ~> measures).? ^^ {
        case invariants ~ terminationMeasure => PLoopSpec(invariants, terminationMeasure)
      }

    lazy val assForRange: Parser[PAssForRange] =
      ("for" ~> rep1sep(assignee, ",") <~ "=") ~ ("range" ~> expression) ~ block ^^
        { case lefts ~ exp ~ bod => PAssForRange(PRange(exp).at(exp), lefts, bod) }

    lazy val shortForRange: Parser[PShortForRange] =
      ("for" ~> rep1sep(idnUnk, ",") <~ ":=") ~ ("range" ~> expression) ~ block ^^
        { case lefts ~ exp ~ bod => PShortForRange(PRange(exp).at(exp), lefts, bod) }

    /**
      * Expressions
      */

    lazy val expression: Parser[PExpression] =
      precedence1

    lazy val precedence1: PackratParser[PExpression] = /* Right-associative */
      precedence1P5 ~ ("?" ~> precedence1 <~ ":") ~ precedence1 ^^ PConditional |
        precedence1P5

    lazy val precedence1P5: PackratParser[PExpression] = /* Right-associative */
      precedence2 ~ ("==>" ~> precedence1P5) ^^ PImplication |
        precedence2

    lazy val precedence2: PackratParser[PExpression] = /* Left-associative */
      precedence2 ~ ("||" ~> precedence3) ^^ POr |
        precedence3

    lazy val precedence3: PackratParser[PExpression] = /* Left-associative */
      precedence3 ~ ("&&" ~> precedence4) ^^ PAnd |
        precedence4

    lazy val precedence4: PackratParser[PExpression] = /* Left-associative */
      ((typ <~ guard("==")) | precedence4) ~ ("==" ~> (typMinusExpr | precedence4P1)) ^^ PEquals |
          ((typ <~ guard("!=")) | precedence4) ~ ("!=" ~> (typMinusExpr | precedence4P1)) ^^ PUnequals |
        // note that `<-` should not be parsed as PLess with PSub on the right-hand side as it is the receive channel operator
        precedence4 ~ (s"<$singleWhitespaceChar".r ~> precedence4P1) ^^ PLess |
        precedence4 ~ ("<" ~> not("-") ~> precedence4P1) ^^ PLess |
        precedence4 ~ ("<=" ~> precedence4P1) ^^ PAtMost |
        precedence4 ~ (">" ~> precedence4P1) ^^ PGreater |
        precedence4 ~ (">=" ~> precedence4P1) ^^ PAtLeast |
        precedence4P1

    lazy val precedence4P1 : PackratParser[PExpression] = /* Left-associative */
      precedence4P1 ~ ("in" ~> precedence4P2) ^^ PIn |
        precedence4P1 ~ ("#" ~> precedence4P2) ^^ PMultiplicity |
        precedence4P1 ~ ("subset" ~> precedence4P2) ^^ PSubset |
        precedence4P2

    lazy val precedence4P2 : PackratParser[PExpression] = /* Left-associative */
      precedence4P2 ~ ("union" ~> precedence5) ^^ PUnion |
        precedence4P2 ~ ("intersection" ~> precedence5) ^^ PIntersection |
        precedence4P2 ~ ("setminus" ~> precedence5) ^^ PSetMinus |
        precedence5

    lazy val precedence5 : PackratParser[PExpression] = /* Left-associative */
      precedence5 ~ ("++" ~> precedence6) ^^ PSequenceAppend |
        precedence5 ~ ("+" ~> precedence6) ^^ PAdd |
        precedence5 ~ ("-" ~> precedence6) ^^ PSub |
        precedence5 ~ (not("||") ~> "|" ~> precedence6) ^^ PBitOr |
        precedence5 ~ ("^" ~> precedence6) ^^ PBitXor |
        precedence6

    lazy val precedence6: PackratParser[PExpression] = /* Left-associative */
      precedence6 ~ ("*" ~> precedence7) ^^ PMul |
        precedence6 ~ ("/" ~> precedence7) ^^ PDiv |
        precedence6 ~ ("%" ~> precedence7) ^^ PMod |
        precedence6 ~ ("<<" ~> precedence7) ^^ PShiftLeft |
        precedence6 ~ (">>" ~> precedence7) ^^ PShiftRight |
        precedence6 ~ ("&^" ~> precedence7) ^^ PBitClear |
        precedence6 ~ (not("&&") ~> "&" ~> precedence7) ^^ PBitAnd |
        precedence7

    lazy val precedence7: PackratParser[PExpression] =
      unaryExp

    // expressionOrType version



    lazy val unaryExp: Parser[PExpression] =
      "+" ~> unaryExp ^^ (e => PAdd(PIntLit(0).at(e), e)) |
        "-" ~> unaryExp ^^ (e => PSub(PIntLit(0).at(e), e)) |
        "!" ~> unaryExp ^^ PNegation |
        "^" ~> unaryExp ^^ PBitNegation |
        reference |
        dereference |
        receiveExp |
        unfolding |
        make |
        newExp |
        len |
        cap |
        keys |
        values |
        primaryExp

    lazy val make : Parser[PMake] =
      "make" ~> ("(" ~> typ ~ expSequence <~ ")") ^^ PMake

    lazy val expSequence: Parser[Vector[PExpression]] =
      ("," ~> rep1sep(expression, ",") <~ ",".?).? ^^ (opt => opt.getOrElse(Vector.empty))

    lazy val newExp : Parser[PNew] =
      "new" ~> ("(" ~> typ <~ ")") ^^ PNew

    lazy val len : Parser[PLength] =
      "len" ~> ("(" ~> expression <~ ")") ^^ PLength

    lazy val cap : Parser[PCapacity] =
      "cap" ~> ("(" ~> expression <~ ")") ^^ PCapacity

    lazy val keys : Parser[PMapKeys] =
      "domain" ~> ("(" ~> expression <~ ")") ^^ PMapKeys

    lazy val values : Parser[PMapValues] =
      "range" ~> ("(" ~> expression <~ ")") ^^ PMapValues

    lazy val reference: Parser[PReference] =
      "&" ~> unaryExp ^^ PReference

    lazy val dereference: Parser[PDeref] =
      "*" ~> unaryExp ^^ PDeref

    lazy val receiveExp: Parser[PReceive] =
      "<-" ~> unaryExp ^^ PReceive

    lazy val unfolding: Parser[PUnfolding] =
      "unfolding" ~> predicateAccess ~ ("in" ~> expression) ^^ PUnfolding

    lazy val sequenceConversion : Parser[PSequenceConversion] =
      "seq" ~> ("(" ~> expression <~ ")") ^^ PSequenceConversion

    lazy val setConversion : Parser[PSetConversion] =
      "set" ~> ("(" ~> expression <~ ")") ^^ PSetConversion

    lazy val multisetConversion : Parser[PMultisetConversion] =
      "mset" ~> ("(" ~> expression <~ ")") ^^ PMultisetConversion

    lazy val primaryExp: Parser[PExpression] =
      conversion |
        call |
        predConstruct |
        selection |
        indexedExp |
        sliceExp |
        seqUpdExp |
        typeAssertion |
        ghostPrimaryExp |
        operand

    // TODO: change delimiters to { and } and implement required ambiguity resolution
    // current format: declaredPred!<d1, ..., dn!>
    lazy val fpredConstruct: Parser[PPredConstructor] =
      (idnUse ~ predConstructArgs) ^^ {
        case identifier ~ args => PPredConstructor(PFPredBase(identifier).at(identifier), args)
      }

    lazy val mpredConstruct: Parser[PPredConstructor] =
      selection ~ predConstructArgs ^^ {
        case recvWithId ~ args => PPredConstructor(PDottedBase(recvWithId).at(recvWithId), args)
      }

    lazy val predConstruct: Parser[PPredConstructor] =
      mpredConstruct | fpredConstruct

    lazy val predConstructArgs: Parser[Vector[Option[PExpression]]] =
      ("!<" ~> (rep1sep(predConstructArg, ",") <~ ",".?).? <~ "!>") ^^ (opt => opt.getOrElse(Vector.empty))

    lazy val predConstructArg: Parser[Option[PExpression]] =
      (expression ^^ Some[PExpression]) | ("_" ^^^ None)

    lazy val conversion: Parser[PInvoke] =
      typ ~ ("(" ~> expression <~ ",".? <~ ")") ^^ {
        case t ~ e => PInvoke(t, Vector(e))
      }

    lazy val call: PackratParser[PInvoke] =
      primaryExp ~ callArguments ^^ PInvoke

    lazy val callArguments: Parser[Vector[PExpression]] = {
      val parseArg: Parser[PExpression] = expression ~ "...".? ^^ {
        case exp ~ None => exp
        case exp ~ Some(_) => PUnpackSlice(exp)
      }
      ("(" ~> (rep1sep(parseArg, ",") <~ ",".?).? <~ ")") ^^ (opt => opt.getOrElse(Vector.empty))
    }

    lazy val selection: PackratParser[PDot] =
      primaryExp ~ ("." ~> idnUse) ^^ PDot |
      typ ~ ("." ~> idnUse) ^^ PDot

    lazy val idBasedSelection: Parser[PDot] =
      nestedIdnUse ~ ("." ~> idnUse) ^^ {
        case base ~ field => PDot(PNamedOperand(base).at(base), field)
      }

    lazy val indexedExp: PackratParser[PIndexedExp] =
      primaryExp ~ ("[" ~> expression <~ "]") ^^ PIndexedExp

    lazy val sliceExp: PackratParser[PSliceExp] =
      primaryExp ~ ("[" ~> expression.?) ~ (":" ~> expression.?) ~ ((":" ~> expression).? <~ "]") ^^ PSliceExp

    lazy val seqUpdExp : PackratParser[PGhostCollectionUpdate] =
      primaryExp ~ ("[" ~> rep1sep(seqUpdClause, ",") <~ "]") ^^ PGhostCollectionUpdate

    lazy val seqUpdClause : Parser[PGhostCollectionUpdateClause] =
      expression ~ ("=" ~> expression) ^^ PGhostCollectionUpdateClause

    lazy val typeAssertion: PackratParser[PTypeAssertion] =
      primaryExp ~ ("." ~> "(" ~> typ <~ ")") ^^ PTypeAssertion

    lazy val operand: Parser[PExpression] =
      literal | namedOperand | "(" ~> expression <~ ")"

    lazy val namedOperand: Parser[PNamedOperand] =
      idnUse ^^ PNamedOperand

    lazy val literal: Parser[PLiteral] =
      basicLit | compositeLit | functionLit

    lazy val basicLit: Parser[PBasicLiteral] =
      "true" ^^^ PBoolLit(true) |
        "false" ^^^ PBoolLit(false) |
        nilLit |
        intLit |
        // TODO
        // floatLit |
        stringLit

    lazy val nilLit: Parser[PNilLit] = "nil" ^^^ PNilLit()

    lazy val intLit: Parser[PIntLit] =
      octalLit | binaryLit | hexLit | decimalLit

    // TODO
    // lazy val floatLit: Parser[PFloatLit] = ???

    lazy val binaryLit: Parser[PIntLit] =
      "0" ~> ("b"|"B") ~> regex("[01]+".r) ^^ (lit => PIntLit(BigInt(lit, 2), Binary))

    lazy val octalLit: Parser[PIntLit] =
      // according to the go language spec, non-zero literals starting with `0` are octal literals
      "0" ~> ("o"|"O").? ~> regex("[0-7]+".r) ^^ (lit => PIntLit(BigInt(lit, 8), Octal))

    lazy val hexLit: Parser[PIntLit] =
      "0" ~> ("x"|"X") ~> regex("[0-9A-Fa-f]+".r) ^^ (lit => PIntLit(BigInt(lit, 16), Hexadecimal))

    lazy val decimalLit: Parser[PIntLit] =
      (exactWord("0") | regex("[1-9][0-9]*".r)) ^^ (lit => PIntLit(BigInt(lit)))

    lazy val stringLit: Parser[PStringLit] =
      rawStringLit | interpretedStringLit

    lazy val rawStringLit: Parser[PStringLit] =
      // unicode characters and newlines are allowed
      "`" ~> "[^`]*".r <~ "`" ^^ (lit => PStringLit(lit))

    lazy val interpretedStringLit: Parser[PStringLit] =
    // unicode values and byte values are allowed
      "\"" ~> """(?:\\"|[^"\n])*""".r <~ "\"" ^^ (lit => PStringLit(lit))

    lazy val compositeLit: Parser[PCompositeLit] =
      literalType ~ literalValue ^^ PCompositeLit

    lazy val literalValue: Parser[PLiteralValue] =
      "{" ~> (rep1sep(keyedElement, ",") <~ ",".?).? <~ "}" ^^ {
        case None => PLiteralValue(Vector.empty)
        case Some(ps) => PLiteralValue(ps)
      }

    lazy val keyedElement: Parser[PKeyedElement] =
      (compositeKey <~ ":").? ~ compositeVal ^^ PKeyedElement

    lazy val compositeKey: Parser[PCompositeKey] =
      compositeVal ^^ {
        case n@ PExpCompositeVal(PNamedOperand(id)) => PIdentifierKey(id).at(n)
        case n => n
      }

    lazy val compositeVal: Parser[PCompositeVal] =
      expCompositeLiteral | litCompositeLiteral

    lazy val expCompositeLiteral: Parser[PExpCompositeVal] =
      expression ^^ PExpCompositeVal

    lazy val litCompositeLiteral: Parser[PLitCompositeVal] =
      literalValue ^^ PLitCompositeVal

    lazy val functionLit: Parser[PFunctionLit] =
      "func" ~> signature ~ block ^^ { case sig ~ body => PFunctionLit(sig._1, sig._2, body) }



    /**
      * Types
      */

    lazy val typMinusExpr: Parser[PType] =
      (
        ("(" ~> typMinusExpr <~ ")") |
          ("*" ~> typMinusExpr ^^ PDeref) |
          sliceType | arrayType | mapType | dictType | channelType | functionType | structType | interfaceType | predType |
          sequenceType | setType | multisetType | optionType | domainType |
          predeclaredType
        ) <~ not("(" | "{")

    lazy val typ : Parser[PType] =
      "(" ~> typ <~ ")" | typeLit | qualifiedType | namedType | ghostTypeLit

    lazy val ghostTyp : Parser[PGhostType] =
      "(" ~> ghostTyp <~ ")" | ghostTypeLit

    lazy val typeLit: Parser[PTypeLit] =
      pointerType | sliceType | arrayType | mapType |
        channelType | functionType | structType | interfaceType | predType

    lazy val ghostTypeLit : Parser[PGhostLiteralType] =
      sequenceType | setType | multisetType | dictType | optionType | domainType  | ghostSliceType

    lazy val pointerType: Parser[PDeref] =
      "*" ~> typ ^^ PDeref

    lazy val sliceType: Parser[PSliceType] =
      ("[" ~ "]") ~> typ ^^ PSliceType

    lazy val ghostSliceType: Parser[PGhostSliceType] =
      "ghost" ~> ("[" ~ "]") ~> typ ^^ PGhostSliceType

    lazy val mapType: Parser[PMapType] =
      ("map" ~> ("[" ~> typ <~ "]")) ~ typ ^^ PMapType

    lazy val channelType: Parser[PChannelType] =
      ("chan" ~> "<-") ~> typ ^^ PSendChannelType |
        ("<-" ~> "chan") ~> typ ^^ PRecvChannelType |
        "chan" ~> typ ^^ PBiChannelType

    lazy val functionType: Parser[PFunctionType] =
      "func" ~> signature ^^ PFunctionType.tupled

    lazy val predType: Parser[PPredType] =
      "pred" ~> predTypeParams ^^ PPredType

    lazy val predTypeParams: Parser[Vector[PType]] =
      "(" ~> (rep1sep(typ, ",") <~ ",".?).? <~ ")" ^^ (_.toVector.flatten)

    lazy val arrayType: Parser[PArrayType] =
      ("[" ~> expression <~ "]") ~ typ ^^ PArrayType

    lazy val sequenceType : Parser[PSequenceType] =
      "seq" ~> ("[" ~> typ <~ "]") ^^ PSequenceType

    lazy val setType : Parser[PSetType] =
      "set" ~> ("[" ~> typ <~ "]") ^^ PSetType

    lazy val multisetType : Parser[PMultisetType] =
      "mset" ~> ("[" ~> typ <~ "]") ^^ PMultisetType

    lazy val dictType: Parser[PMathematicalMapType] =
      ("dict" ~> ("[" ~> typ <~ "]")) ~ typ ^^ PMathematicalMapType

    lazy val optionType : Parser[POptionType] =
      "option" ~> ("[" ~> typ <~ "]") ^^ POptionType

    lazy val domainType: Parser[PDomainType] =
      "domain" ~> "{" ~> repsep(domainClause, eos) <~ eos.? <~ "}" ^^ { clauses =>
        val funcs = clauses.collect{ case x: PDomainFunction => x }
        val axioms = clauses.collect{ case x: PDomainAxiom => x }
        PDomainType(funcs, axioms)
      }

    lazy val domainClause: Parser[PDomainClause] =
      "func" ~> idnDef ~ signature ^^ { case id ~ sig => PDomainFunction(id, sig._1, sig._2) } |
      "axiom" ~> "{" ~> expression <~ eos.? <~ "}" ^^ PDomainAxiom

    lazy val structType: Parser[PStructType] =
      "struct" ~> "{" ~> repsep(structClause, eos) <~ eos.? <~ "}" ^^ PStructType

    lazy val structClause: Parser[PStructClause] =
      fieldDecls | embeddedDecl

    lazy val embeddedDecl: Parser[PEmbeddedDecl] =
      embeddedType ^^ (et => PEmbeddedDecl(et, PIdnDef(et.name).at(et)))

    lazy val fieldDecls: Parser[PFieldDecls] =
      rep1sep(idnDef, ",") ~ typ ^^ { case ids ~ t =>
        PFieldDecls(ids map (id => PFieldDecl(id, t.copy).at(id)))
      }

    lazy val interfaceType: Parser[PInterfaceType] =
      "interface" ~> "{" ~> (interfaceClause <~ eos).* <~ "}" ^^ { clauses =>
        val embedded = clauses collect { case v: PInterfaceName => v }
        val methodDecls = clauses collect { case v: PMethodSig => v }
        val predicateDecls = clauses collect { case v: PMPredicateSig => v }

        PInterfaceType(embedded, methodDecls, predicateDecls)
      }

    lazy val interfaceClause: Parser[PInterfaceClause] =
      predicateSpec | methodSpec | interfaceName

    lazy val interfaceName: Parser[PInterfaceName] =
      declaredType ^^ PInterfaceName

    lazy val methodSpec: Parser[PMethodSig] =
      "ghost".? ~ functionSpec ~ idnDef ~ signature ^^ { case isGhost ~ spec ~ id ~ sig => PMethodSig(id, sig._1, sig._2, spec, isGhost.isDefined) }

    lazy val predicateSpec: Parser[PMPredicateSig] =
      ("pred" ~> idnDef) ~ parameters ^^ PMPredicateSig


    lazy val namedType: Parser[PNamedType] =
      predeclaredType |
        declaredType

    lazy val predeclaredType: Parser[PPredeclaredType] =
      exactWord("bool") ^^^ PBoolType() |
        exactWord("string") ^^^ PStringType() |
        exactWord("perm") ^^^ PPermissionType() |
        // signed integer types
        exactWord("rune") ^^^ PRune() |
        exactWord("int") ^^^ PIntType() |
        exactWord("int8") ^^^ PInt8Type() |
        exactWord("int16") ^^^ PInt16Type() |
        exactWord("int32") ^^^ PInt32Type() |
        exactWord("int64") ^^^ PInt64Type() |
        // unsigned integer types
        exactWord("byte") ^^^ PByte() |
        exactWord("uint") ^^^ PUIntType() |
        exactWord("uint8") ^^^ PUInt8Type() |
        exactWord("uint16") ^^^ PUInt16Type() |
        exactWord("uint32") ^^^ PUInt32Type() |
        exactWord("uint64") ^^^ PUInt64Type() |
        exactWord("uintptr") ^^^ PUIntPtr() |
        // floats
        exactWord("float32") ^^^ PFloat32() |
        exactWord("float64") ^^^ PFloat64()

    lazy val predeclaredTypeSeparate: Parser[PPredeclaredType] =
      exactWord("bool") ~ not("(" | ".") ^^^ PBoolType() |
        exactWord("string") ~ not("(" | ".") ^^^ PStringType() |
        exactWord("perm") ~ not("(" | ".") ^^^ PPermissionType() |
        // signed integer types
        exactWord("rune") ~ not("(" | ".") ^^^ PRune() |
        exactWord("int") ~ not("(" | ".") ^^^ PIntType() |
        exactWord("int8") ~ not("(" | ".") ^^^ PInt8Type() |
        exactWord("int16") ~ not("(" | ".") ^^^ PInt16Type() |
        exactWord("int32") ~ not("(" | ".") ^^^ PInt32Type() |
        exactWord("int64") ~ not("(" | ".") ^^^ PInt64Type() |
        // unsigned integer types
        exactWord("byte") ~ not("(" | ".") ^^^ PByte() |
        exactWord("uint") ~ not("(" | ".") ^^^ PUIntType() |
        exactWord("uint8") ~ not("(" | ".") ^^^ PUInt8Type() |
        exactWord("uint16") ~ not("(" | ".") ^^^ PUInt16Type() |
        exactWord("uint32") ~ not("(" | ".") ^^^ PUInt32Type() |
        exactWord("uint64") ~ not("(" | ".") ^^^ PUInt64Type() |
        exactWord("uintptr") ~ not("(" | ".") ^^^ PUIntPtr()

    private def exactWord(s: String): Regex = ("\\b" ++ s ++ "\\b").r

    lazy val qualifiedType: Parser[PDot] =
      declaredType ~ ("." ~> idnUse) ^^ PDot

    lazy val declaredType: Parser[PNamedOperand] =
      idnUse ^^ PNamedOperand

    lazy val literalType: Parser[PLiteralType] =
      sliceType |
        arrayType |
        implicitSizeArrayType |
        mapType |
        structType |
        qualifiedType |
        ghostTypeLit |
        declaredType

    lazy val implicitSizeArrayType: Parser[PImplicitSizeArrayType] =
      "[" ~> "..." ~> "]" ~> typ ^^ PImplicitSizeArrayType


    /**
      * Misc
      */

    lazy val receiver: PackratParser[PReceiver] =
      "(" ~> maybeAddressableIdnDef.? ~ methodRecvType <~ ")" ^^ {
        case None ~ t => PUnnamedReceiver(t)
        case Some((name, addressable)) ~ t => PNamedReceiver(name, t, addressable)
      }

    lazy val signature: Parser[(Vector[PParameter], PResult)] =
      parameters ~ result


    lazy val result: PackratParser[PResult] =
      parameters ^^ PResult |
        typ ^^ (t => PResult(Vector(PUnnamedParameter(t).at(t)))) |
        success(PResult(Vector.empty))

    lazy val parameters: Parser[Vector[PParameter]] =
      "(" ~> (parameterList <~ ",".?).? <~ ")" ^^ {
        case None => Vector.empty
        case Some(ps) => ps
      }

    lazy val parameterList: Parser[Vector[PParameter]] =
      rep1sep(parameterDecl, ",") ^^ Vector.concat

    lazy val parameterDecl: Parser[Vector[PParameter]] = {
      val namedParam = rep1sep(idnDef, ",") ~ "...".? ~ typ ^^ {
        case ids ~ variadicOpt ~ t =>
          ids map { id =>
            val typ = if (variadicOpt.isDefined) PVariadicType(t.copy) else t.copy
            PNamedParameter(id, typ).at(id)
          }
      }
      val unnamedParam = ("...".? ~ typ) ^^ {
        case variadicOpt ~ t =>
          val typ = if (variadicOpt.isDefined) PVariadicType(t) else t
          Vector(PUnnamedParameter(typ).at(t))
      }

      ghostParameter | namedParam | unnamedParam
    }


    lazy val nestedIdnUse: PackratParser[PIdnUse] =
      "(" ~> nestedIdnUse <~ ")" | idnUse

    lazy val embeddedType: PackratParser[PEmbeddedType] =
      "(" ~> embeddedType <~ ")" |
        "*".? ~ namedType ^^ {
          case None ~ t => PEmbeddedName(t)
          case _ ~ t => PEmbeddedPointer(t)
        }


    lazy val methodRecvType: PackratParser[PMethodRecvType] =
      "(" ~> methodRecvType <~ ")" |
        "*".? ~ declaredType ^^ {
          case None ~ t => PMethodReceiveName(t)
          case _ ~ t => PMethodReceivePointer(t)
        }

    /**
      * Identifiers
      */

    lazy val idnDef: Parser[PIdnDef] = identifier ^^ PIdnDef
    lazy val idnUse: Parser[PIdnUse] = identifier ^^ PIdnUse
    lazy val idnUnk: Parser[PIdnUnk] = identifier ^^ PIdnUnk

    def maybeAddressableIdn[T <: PIdnNode](p: Parser[T]): Parser[(T, Boolean)] =
      p ~ addressabilityMod.? ^^ { case id ~ opt => (id, opt.isDefined) }

    lazy val maybeAddressableIdnDef: Parser[(PIdnDef, Boolean)] = maybeAddressableIdn(idnDef)
    lazy val maybeAddressableIdnUnk: Parser[(PIdnUnk, Boolean)] = maybeAddressableIdn(idnUnk)

    lazy val idnDefLike: Parser[PDefLikeId] = idnDef | wildcard
    lazy val idnUseLike: Parser[PUseLikeId] = idnUse | wildcard
    lazy val idnUnkLike: Parser[PUnkLikeId] = idnUnk | wildcard

    lazy val labelDef: Parser[PLabelDef] = identifier ^^ PLabelDef
    lazy val labelUse: Parser[PLabelUse] = identifier ^^ PLabelUse

    lazy val pkgDef: Parser[PPkgDef] = identifier ^^ PPkgDef
    lazy val pkgUse: Parser[PPkgUse] = identifier ^^ PPkgUse

    lazy val wildcard: Parser[PWildcard] = "_" ^^^ PWildcard()

    lazy val addressabilityMod: Parser[String] = Constants.ADDRESSABILITY_MODIFIER

    lazy val identifier: Parser[String] =
      // "_" is not an identifier (but a wildcard)
      "(?:_[a-zA-Z0-9_]+|[a-zA-Z][a-zA-Z0-9_]*)".r into (s => {
        if (isReservedWord(s))
          failure(s"""keyword "$s" found where identifier expected""")
        else
          success(s)
      })

    lazy val idnImportPath: Parser[String] =
      // this allows for seemingly meaningless paths such as ".......". It is not problematic that Gobra parses these
      // paths given that it will throw an error if they do not exist in the filesystem
      "\"" ~> "[.a-zA-Z0-9_/]*".r <~ "\""
      // """[^\P{L}\P{M}\P{N}\P{P}\P{S}!\"#$%&'()*,:;<=>?[\\\]^{|}\x{FFFD}]+""".r // \P resp. \p is currently not supported

    /**
      * Ghost
      */

    lazy val ghostMember: Parser[Vector[PGhostMember]] =
      fpredicateDecl ^^ (Vector(_)) |
        mpredicateDecl ^^ (Vector(_)) |
        implementationProof ^^ (Vector(_)) |
      "ghost" ~ eos.? ~> (methodDecl | functionDecl) ^^ (m => Vector(PExplicitGhostMember(m).at(m))) |
        "ghost" ~ eos.? ~> (constDecl | varDecl | typeDecl) ^^ (ms => ms.map(m => PExplicitGhostMember(m).at(m)))

    // expression can be terminated with a semicolon to simply preprocessing
    lazy val fpredicateDecl: Parser[PFPredicateDecl] =
      ("pred" ~> idnDef) ~ parameters ~ predicateBody ^^ PFPredicateDecl

    // expression can be terminated with a semicolon to simply preprocessing
    lazy val mpredicateDecl: Parser[PMPredicateDecl] =
      ("pred" ~> receiver) ~ idnDef ~ parameters ~ predicateBody ^^ {
        case rcv ~ name ~ paras ~ body => PMPredicateDecl(name, rcv, paras, body)
      }

    lazy val implementationProof: Parser[PImplementationProof] =
      (typ <~ "implements") ~ typ ~ ("{" ~> (implementationProofPredicateAlias <~ eos).* ~ (methodImplementationProof <~ eos).* <~ "}").? ^^ {
        case subT ~ superT ~ Some(predAlias ~ memberProof) =>PImplementationProof(subT, superT, predAlias, memberProof)
        case subT ~ superT ~ None => PImplementationProof(subT, superT, Vector.empty, Vector.empty)
      }

    lazy val implementationProofPredicateAlias: Parser[PImplementationProofPredicateAlias] =
      ("pred" ~> idnUse <~ ":=") ~ (selection | namedOperand) ^^ PImplementationProofPredicateAlias

    lazy val methodImplementationProof: Parser[PMethodImplementationProof] =
      "pure".? ~ nonLocalReceiver ~ idnUse ~ signature ~ blockWithBodyParameterInfo.? ^^ {
        case spec ~ recv ~ name ~ sig ~ body => PMethodImplementationProof(name, recv, sig._1, sig._2, spec.isDefined, body)
      }

    lazy val nonLocalReceiver: PackratParser[PParameter] =
      "(" ~> idnDef.? ~ typ <~ ")" ^^ {
        case None ~ t => PUnnamedParameter(t)
        case Some(id) ~ t => PNamedParameter(id, t)
      }

    lazy val predicateBody: Parser[Option[PExpression]] =
      ("{" ~> expression <~ eos.? ~ "}").?

    lazy val ghostStatement: Parser[PGhostStatement] =
      "ghost" ~> statement ^^ PExplicitGhostStatement |
      "assert" ~> expression ^^ PAssert |
      "exhale" ~> expression ^^ PExhale |
      "assume" ~> expression ^^ PAssume |
      "inhale" ~> expression ^^ PInhale |
      "fold" ~> predicateAccess ^^ PFold |
      "unfold" ~> predicateAccess ^^ PUnfold

    lazy val ghostParameter: Parser[Vector[PParameter]] = {
      val namedParam =
        "ghost" ~> rep1sep(idnDef, ",") ~ "...".? ~ typ ^^ {
          case ids ~ variadicOpt ~ t => ids map { id =>
            val typ = if (variadicOpt.isDefined) PVariadicType(t.copy) else t.copy
            PExplicitGhostParameter(PNamedParameter(id, typ).at(id)).at(id)
          }
        }

      val unnamedParam =
        "ghost" ~> "...".? ~ typ ^^ {
          case variadicOpt ~ t =>
            val typ = if (variadicOpt.isDefined) PVariadicType(t) else t
            Vector(PExplicitGhostParameter(PUnnamedParameter(typ).at(t)).at(t))
        }

      namedParam | unnamedParam
    }

    lazy val ghostPrimaryExp : Parser[PGhostExpression] =
      forall |
        exists |
        old |
        access |
        typeOf |
        isComparable |
        rangeSequence |
        rangeSet |
        rangeMultiset |
        sequenceConversion |
        setConversion |
        multisetConversion |
        optionNone | optionSome | optionGet | permission

    lazy val forall : Parser[PForall] =
      ("forall" ~> boundVariables <~ "::") ~ triggers ~ expression ^^ PForall

    lazy val exists : Parser[PExists] =
      ("exists" ~> boundVariables <~ "::") ~ triggers ~ expression ^^ PExists

    lazy val old : Parser[PGhostExpression] =
      (("old" ~> ("[" ~> labelUse <~ "]").?) ~ ("(" ~> expression <~ ")")) ^^ {
        case Some(l) ~ e => PLabeledOld(l, e)
        case None ~ e => POld(e)
      }

    lazy val access : Parser[PAccess] =
      "acc" ~> "(" ~> expression <~ ")" ^^ { exp => PAccess(exp, PFullPerm().at(exp)) } |
      // parsing wildcard permissions should be done here instead of in [[permission]] to avoid parsing "_"
      // as an expression in arbitrary parts of the code
      "acc" ~> "(" ~> expression <~ ("," ~> wildcard <~ ")") ^^ { exp => PAccess(exp, PWildcardPerm().at(exp)) } |
      "acc" ~> "(" ~> expression ~ ("," ~> expression <~ ")") ^^ PAccess

    lazy val permission: Parser[PPermission] =
      "writePerm" ^^^ PFullPerm() |
      "noPerm" ^^^ PNoPerm()

    lazy val typeOf: Parser[PTypeOf] =
      "typeOf" ~> "(" ~> expression <~ ")" ^^ PTypeOf

    lazy val isComparable: Parser[PIsComparable] =
      "isComparable" ~> "(" ~> (expression | typ) <~ ")" ^^ PIsComparable

    private lazy val rangeExprBody : Parser[PExpression ~ PExpression] =
      "[" ~> expression ~ (".." ~> expression <~ "]")

    lazy val rangeSequence : Parser[PRangeSequence] = "seq" ~> rangeExprBody ^^ PRangeSequence

    /**
      * Expressions of the form "set[`left` .. `right`]" are directly
      * transformed into "set(seq[`left` .. `right`])" (to later lift on
      * the existing type checking support for range sequences.)
      */
    lazy val rangeSet : Parser[PGhostExpression] = "set" ~> rangeExprBody ^^ {
      case left ~ right => PSetConversion(PRangeSequence(left, right).range(left, right))
    }

    /**
      * Expressions of the form "mset[`left` .. `right`]" are directly
      * transformed into "mset(seq[`left` .. `right`])" (to later lift on
      * the existing type checking support for range sequences.)
      */
    lazy val rangeMultiset : Parser[PGhostExpression] = "mset" ~> rangeExprBody ^^ {
      case left ~ right => PMultisetConversion(PRangeSequence(left, right).range(left, right))
    }

    lazy val optionNone : Parser[POptionNone] =
      "none" ~> ("[" ~> typ <~ "]") ^^ POptionNone

    lazy val optionSome : Parser[POptionSome] =
      "some" ~> ("(" ~> expression <~ ")") ^^ POptionSome

    lazy val optionGet : Parser[POptionGet] =
      "get" ~> ("(" ~> expression <~ ")") ^^ POptionGet

    lazy val predicateAccess: Parser[PPredicateAccess] =
      // call ^^ PPredicateAccess // | "acc" ~> "(" ~> call <~ ")" ^^ PPredicateAccess
      primaryExp into { // this is somehow not equivalent to `call ^^ PPredicateAccess` as the latter cannot parse "b.RectMem(&r)"
        case invoke: PInvoke => success(PPredicateAccess(invoke, PFullPerm().at(invoke)))
        case PAccess(invoke: PInvoke, perm) => success(PPredicateAccess(invoke, perm))
        case e => failure(s"expected invoke but got ${e.getClass}")
      }

    lazy val boundVariables: Parser[Vector[PBoundVariable]] =
      rep1sep(boundVariableDecl, ",") ^^ Vector.concat

    lazy val boundVariableDecl: Parser[Vector[PBoundVariable]] =
      rep1sep(idnDef, ",") ~ typ ^^ { case ids ~ t =>
        ids map (id => PBoundVariable(id, t.copy).at(id))
      }

    lazy val triggers: Parser[Vector[PTrigger]] = trigger.*

    lazy val trigger: Parser[PTrigger] =
      "{" ~> rep1sep(expression, ",") <~ "}" ^^ PTrigger


    /**
      * EOS
      */

    lazy val eos: Parser[String] =
      ";"

    def eol[T](p: => Parser[T]): Parser[T] =
      p into (r => eos ^^^ r)


    implicit class PositionedPAstNode[N <: PNode](node: N) {
      def at(other: PNode): N = {
        pom.positions.dupPos(other, node)
      }

      def range(from: PNode, to: PNode): N = {
        pom.positions.dupRangePos(from, to, node)
      }

      def copy: N = rewriter.deepclone(node)
    }

    def pos[T](p: => Parser[T]): Parser[PPos[T]] = p ^^ PPos[T]

  }

  private class PRewriter(override val positions: Positions) extends PositionedRewriter with Cloner {

  }


}<|MERGE_RESOLUTION|>--- conflicted
+++ resolved
@@ -421,11 +421,7 @@
           PFunctionDecl(name, sig._1, sig._2, spec, body)
       }
 
-<<<<<<< HEAD
     lazy val outline: Parser[POutline] =
-=======
-    lazy val outline: Parser[POutline] = 
->>>>>>> eb6db6ad
       (functionSpec <~ "outline") ~ ("(" ~> repsep(statement, eos) <~ eos.? <~ ")") ^^ {
         case spec ~ body => POutline(body, spec)
       }
