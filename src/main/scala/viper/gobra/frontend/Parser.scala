--- conflicted
+++ resolved
@@ -421,7 +421,6 @@
           PFunctionDecl(name, sig._1, sig._2, spec, body)
       }
 
-<<<<<<< HEAD
     lazy val outline: Parser[POutline] =
       (functionSpec <~ "outline") ~ ("(" ~> repsep(statement, eos) <~ eos.? <~ ")") ^^ {
         case spec ~ body => POutline(body, spec)
@@ -429,8 +428,6 @@
 
 
 
-=======
->>>>>>> 600ef12b
     lazy val functionSpec: Parser[PFunctionSpec] = {
 
       sealed trait FunctionSpecClause
@@ -465,44 +462,6 @@
           PFunctionSpec(pres, preserves, posts, terminationMeasure, isPure)
       }
     }
-    
-    lazy val measures:Parser[PTerminationMeasure]=
-    "*"  ^^^ PStarCharacter() | ("_" <~ eos) ^^^ PUnderscoreCharacter() | repsep(expression,",") <~ eos ^^ PTupleTerminationMeasure | firstConditionalMeasure 
-
-    lazy val firstConditionalMeasure: Parser[PConditionalMeasureCollection]=
-      repsep(expression,",") ~ ("if" ~> expression <~ eos ) ~ ConditionalUnderscore.? ^^ {
-        case expression ~ condition ~ Some(PConditionalMeasureCollection(tuple)) => PConditionalMeasureCollection(Vector(PConditionalMeasureExpression(expression, condition)) ++ tuple)
-        case expression ~ condition ~ None => PConditionalMeasureCollection(Vector(PConditionalMeasureExpression(expression, condition)))
-      } | (repsep(expression,",") <~ eos) ~ ConditionalUnderscore.? ^^ {
-        case expression ~ Some(PConditionalMeasureCollection(tuple)) => PConditionalMeasureCollection(Vector(PConditionalMeasureExpression(expression, PBoolLit(true))) ++ tuple)
-        case expression ~ None => PConditionalMeasureCollection(Vector(PConditionalMeasureExpression(expression, PBoolLit(true))))
-      } | "_"  ~  ("if" ~> expression <~ eos ) ~ ConditionalExpressions.? ^^ {
-        case _ ~ condition ~ Some(PConditionalMeasureCollection(tuple)) => PConditionalMeasureCollection(Vector(PConditionalMeasureUnderscore(condition)) ++ tuple)
-        case _ ~ condition ~ None => PConditionalMeasureCollection(Vector(PConditionalMeasureUnderscore(condition)))
-      } | ("_" <~ eos) ~ ConditionalExpressions.? ^^ {
-        case _ ~ Some(PConditionalMeasureCollection(tuple)) => PConditionalMeasureCollection(Vector(PConditionalMeasureUnderscore(PBoolLit(true))) ++ tuple)
-        case _ ~ None => PConditionalMeasureCollection(Vector(PConditionalMeasureUnderscore(PBoolLit(true))))
-      }
-
-    lazy val ConditionalUnderscore: Parser[PConditionalMeasureCollection]=
-      ("decreases" ~> "*") ^^^ PConditionalMeasureCollection(Vector(PConditionalMeasureAdditionalStar())) |
-      ("decreases" ~> "_") ~ ("if" ~> expression <~ eos) ~ ("decreases" ~> "*").? ^^ {
-        case _ ~ condition ~ Some(_) => PConditionalMeasureCollection(Vector(PConditionalMeasureUnderscore(condition)) :+ PConditionalMeasureAdditionalStar())
-        case _ ~ condition ~ None => PConditionalMeasureCollection(Vector(PConditionalMeasureUnderscore(condition)))
-      } | ("decreases" ~> "_" <~ eos) ~ ("decreases" ~> "*").? ^^ {
-         case _ ~ Some(_) => PConditionalMeasureCollection(Vector(PConditionalMeasureUnderscore(PBoolLit(true))) :+ PConditionalMeasureAdditionalStar())
-         case _ ~ None => PConditionalMeasureCollection(Vector(PConditionalMeasureUnderscore(PBoolLit(true))))
-      }
-
-    lazy val ConditionalExpressions: Parser[PConditionalMeasureCollection]=
-      ("decreases" ~> "*") ^^^ PConditionalMeasureCollection(Vector(PConditionalMeasureAdditionalStar())) |
-      ("decreases" ~> repsep(expression,",")) ~ ("if" ~> expression <~ eos ) ~ ("decreases" ~> "*").? ^^ {
-        case expression ~ condition ~ Some(_) => PConditionalMeasureCollection(Vector(PConditionalMeasureExpression(expression, condition)) :+ PConditionalMeasureAdditionalStar())
-        case expression ~ condition ~ None => PConditionalMeasureCollection(Vector(PConditionalMeasureExpression(expression, condition))) 
-      } | ("decreases" ~> repsep(expression,",") <~ eos ) ~ ("decreases" ~> "*").? ^^{
-        case expression ~ Some(_) => PConditionalMeasureCollection(Vector(PConditionalMeasureExpression(expression, PBoolLit(true))) :+ PConditionalMeasureAdditionalStar())  
-        case expression ~ None => PConditionalMeasureCollection(Vector(PConditionalMeasureExpression(expression, PBoolLit(true))))
-      }
 
     lazy val measures: Parser[PTerminationMeasure] =
       ("infer" <~ eos) ^^^ PInferTerminationMeasure() | "*" ^^^ PStarMeasure() | ("_" <~ eos) ^^^ PWildcardMeasure() | repsep(expression, ",") <~ eos ^^ PTupleTerminationMeasure | conditionalMeasure
