--- conflicted
+++ resolved
@@ -1,10 +1,7 @@
 package viper.gobra.frontend.info
 
 import org.bitbucket.inkytonik.kiama.relation.Tree
-<<<<<<< HEAD
 import viper.gobra.ast.frontend.PNode.PPkg
-=======
->>>>>>> 991cd143
 import viper.gobra.ast.frontend.{PNode, PPackage}
 import viper.gobra.frontend.Config
 import viper.gobra.frontend.info.implementation.TypeInfoImpl
@@ -15,7 +12,6 @@
 
 object Info {
   type GoTree = Tree[PNode, PPackage]
-<<<<<<< HEAD
 
   class Context {
     private var contextMap: Map[PPkg, ExternalTypeInfo] = ListMap[PPkg, ExternalTypeInfo]()
@@ -28,28 +24,14 @@
     def getContexts: Iterable[ExternalTypeInfo] = contextMap.values
   }
 
-  def check(program: PPackage, context: Context = new Context)(config: Config): Either[Vector[VerifierError], TypeInfo with ExternalTypeInfo] = {
-    val tree = new GoTree(program)
-=======
-
-  def check(pkg: PPackage)(config: Config): Either[Vector[VerifierError], TypeInfo] = {
+  def check(pkg: PPackage, context: Context = new Context)(config: Config): Either[Vector[VerifierError], TypeInfo with ExternalTypeInfo] = {
     val tree = new GoTree(pkg)
->>>>>>> 991cd143
     //    println(program.declarations.head)
     //    println("-------------------")
     //    println(tree)
     val info = new TypeInfoImpl(tree, context)(config: Config)
 
     val errors = info.errors
-<<<<<<< HEAD
-    config.reporter report TypeCheckDebugMessage(config.inputFiles.head, () => program, () => getDebugInfo(program, info))
-    if (errors.isEmpty) {
-      config.reporter report TypeCheckSuccessMessage(config.inputFiles.head, () => program, () => getErasedGhostCode(program, info))
-      Right(info)
-    } else {
-      val typeErrors = program.positions.translate(errors, TypeError)
-      config.reporter report TypeCheckFailureMessage(config.inputFiles.head, () => program, typeErrors)
-=======
     config.reporter report TypeCheckDebugMessage(config.inputFiles.head, () => pkg, () => getDebugInfo(pkg, info))
     if (errors.isEmpty) {
       config.reporter report TypeCheckSuccessMessage(config.inputFiles.head, () => pkg, () => getErasedGhostCode(pkg, info))
@@ -57,25 +39,15 @@
     } else {
       val typeErrors = pkg.positions.translate(errors, TypeError)
       config.reporter report TypeCheckFailureMessage(config.inputFiles.head, () => pkg, typeErrors)
->>>>>>> 991cd143
       Left(typeErrors)
     }
   }
 
-<<<<<<< HEAD
-  private def getErasedGhostCode(program: PPackage, info: TypeInfoImpl): String = {
-    new GhostLessPrinter(info).format(program)
-  }
-
-  private def getDebugInfo(program: PPackage, info: TypeInfoImpl): String = {
-    new InfoDebugPrettyPrinter(info).format(program)
-=======
   private def getErasedGhostCode(pkg: PPackage, info: TypeInfoImpl): String = {
     new GhostLessPrinter(info).format(pkg)
   }
 
   private def getDebugInfo(pkg: PPackage, info: TypeInfoImpl): String = {
     new InfoDebugPrettyPrinter(info).format(pkg)
->>>>>>> 991cd143
   }
 }