/*
 * This Source Code Form is subject to the terms of the Mozilla Public
 * License, v. 2.0. If a copy of the MPL was not distributed with this
 * file, You can obtain one at http://mozilla.org/MPL/2.0/.
 */

package viper.gobra.frontend

import java.io.{File, Reader}

import org.bitbucket.inkytonik.kiama.parsing.{NoSuccess, ParseResult, Parsers, Success}
import org.bitbucket.inkytonik.kiama.rewriting.{Cloner, PositionedRewriter}
import org.bitbucket.inkytonik.kiama.util.{FileSource, IO, Positions, Source, StringSource}
import org.bitbucket.inkytonik.kiama.util.Messaging.{Messages, message}
import viper.gobra.ast.frontend.{_}
import viper.gobra.reporting.{ParsedInputMessage, ParserError, PreprocessedInputMessage, VerifierError}

object Parser {

  /**
    * Parses files and returns either the parsed program if the file was parsed successfully,
    * otherwise returns list of error messages.
    *
    * @param files
    * @param specOnly specifies whether only declarations and specifications should be parsed and implementation should be ignored
    * @return
    *
    * The following transformations are performed:
    * e++  ~>  e += 1
    * e--  ~>  e -= 1
    * +e   ~>  0 + e
    * -e   ~>  0 - e
    *
    */

  def parse(files: Vector[File], specOnly: Boolean = false)(config: Config): Either[Vector[VerifierError], PPackage] = {
    val preprocessedSources = files
      .map{ file => FileSource(file.getPath) }
      .map{ file => SemicolonPreprocessor.preprocess(file)(config) }
    parseSources(preprocessedSources, specOnly)(config)
  }

  private def parseSources(sources: Vector[Source], specOnly: Boolean)(config: Config): Either[Vector[VerifierError], PPackage] = {
    val pom = new PositionManager
    val parsers = new SyntaxAnalyzer(pom, specOnly)

    def parseSource(source: Source): Either[Vector[VerifierError], PProgram] = {
      parsers.parseAll(parsers.program, source) match {
        case Success(ast, _) =>

          val filename = source match {
            case ffs: FromFileSource => Some(new File(ffs.filename))
            case fs: FileSource => Some(new File(fs.filename))
            case _ => None
          }

          if(filename.isDefined) {
            config.reporter report ParsedInputMessage(filename.get, () => ast)
          }

          Right(ast)

        case ns@NoSuccess(label, next) =>
          val pos = next.position
          pom.positions.setStart(ns, pos)
          pom.positions.setFinish(ns, pos)
          val messages = message(ns, label)
          Left(pom.translate(messages, ParserError))
      }
    }

    val parsedPrograms = {
      val parserResults = sources.map(parseSource)
      val (errorLefts, programRights) = parserResults.partition(_.isLeft)
      val errors = errorLefts.flatMap(_.left.get)
      val programs = programRights.map(_.right.get)

      if (errors.nonEmpty) {
        Left(errors)
      } else {
        // check that each of the parsed programs has the same package clause. If not, the algorithm collecting all files
        // of the same package has failed
        assert(programs.nonEmpty)
        assert{
          val packageName = programs.head.packageClause.id.name
          programs.forall(_.packageClause.id.name == packageName)
        }

        Right(programs)
      }
    }

    parsedPrograms.map(programs => {
      val clause = parsers.rewriter.deepclone(programs.head.packageClause)
      val parsedPackage = PPackage(clause, programs, pom)
      // The package parse tree node gets the position of the package clause:
      pom.positions.dupPos(clause, parsedPackage)
      parsedPackage
    })
  }

  def parseMember(source: Source, specOnly: Boolean = false): Either[Messages, Vector[PMember]] = {
    val pom = new PositionManager
    val parsers = new SyntaxAnalyzer(pom, specOnly)
    translateParseResult(pom)(parsers.parseAll(parsers.member, source))
  }

  def parseStmt(source: Source): Either[Messages, PStatement] = {
    val pom = new PositionManager
    val parsers = new SyntaxAnalyzer(pom)
    translateParseResult(pom)(parsers.parseAll(parsers.statement, source))
  }

  def parseExpr(source: Source): Either[Messages, PExpression] = {
    val pom = new PositionManager
    val parsers = new SyntaxAnalyzer(pom)
    translateParseResult(pom)(parsers.parseAll(parsers.expression, source))
  }

  def parseImportDecl(source: Source): Either[Messages, Vector[PImport]] = {
    val pom = new PositionManager
    val parsers = new SyntaxAnalyzer(pom)
    translateParseResult(pom)(parsers.parseAll(parsers.importDecl, source))
  }

  def parseType(source : Source) : Either[Messages, PType] = {
    val pom = new PositionManager
    val parsers = new SyntaxAnalyzer(pom)
    translateParseResult(pom)(parsers.parseAll(parsers.typ, source))
  }

  private def translateParseResult[T](pom: PositionManager)(r: ParseResult[T]): Either[Messages, T] = {
    r match {
      case Success(ast, _) => Right(ast)

      case ns@NoSuccess(label, next) =>
        val pos = next.position
        pom.positions.setStart(ns, pos)
        pom.positions.setFinish(ns, pos)
        Left(message(ns, label))
    }
  }

  private object SemicolonPreprocessor {

    /**
      * Assumes that source corresponds to an existing file
      */
    def preprocess(source: FileSource)(config: Config): Source = {
      val bufferedSource = scala.io.Source.fromFile(source.filename, source.encoding)
      val content = bufferedSource.mkString
      bufferedSource.close()
      val translatedContent = translate(content)
      config.reporter report PreprocessedInputMessage(new File(source.filename), () => translatedContent)
      FromFileSource(source.filename, translatedContent)
    }

    def preprocess(content: String): Source = {
      val translatedContent = translate(content)
      StringSource(translatedContent)
    }

    private def translate(content: String): String =
      content.split("\n").map(translateLine).mkString("\n") ++ "\n"

    private def translateLine(line: String): String = {
      val identifier = """[a-zA-Z_][a-zA-Z0-9_]*"""
      val integer = """[0-9]+"""
      val rawStringLit = """`(?:.|\n)*`"""
      val interpretedStringLit = """\".*\""""
      val stringLit = s"$rawStringLit|$interpretedStringLit"
      val specialKeywords = """break|continue|fallthrough|return"""
      val specialOperators = """\+\+|--"""
      val closingParens = """\)|]|}"""
      val finalTokenRequiringSemicolon = s"$identifier|$integer|$stringLit|$specialKeywords|$specialOperators|$closingParens"

      val ignoreLineComments = """\/\/.*"""
      val ignoreSelfContainedGeneralComments = """\/\*.*?\*\/"""
      val ignoreStartingGeneralComments = """\/\*(?!.*?\*\/).*"""
      val ignoreGeneralComments = s"$ignoreSelfContainedGeneralComments|$ignoreStartingGeneralComments"
      val ignoreComments = s"$ignoreLineComments|$ignoreGeneralComments"
      val ignoreWhitespace = """\s"""

      val r = s"($finalTokenRequiringSemicolon)((?:$ignoreComments|$ignoreWhitespace)*)$$".r
      // group(1) contains the finalTokenRequiringSemicolon after which a semicolon should be inserted
      // group(2) contains the line's remainder after finalTokenRequiringSemicolon
      r.replaceAllIn(line, m => m.group(1) ++ ";" ++ m.group(2))
    }
  }

  case class FromFileSource(filename : String, content: String) extends Source {
    val optName : Option[String] = Some(Source.dropCurrentPath(filename))
    def reader : Reader = IO.stringreader(content)
  }

  private class SyntaxAnalyzer(pom: PositionManager, specOnly: Boolean = false) extends Parsers(pom.positions) {

    lazy val rewriter = new PRewriter(pom.positions)

    override val whitespace: Parser[String] =
      """(\s|(//.*\s*\n)|/\*(?:.|[\n\r])*?\*/)*""".r

    //    """(\s|(//.*\s*\n)|/\*(?s:(.*)?)\*/)*""".r
    // The above regex matches the same whitespace strings as this one:
    //   (\s|(//.*\s*\n)|/\*(?:.|[\n\r])*?\*/)*
    // but (hopefully) avoids potential stack overflows caused by an issue
    // of Oracle's JDK. Note: the issue was reported for Java 6 and 7, it
    // appears to not affect Java 8.
    // See also:
    //   - http://bugs.java.com/bugdatabase/view_bug.do?bug_id=6882582
    //   - https://stackoverflow.com/a/31691056
    //

    val reservedWords: Set[String] = Set(
      "break", "default", "func", "interface", "select",
      "case", "defer", "go", "map", "struct",
      "chan", "else", "goto", "package", "switch",
      "const", "fallthrough", "if", "range", "type",
      "continue", "for", "import", "return", "var",
      "len", "cap",
      // new keywords introduced by Gobra
      "ghost", "acc", "assert", "exhale", "assume", "inhale",
      "memory", "fold", "unfold", "unfolding", "pure",
      "predicate", "old", "seq", "set", "in", "union",
      "intersection", "setminus", "subset", "mset"
    )

    def isReservedWord(word: String): Boolean = reservedWords contains word

    /**
      * Consumes nested curly brackets with arbitrary content if `specOnly` is turned on, otherwise applies the parser `p`
      */
    def specOnlyParser[T](p: Parser[T]): Parser[Option[T]] =
      if (specOnly) nestedCurlyBracketsConsumer
      else p.?

    /**
      * Consumes nested curly brackets with arbitrary content and returns None
      */
    lazy val nestedCurlyBracketsConsumer: Parser[Option[Nothing]] =
      "{" ~> ("""[^{}]""".r | nestedCurlyBracketsConsumer).* <~ "}" ^^ (_ => None)

    /**
      * Member
      */

    lazy val program: Parser[PProgram] =
      (packageClause <~ eos) ~ importDecls ~ members ^^ {
        case pkgClause ~ importDecls ~ members =>
          PProgram(pkgClause, importDecls.flatten, members.flatten)
      }

    lazy val packageClause: Parser[PPackageClause] =
      "package" ~> pkgDef ^^ PPackageClause

    lazy val importDecls: Parser[Vector[Vector[PImport]]] =
      (importDecl <~ eos).*

    lazy val members: Parser[Vector[Vector[PMember]]] =
      (member <~ eos).*

    lazy val importDecl: Parser[Vector[PImport]] =
      ("import" ~> importSpec ^^ (decl => Vector(decl))) |
        ("import" ~> "(" ~> repsep(importSpec, eos) <~ eos.? <~ ")")

    lazy val importSpec: Parser[PImport] =
      unqualifiedImportSpec | qualifiedImportSpec

    lazy val unqualifiedImportSpec: Parser[PUnqualifiedImport] =
      "." ~> idnImportPath ^^ PUnqualifiedImport

    lazy val qualifiedImportSpec: Parser[PQualifiedImport] =
      idnDefLike.? ~ idnImportPath ^^ {
        case id ~ pkg => PQualifiedImport(id, pkg)
      }

    lazy val member: Parser[Vector[PMember]] =
      (methodDecl | functionDecl) ^^ (Vector(_)) |
      constDecl | varDecl | typeDecl | ghostMember

    lazy val declarationStmt: Parser[PStatement] =
      (constDecl | varDecl | typeDecl) ^^ PSeq

    lazy val constDecl: Parser[Vector[PConstDecl]] =
      "const" ~> constSpec ^^ (decl => Vector(decl)) |
        "const" ~> "(" ~> (constSpec <~ eos).* <~ ")"

    lazy val constSpec: Parser[PConstDecl] =
      rep1sep(idnDef, ",") ~ (typ.? ~ ("=" ~> rep1sep(expression, ","))).? ^^ {
        case left ~ None => PConstDecl(None, Vector.empty, left)
        case left ~ Some(t ~ right) => PConstDecl(t, right, left)
      }

    lazy val varDecl: Parser[Vector[PVarDecl]] =
      "var" ~> varSpec ^^ (decl => Vector(decl)) |
        "var" ~> "(" ~> (varSpec <~ eos).* <~ ")"

    lazy val varSpec: Parser[PVarDecl] =
      rep1sep(maybeAddressableIdnDef, ",") ~ typ ~ ("=" ~> rep1sep(expression, ",")).? ^^ {
        case left ~ t ~ None =>
          val (vars, addressable) = left.unzip
          PVarDecl(Some(t), Vector.empty, vars, addressable)
        case left ~ t ~ Some(right) =>
          val (vars, addressable) = left.unzip
          PVarDecl(Some(t), right, vars, addressable)
      } |
        (rep1sep(maybeAddressableIdnDef, ",") <~ "=") ~ rep1sep(expression, ",") ^^ {
          case left ~ right =>
            val (vars, addressable) = left.unzip
            PVarDecl(None, right, vars, addressable)
        }

    lazy val typeDecl: Parser[Vector[PTypeDecl]] =
      "type" ~> typeSpec ^^ (decl => Vector(decl)) |
        "type" ~> "(" ~> (typeSpec <~ eos).* <~ ")"

    lazy val typeSpec: Parser[PTypeDecl] =
      typeDefSpec | typeAliasSpec

    lazy val typeDefSpec: Parser[PTypeDef] =
      idnDef ~ typ ^^ { case left ~ right => PTypeDef(right, left)}

    lazy val typeAliasSpec: Parser[PTypeAlias] =
      (idnDef <~ "=") ~ typ ^^ { case left ~ right => PTypeAlias(right, left)}

    lazy val functionDecl: Parser[PFunctionDecl] =
      functionSpec ~ ("func" ~> idnDef) ~ signature ~ specOnlyParser(block) ^^ {
        case spec ~ name ~ sig ~ body => PFunctionDecl(name, sig._1, sig._2, spec, body)
      }

    lazy val functionSpec: Parser[PFunctionSpec] =
      ("requires" ~> expression <~ eos).* ~ ("ensures" ~> expression <~ eos).* ~ "pure".? ^^ {
        case pres ~ posts ~ isPure => PFunctionSpec(pres, posts, isPure.nonEmpty)
      }

    lazy val methodDecl: Parser[PMethodDecl] =
      functionSpec ~ ("func" ~> receiver) ~ idnDef ~ signature ~ specOnlyParser(block) ^^ {
        case spec ~ rcv ~ name ~ sig ~ body => PMethodDecl(name, rcv, sig._1, sig._2, spec, body)
      }

    /**
      * Statements
      */

    lazy val statement: Parser[PStatement] =
      ghostStatement |
      declarationStmt |
        goStmt |
        deferStmt |
        returnStmt |
        controlStmt |
        ifStmt |
        anyForStmt |
        exprSwitchStmt |
        typeSwitchStmt |
        selectStmt |
        block |
        simpleStmt |
        emptyStmt


    lazy val simpleStmt: Parser[PSimpleStmt] =
      sendStmt | assignmentWithOp | assignment | shortVarDecl | expressionStmt

    lazy val simpleStmtWithEmpty: Parser[PSimpleStmt] =
      simpleStmt | emptyStmt

    lazy val emptyStmt: Parser[PEmptyStmt] = /* parse last because always succeeds */
      success(PEmptyStmt())

    lazy val expressionStmt: Parser[PExpressionStmt] =
      expression ^^ PExpressionStmt

    lazy val sendStmt: Parser[PSendStmt] =
      (expression <~ "<-") ~ expression ^^ PSendStmt

    lazy val assignment: Parser[PAssignment] =
      (rep1sep(assignee, ",") <~ "=") ~ rep1sep(expression, ",") ^^ { case left ~ right => PAssignment(right, left) }

    lazy val assignmentWithOp: Parser[PAssignmentWithOp] =
      assignee ~ (assOp <~ "=") ~ expression ^^ { case left ~ op ~ right => PAssignmentWithOp(right, op, left) }  |
        assignee <~ "++" ^^ (e => PAssignmentWithOp(PIntLit(1).at(e), PAddOp().at(e), e).at(e)) |
        assignee <~ "--" ^^ (e => PAssignmentWithOp(PIntLit(1).at(e), PSubOp().at(e), e).at(e))

    lazy val assOp: Parser[PAssOp] =
      "+" ^^^ PAddOp() |
        "-" ^^^ PSubOp() |
        "*" ^^^ PMulOp() |
        "/" ^^^ PDivOp() |
        "%" ^^^ PModOp()

    lazy val assignee: Parser[PAssignee] =
      selection | indexedExp | dereference | namedOperand

    lazy val shortVarDecl: Parser[PShortVarDecl] =
      (rep1sep(maybeAddressableIdnUnk, ",") <~ ":=") ~ rep1sep(expression, ",") ^^ {
        case lefts ~ rights =>
          val (vars, addressable) = lefts.unzip
          PShortVarDecl(rights, vars, addressable)
      }

    lazy val labeledStmt: Parser[PLabeledStmt] =
      (idnDef <~ ":") ~ statement ^^ PLabeledStmt

    lazy val returnStmt: Parser[PReturn] =
      "return" ~> repsep(expression, ",") ^^ PReturn

    lazy val goStmt: Parser[PGoStmt] =
      "go" ~> expression ^^ PGoStmt

    lazy val controlStmt: Parser[PStatement] =
      breakStmt | continueStmt | gotoStmt

    lazy val breakStmt: Parser[PBreak] =
      "break" ~> labelUse.? ^^ PBreak

    lazy val continueStmt: Parser[PContinue] =
      "continue" ~> labelUse.? ^^ PContinue

    lazy val gotoStmt: Parser[PGoto] =
      "goto" ~> labelDef ^^ PGoto

    lazy val deferStmt: Parser[PDeferStmt] =
      "defer" ~> expression ^^ PDeferStmt

    lazy val block: Parser[PBlock] =
      "{" ~> repsep(statement, eos) <~ eos.? <~ "}" ^^ PBlock

    lazy val ifStmt: Parser[PIfStmt] =
      ifClause ~ ("else" ~> ifStmt) ^^ { case clause ~ PIfStmt(ifs, els) => PIfStmt(clause +: ifs, els) } |
        ifClause ~ ("else" ~> block).? ^^ { case clause ~ els => PIfStmt(Vector(clause), els) }

    lazy val ifClause: Parser[PIfClause] =
      ("if" ~> (simpleStmt <~ ";").?) ~ expression ~ block ^^ PIfClause

    lazy val exprSwitchStmt: Parser[PExprSwitchStmt] =
      ("switch" ~> (simpleStmt <~ ";").?) ~ pos(expression.?) ~ ("{" ~> exprSwitchClause.* <~ "}") ^^ {
        case pre ~ cond ~ clauses =>
          val cases = clauses collect { case v: PExprSwitchCase => v }
          val dflt = clauses collect { case v: PExprSwitchDflt => v.body }

          cond.get match {
            case None => PExprSwitchStmt(pre, PBoolLit(true).at(cond), cases, dflt)
            case Some(c) => PExprSwitchStmt(pre, c, cases, dflt)
          }
      }

    lazy val exprSwitchClause: Parser[PExprSwitchClause] =
      exprSwitchCase | exprSwitchDflt

    lazy val exprSwitchCase: Parser[PExprSwitchCase] =
      ("case" ~> rep1sep(expression, ",") <~ ":") ~ pos((statement <~ eos).*) ^^ {
        case guards ~ stmts => PExprSwitchCase(guards, PBlock(stmts.get).at(stmts))
      }

    lazy val exprSwitchDflt: Parser[PExprSwitchDflt] =
      "default" ~> ":" ~> pos((statement <~ eos).*) ^^ (stmts => PExprSwitchDflt(PBlock(stmts.get).at(stmts)))

    lazy val typeSwitchStmt: Parser[PTypeSwitchStmt] =
      ("switch" ~> (simpleStmt <~ ";").?) ~
        (idnDef <~ ":=").? ~ (primaryExp <~ "." <~ "(" <~ "type" <~ ")") ~
        ("{" ~> exprSwitchClause.* <~ "}") ^^ {
        case pre ~ binder ~ exp ~ clauses =>
          val cases = clauses collect { case v: PTypeSwitchCase => v }
          val dflt = clauses collect { case v: PTypeSwitchDflt => v.body }

          PTypeSwitchStmt(pre, exp, binder, cases, dflt)
      }

    lazy val typeSwitchClause: Parser[PTypeSwitchClause] =
      typeSwitchCase | typeSwitchDflt

    lazy val typeSwitchCase: Parser[PTypeSwitchCase] =
      ("case" ~> rep1sep(typ, ",") <~ ":") ~ pos((statement <~ eos).*) ^^ {
        case guards ~ stmts => PTypeSwitchCase(guards, PBlock(stmts.get).at(stmts))
      }

    lazy val typeSwitchDflt: Parser[PTypeSwitchDflt] =
      "default" ~> ":" ~> pos((statement <~ eos).*) ^^ (stmts => PTypeSwitchDflt(PBlock(stmts.get).at(stmts)))

    lazy val selectStmt: Parser[PSelectStmt] =
      "select" ~> "{" ~> selectClause.* <~ "}" ^^ { clauses =>
        val send = clauses collect { case v: PSelectSend => v }
        val rec = clauses collect { case v: PSelectRecv => v }
        val arec = clauses collect { case v: PSelectAssRecv => v }
        val srec = clauses collect { case v: PSelectShortRecv => v }
        val dflt = clauses collect { case v: PSelectDflt => v }

        PSelectStmt(send, rec, arec, srec, dflt)
      }

    lazy val selectClause: Parser[PSelectClause] =
      selectDflt | selectShortRecv | selectAssRecv | selectRecv

    lazy val selectRecv: Parser[PSelectRecv] =
      ("case" ~> receiveExp <~ ":") ~ pos((statement <~ eos).*) ^^ {
        case receive ~ stmts => PSelectRecv(receive, PBlock(stmts.get).at(stmts))
      }

    lazy val selectAssRecv: Parser[PSelectAssRecv] =
      ("case" ~> rep1sep(assignee, ",") <~ "=") ~ (receiveExp <~ ":") ~ pos((statement <~ eos).*) ^^ {
        case receive ~ left ~ stmts => PSelectAssRecv(left, receive, PBlock(stmts.get).at(stmts))
      }

    lazy val selectShortRecv: Parser[PSelectShortRecv] =
      ("case" ~> rep1sep(idnUnk, ",") <~ ":=") ~ (receiveExp <~ ":") ~ pos((statement <~ eos).*) ^^ {
        case left ~ receive ~ stmts => PSelectShortRecv(receive, left, PBlock(stmts.get).at(stmts))
      }

    lazy val selectSend: Parser[PSelectSend] =
      ("case" ~> sendStmt <~ ":") ~ pos((statement <~ eos).*) ^^ {
        case send ~ stmts => PSelectSend(send, PBlock(stmts.get).at(stmts))
      }

    lazy val selectDflt: Parser[PSelectDflt] =
      "default" ~> ":" ~> pos((statement <~ eos).*) ^^ (stmts => PSelectDflt(PBlock(stmts.get).at(stmts)))

    lazy val anyForStmt: Parser[PStatement] =
      forStmt | assForRange | shortForRange

    lazy val forStmt: Parser[PForStmt] =
      loopSpec ~ pos("for") ~ block ^^ { case spec ~ pos ~ b => PForStmt(None, PBoolLit(true).at(pos), None, spec, b) } |
        loopSpec ~ ("for" ~> simpleStmt.? <~ ";") ~ (pos(expression.?) <~ ";") ~ simpleStmt.? ~ block ^^ {
          case spec ~ pre ~ (pos@PPos(None)) ~ post ~ body => PForStmt(pre, PBoolLit(true).at(pos), post, spec, body)
          case spec ~ pre ~ PPos(Some(cond)) ~ post ~ body => PForStmt(pre, cond, post, spec, body)
        } |
        loopSpec ~ ("for" ~> expression) ~ block ^^ {
          case spec ~ cond ~ body => PForStmt(None, cond, None, spec, body)
        }


    lazy val loopSpec: Parser[PLoopSpec] =
      ("invariant" ~> expression <~ eos).* ^^ PLoopSpec

    lazy val assForRange: Parser[PAssForRange] =
      ("for" ~> rep1sep(assignee, ",") <~ "=") ~ ("range" ~> expression) ~ block ^^
        { case lefts ~ exp ~ bod => PAssForRange(PRange(exp).at(exp), lefts, bod) }

    lazy val shortForRange: Parser[PShortForRange] =
      ("for" ~> rep1sep(idnUnk, ",") <~ ":=") ~ ("range" ~> expression) ~ block ^^
        { case lefts ~ exp ~ bod => PShortForRange(PRange(exp).at(exp), lefts, bod) }

    /**
      * Expressions
      */

    lazy val expression: Parser[PExpression] =
      precedence1

    lazy val precedence1: PackratParser[PExpression] = /* Right-associative */
      precedence1P5 ~ ("?" ~> precedence1 <~ ":") ~ precedence1 ^^ PConditional |
        precedence1P5

    lazy val precedence1P5: PackratParser[PExpression] = /* Right-associative */
      precedence2 ~ ("==>" ~> precedence1P5) ^^ PImplication |
        precedence2

    lazy val precedence2: PackratParser[PExpression] = /* Left-associative */
      precedence2 ~ ("||" ~> precedence3) ^^ POr |
        precedence3

    lazy val precedence3: PackratParser[PExpression] = /* Left-associative */
      precedence3 ~ ("&&" ~> precedence4) ^^ PAnd |
        precedence4

    lazy val precedence4: PackratParser[PExpression] = /* Left-associative */
      precedence4 ~ ("==" ~> precedence4P1) ^^ PEquals |
        precedence4 ~ ("!=" ~> precedence4P1) ^^ PUnequals |
        precedence4 ~ ("<" ~> precedence4P1) ^^ PLess |
        precedence4 ~ ("<=" ~> precedence4P1) ^^ PAtMost |
        precedence4 ~ (">" ~> precedence4P1) ^^ PGreater |
        precedence4 ~ (">=" ~> precedence4P1) ^^ PAtLeast |
        precedence4P1

    lazy val precedence4P1 : PackratParser[PExpression] = /* Left-associative */
      precedence4P1 ~ ("in" ~> precedence4P2) ^^ PIn |
        precedence4P1 ~ ("#" ~> precedence4P2) ^^ PMultiplicity |
        precedence4P1 ~ ("subset" ~> precedence4P2) ^^ PSubset |
        precedence4P2

    lazy val precedence4P2 : PackratParser[PExpression] = /* Left-associative */
      precedence4P2 ~ ("union" ~> precedence5) ^^ PUnion |
        precedence4P2 ~ ("intersection" ~> precedence5) ^^ PIntersection |
        precedence4P2 ~ ("setminus" ~> precedence5) ^^ PSetMinus |
        precedence5

    lazy val precedence5 : PackratParser[PExpression] = /* Left-associative */
      precedence5 ~ ("++" ~> precedence6) ^^ PSequenceAppend |
        precedence5 ~ ("+" ~> precedence6) ^^ PAdd |
        precedence5 ~ ("-" ~> precedence6) ^^ PSub |
        precedence6

    lazy val precedence6: PackratParser[PExpression] = /* Left-associative */
      precedence6 ~ ("*" ~> precedence7) ^^ PMul |
        precedence6 ~ ("/" ~> precedence7) ^^ PDiv |
        precedence6 ~ ("%" ~> precedence7) ^^ PMod |
        precedence7

    lazy val precedence7: PackratParser[PExpression] =
      unaryExp

    lazy val unaryExp: Parser[PExpression] =
      "+" ~> unaryExp ^^ (e => PAdd(PIntLit(0).at(e), e)) |
        "-" ~> unaryExp ^^ (e => PSub(PIntLit(0).at(e), e)) |
        "!" ~> unaryExp ^^ PNegation |
        reference |
        dereference |
        receiveExp |
        unfolding |
        len |
        cap |
        ghostUnaryExp |
        primaryExp

    lazy val len : Parser[PLength] =
      "len" ~> ("(" ~> expression <~ ")") ^^ PLength

    lazy val cap : Parser[PCapacity] =
      "cap" ~> ("(" ~> expression <~ ")") ^^ PCapacity

    lazy val reference: Parser[PReference] =
      "&" ~> unaryExp ^^ PReference

    lazy val dereference: Parser[PDeref] =
      "*" ~> unaryExp ^^ PDeref

    lazy val receiveExp: Parser[PReceive] =
      "<-" ~> unaryExp ^^ PReceive

    lazy val unfolding: Parser[PUnfolding] =
      "unfolding" ~> predicateAccess ~ ("in" ~> expression) ^^ PUnfolding

    lazy val ghostUnaryExp : Parser[PGhostExpression] =
      "|" ~> expression <~ "|" ^^ PCardinality |
        "set" ~> ("(" ~> expression <~ ")") ^^ PSetConversion |
        "mset" ~> ("(" ~> expression <~ ")") ^^ PMultisetConversion

    lazy val primaryExp: Parser[PExpression] =
      conversion |
        call |
        selection |
        indexedExp |
        sliceExp |
        seqUpdExp |
        typeAssertion |
        ghostPrimaryExp |
        operand


    lazy val conversion: Parser[PInvoke] =
      typ ~ ("(" ~> expression <~ ",".? <~ ")") ^^ {
        case t ~ e => PInvoke(t, Vector(e))
      }

    lazy val call: PackratParser[PInvoke] =
      primaryExp ~ callArguments ^^ PInvoke

    lazy val callArguments: Parser[Vector[PExpression]] =
      ("(" ~> (rep1sep(expression, ",") <~ ",".?).? <~ ")") ^^ (opt => opt.getOrElse(Vector.empty))

    lazy val selection: PackratParser[PDot] =
      primaryExp ~ ("." ~> idnUse) ^^ PDot

    lazy val idBasedSelection: Parser[PDot] =
      nestedIdnUse ~ ("." ~> idnUse) ^^ {
        case base ~ field => PDot(PNamedOperand(base).at(base), field)
      }

    lazy val indexedExp: PackratParser[PIndexedExp] =
      primaryExp ~ ("[" ~> expression <~ "]") ^^ PIndexedExp

    lazy val sliceExp: PackratParser[PSliceExp] =
      primaryExp ~ ("[" ~> expression.?) ~ (":" ~> expression.?) ~ ((":" ~> expression).? <~ "]") ^^ PSliceExp

    lazy val seqUpdExp : PackratParser[PSequenceUpdate] =
      primaryExp ~ ("[" ~> rep1sep(seqUpdClause, ",") <~ "]") ^^ PSequenceUpdate

    lazy val seqUpdClause : Parser[PSequenceUpdateClause] =
      expression ~ ("=" ~> expression) ^^ PSequenceUpdateClause

    lazy val typeAssertion: PackratParser[PTypeAssertion] =
      primaryExp ~ ("." ~> "(" ~> typ <~ ")") ^^ PTypeAssertion

    lazy val operand: Parser[PExpression] =
      literal | namedOperand | "(" ~> expression <~ ")"

    lazy val namedOperand: Parser[PNamedOperand] =
      idnUse ^^ PNamedOperand

    lazy val literal: Parser[PLiteral] =
      basicLit | arrayLiteral | compositeLit | functionLit

    lazy val arrayLiteral : Parser[PArrayLiteral] =
      ("[" ~> arrayLiteralLength <~ "]") ~ typ ~ ("{" ~> repsep(expression, ",") <~ "}") ^^ PArrayLiteral

    private lazy val arrayLiteralLength : Parser[Option[PExpression]] =
      "..." ^^^ None | expression ^^ (Some(_))

    lazy val basicLit: Parser[PBasicLiteral] =
      "true" ^^^ PBoolLit(true) |
        "false" ^^^ PBoolLit(false) |
        "nil" ^^^ PNilLit() |
        regex("[0-9]+".r) ^^ (lit => PIntLit(BigInt(lit)))

    lazy val compositeLit: Parser[PCompositeLit] =
      literalType ~ literalValue ^^ PCompositeLit

    lazy val literalValue: Parser[PLiteralValue] =
      "{" ~> (rep1sep(keyedElement, ",") <~ ",".?).? <~ "}" ^^ {
        case None => PLiteralValue(Vector.empty)
        case Some(ps) => PLiteralValue(ps)
      }

    lazy val keyedElement: Parser[PKeyedElement] =
      (compositeKey <~ ":").? ~ compositeVal ^^ PKeyedElement

    lazy val compositeKey: Parser[PCompositeKey] =
      compositeVal ^^ {
        case n@ PExpCompositeVal(PNamedOperand(id)) => PIdentifierKey(id).at(n)
        case n => n
      }

    lazy val compositeVal: Parser[PCompositeVal] =
      expCompositeLiteral | litCompositeLiteral

    lazy val expCompositeLiteral: Parser[PExpCompositeVal] =
      expression ^^ PExpCompositeVal

    lazy val litCompositeLiteral: Parser[PLitCompositeVal] =
      literalValue ^^ PLitCompositeVal

    lazy val functionLit: Parser[PFunctionLit] =
      "func" ~> signature ~ block ^^ { case sig ~ body => PFunctionLit(sig._1, sig._2, body) }



    /**
      * Types
      */

    lazy val typ : Parser[PType] =
      "(" ~> typ <~ ")" | typeLit | qualifiedType | namedType | ghostTypeLit

    lazy val ghostTyp : Parser[PGhostType] =
      "(" ~> ghostTyp <~ ")" | ghostTypeLit

    lazy val typeLit: Parser[PTypeLit] =
      pointerType | sliceType | arrayType | mapType |
        channelType | functionType | structType | interfaceType

    lazy val ghostTypeLit : Parser[PGhostLiteralType] =
      sequenceType | setType | multisetType

    lazy val pointerType: Parser[PDeref] =
      "*" ~> typ ^^ PDeref

    lazy val sliceType: Parser[PSliceType] =
      "[]" ~> typ ^^ PSliceType

    lazy val mapType: Parser[PMapType] =
      ("map" ~> ("[" ~> typ <~ "]")) ~ typ ^^ PMapType

    lazy val channelType: Parser[PChannelType] =
      ("chan" ~> "<-") ~> typ ^^ PRecvChannelType |
        ("<-" ~> "chan") ~> typ ^^ PSendChannelType |
        "chan" ~> typ ^^ PBiChannelType

    lazy val functionType: Parser[PFunctionType] =
      "func" ~> signature ^^ PFunctionType.tupled

    lazy val arrayType: Parser[PArrayType] =
      ("[" ~> expression <~ "]") ~ typ ^^ PArrayType

    lazy val sequenceType : Parser[PSequenceType] =
      "seq" ~> ("[" ~> typ <~ "]") ^^ PSequenceType

    lazy val setType : Parser[PSetType] =
      "set" ~> ("[" ~> typ <~ "]") ^^ PSetType

    lazy val multisetType : Parser[PMultisetType] =
      "mset" ~> ("[" ~> typ <~ "]") ^^ PMultisetType

    lazy val structType: Parser[PStructType] =
      "struct" ~> "{" ~> (structClause <~ eos).* <~ "}" ^^ PStructType

    lazy val structClause: Parser[PStructClause] =
      fieldDecls | embeddedDecl

    lazy val embeddedDecl: Parser[PEmbeddedDecl] =
      embeddedType ^^ (et => PEmbeddedDecl(et, PIdnDef(et.name).at(et)))

    lazy val fieldDecls: Parser[PFieldDecls] =
      rep1sep(idnDef, ",") ~ typ ^^ { case ids ~ t =>
        PFieldDecls(ids map (id => PFieldDecl(id, t.copy).at(id)))
      }

    lazy val interfaceType: Parser[PInterfaceType] =
      "interface" ~> "{" ~> (interfaceClause <~ eos).* <~ "}" ^^ { clauses =>
        val embedded = clauses collect { case v: PInterfaceName => v }
        val methodDecls = clauses collect { case v: PMethodSig => v }
        val predicateDecls = clauses collect { case v: PMPredicateSig => v }

        PInterfaceType(embedded, methodDecls, predicateDecls)
      }

    lazy val interfaceClause: Parser[PInterfaceClause] =
      methodSpec | interfaceName

    lazy val interfaceName: Parser[PInterfaceName] =
      declaredType ^^ PInterfaceName

    lazy val methodSpec: Parser[PMethodSig] =
      idnDef ~ signature ^^ { case id ~ sig => PMethodSig(id, sig._1, sig._2) }

    lazy val predicateSpec: Parser[PMPredicateSig] =
      idnDef ~ parameters ^^ PMPredicateSig


    lazy val namedType: Parser[PNamedType] =
      predeclaredType |
        declaredType

    lazy val predeclaredType: Parser[PPredeclaredType] =
      "bool" ^^^ PBoolType() |
        "int" ^^^ PIntType()

    lazy val qualifiedType: Parser[PDot] =
      declaredType ~ ("." ~> idnUse) ^^ PDot

    lazy val declaredType: Parser[PNamedOperand] =
      idnUse ^^ PNamedOperand

    lazy val literalType: Parser[PLiteralType] =
<<<<<<< HEAD
      sliceType | arrayType | mapType | structType | qualifiedType | declaredType
=======
      sliceType |
        arrayType |
        implicitSizeArrayType |
        mapType |
        structType |
        qualifiedType |
        ghostTypeLit |
        declaredType
>>>>>>> 0df3bbaf


    /**
      * Misc
      */

    lazy val receiver: PackratParser[PReceiver] =
      "(" ~> maybeAddressableIdnDef.? ~ methodRecvType <~ ")" ^^ {
        case None ~ t => PUnnamedReceiver(t)
        case Some((name, addressable)) ~ t => PNamedReceiver(name, t, addressable)
      }

    lazy val signature: Parser[(Vector[PParameter], PResult)] =
      parameters ~ result


    lazy val result: PackratParser[PResult] =
      parameters ^^ PResult |
        typ ^^ (t => PResult(Vector(PUnnamedParameter(t).at(t)))) |
        success(PResult(Vector.empty))

    lazy val parameters: Parser[Vector[PParameter]] =
      "(" ~> (parameterList <~ ",".?).? <~ ")" ^^ {
        case None => Vector.empty
        case Some(ps) => ps
      }

    lazy val parameterList: Parser[Vector[PParameter]] =
      rep1sep(parameterDecl, ",") ^^ Vector.concat

    lazy val parameterDecl: Parser[Vector[PParameter]] =
      ghostParameter |
      rep1sep(maybeAddressableIdnDef, ",") ~ typ ^^ { case ids ~ t =>
        ids map (id => PNamedParameter(id._1, t.copy, id._2).at(id._1): PParameter)
      } |  typ ^^ (t => Vector(PUnnamedParameter(t).at(t)))


    lazy val nestedIdnUse: PackratParser[PIdnUse] =
      "(" ~> nestedIdnUse <~ ")" | idnUse

    lazy val embeddedType: PackratParser[PEmbeddedType] =
      "(" ~> embeddedType <~ ")" |
        "*".? ~ namedType ^^ {
          case None ~ t => PEmbeddedName(t)
          case _ ~ t => PEmbeddedPointer(t)
        }


    lazy val methodRecvType: PackratParser[PMethodRecvType] =
      "(" ~> methodRecvType <~ ")" |
        "*".? ~ declaredType ^^ {
          case None ~ t => PMethodReceiveName(t)
          case _ ~ t => PMethodReceivePointer(t)
        }

    /**
      * Identifiers
      */

    lazy val idnDef: Parser[PIdnDef] = identifier ^^ PIdnDef
    lazy val idnUse: Parser[PIdnUse] = identifier ^^ PIdnUse
    lazy val idnUnk: Parser[PIdnUnk] = identifier ^^ PIdnUnk

    lazy val maybeAddressableIdnDef: Parser[(PIdnDef, Boolean)] =
      idnDef ~ "!".? ^^ { case id ~ opt => (id, opt.isDefined) }

    lazy val maybeAddressableIdnUnk: Parser[(PIdnUnk, Boolean)] =
      idnUnk ~ "!".? ^^ { case id ~ opt => (id, opt.isDefined) }

    lazy val idnDefLike: Parser[PDefLikeId] = idnDef | wildcard
    lazy val idnUseLike: Parser[PUseLikeId] = idnUse | wildcard

    lazy val labelDef: Parser[PLabelDef] = identifier ^^ PLabelDef
    lazy val labelUse: Parser[PLabelUse] = identifier ^^ PLabelUse

    lazy val pkgDef: Parser[PPkgDef] = identifier ^^ PPkgDef
    lazy val pkgUse: Parser[PPkgUse] = identifier ^^ PPkgUse

    lazy val wildcard: Parser[PWildcard] = "_" ^^^ PWildcard()


    lazy val identifier: Parser[String] =
      // "_" is not an identifier (but a wildcard)
      "(?:_[a-zA-Z0-9_]+|[a-zA-Z][a-zA-Z0-9_]*)".r into (s => {
        if (isReservedWord(s))
          failure(s"""keyword "$s" found where identifier expected""")
        else
          success(s)
      })

    lazy val idnImportPath: Parser[String] =
      "\"" ~> "[a-zA-Z0-9_/]*".r <~ "\""
      // """[^\P{L}\P{M}\P{N}\P{P}\P{S}!\"#$%&'()*,:;<=>?[\\\]^{|}\x{FFFD}]+""".r // \P resp. \p is currently not supported

    /**
      * Ghost
      */

    lazy val ghostMember: Parser[Vector[PGhostMember]] =
      fpredicateDecl ^^ (Vector(_)) |
        mpredicateDecl ^^ (Vector(_)) |
      "ghost" ~ eos.? ~> (methodDecl | functionDecl) ^^ (m => Vector(PExplicitGhostMember(m).at(m))) |
        "ghost" ~ eos.? ~> (constDecl | varDecl | typeDecl) ^^ (ms => ms.map(m => PExplicitGhostMember(m).at(m)))

    // expression can be terminated with a semicolon to simply preprocessing
    lazy val fpredicateDecl: Parser[PFPredicateDecl] =
      ("pred" ~> idnDef) ~ parameters ~ predicateBody ^^ PFPredicateDecl

    // expression can be terminated with a semicolon to simply preprocessing
    lazy val mpredicateDecl: Parser[PMPredicateDecl] =
      ("pred" ~> receiver) ~ idnDef ~ parameters ~ predicateBody ^^ {
        case rcv ~ name ~ paras ~ body => PMPredicateDecl(name, rcv, paras, body)
      }

    lazy val predicateBody: Parser[Option[PExpression]] =
      ("{" ~> expression <~ eos.? ~ "}").?

    lazy val ghostStatement: Parser[PGhostStatement] =
      "ghost" ~> statement ^^ PExplicitGhostStatement |
      "assert" ~> expression ^^ PAssert |
      "exhale" ~> expression ^^ PExhale |
      "assume" ~> expression ^^ PAssume |
      "inhale" ~> expression ^^ PInhale |
      "fold" ~> predicateAccess ^^ PFold |
      "unfold" ~> predicateAccess ^^ PUnfold

    lazy val ghostParameter: Parser[Vector[PParameter]] =
      "ghost" ~> rep1sep(maybeAddressableIdnDef, ",") ~ typ ^^ { case ids ~ t =>
        ids map (id => PExplicitGhostParameter(PNamedParameter(id._1, t.copy, id._2).at(id._1)).at(id._1): PParameter)
      } | "ghost" ~> typ ^^ (t => Vector(PExplicitGhostParameter(PUnnamedParameter(t).at(t)).at(t)))

    lazy val ghostPrimaryExp : Parser[PGhostExpression] =
      forall |
        exists |
        old |
        access |
        rangeSequence |
        rangeSet |
        rangeMultiset

    lazy val forall : Parser[PForall] =
      ("forall" ~> boundVariables <~ "::") ~ triggers ~ expression ^^ PForall

    lazy val exists : Parser[PExists] =
      ("exists" ~> boundVariables <~ "::") ~ triggers ~ expression ^^ PExists

    lazy val old : Parser[POld] =
      "old" ~> "(" ~> expression <~ ")" ^^ POld

    lazy val access : Parser[PAccess] =
      "acc" ~> "(" ~> expression <~ ")" ^^ PAccess

    private lazy val rangeExprBody : Parser[PExpression ~ PExpression] =
      "[" ~> expression ~ (".." ~> expression <~ "]")

    lazy val rangeSequence : Parser[PRangeSequence] = "seq" ~> rangeExprBody ^^ PRangeSequence

    /**
      * Expressions of the form "set[`left` .. `right`]" are directly
      * transformed into "set(seq[`left` .. `right`])" (to later lift on
      * the existing type checking support for range sequences.)
      */
    lazy val rangeSet : Parser[PGhostExpression] = "set" ~> rangeExprBody ^^ {
      case left ~ right => PSetConversion(PRangeSequence(left, right).range(left, right))
    }

    /**
      * Expressions of the form "mset[`left` .. `right`]" are directly
      * transformed into "mset(seq[`left` .. `right`])" (to later lift on
      * the existing type checking support for range sequences.)
      */
    lazy val rangeMultiset : Parser[PGhostExpression] = "mset" ~> rangeExprBody ^^ {
      case left ~ right => PMultisetConversion(PRangeSequence(left, right).range(left, right))
    }

    lazy val predicateAccess: Parser[PPredicateAccess] =
      // call ^^ PPredicateAccess // | "acc" ~> "(" ~> call <~ ")" ^^ PPredicateAccess
      primaryExp into { // this is somehow not equivalent to `call ^^ PPredicateAccess` as the latter cannot parse "b.RectMem(&r)"
        case invoke: PInvoke => success(PPredicateAccess(invoke))
        case e => failure(s"expected invoke but got ${e.getClass}")
      }

    lazy val boundVariables: Parser[Vector[PBoundVariable]] =
      rep1sep(boundVariableDecl, ",") ^^ Vector.concat

    lazy val boundVariableDecl: Parser[Vector[PBoundVariable]] =
      rep1sep(idnDef, ",") ~ typ ^^ { case ids ~ t =>
        ids map (id => PBoundVariable(id, t.copy).at(id))
      }

    lazy val triggers: Parser[Vector[PTrigger]] = trigger.*

    lazy val trigger: Parser[PTrigger] =
      "{" ~> rep1sep(expression, ",") <~ "}" ^^ PTrigger


    /**
      * EOS
      */

    lazy val eos: Parser[String] =
      ";"

    def eol[T](p: => Parser[T]): Parser[T] =
      p into (r => eos ^^^ r)


    implicit class PositionedPAstNode[N <: PNode](node: N) {
      def at(other: PNode): N = {
        pom.positions.dupPos(other, node)
      }

      def range(from: PNode, to: PNode): N = {
        pom.positions.dupRangePos(from, to, node)
      }

      def copy: N = rewriter.deepclone(node)
    }

    def pos[T](p: => Parser[T]): Parser[PPos[T]] = p ^^ PPos[T]

  }

  private class PRewriter(override val positions: Positions) extends PositionedRewriter with Cloner {

  }


}

<|MERGE_RESOLUTION|>--- conflicted
+++ resolved
@@ -831,18 +831,7 @@
       idnUse ^^ PNamedOperand
 
     lazy val literalType: Parser[PLiteralType] =
-<<<<<<< HEAD
-      sliceType | arrayType | mapType | structType | qualifiedType | declaredType
-=======
-      sliceType |
-        arrayType |
-        implicitSizeArrayType |
-        mapType |
-        structType |
-        qualifiedType |
-        ghostTypeLit |
-        declaredType
->>>>>>> 0df3bbaf
+      sliceType | arrayType | mapType | structType | qualifiedType | ghostTypeLit | declaredType
 
 
     /**
