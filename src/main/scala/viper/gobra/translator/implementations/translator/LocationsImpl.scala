--- conflicted
+++ resolved
@@ -67,7 +67,7 @@
   /**
     * [v]w -> v
     */
-  def variableVal(v: in.Var)(ctx: Context): CodeWriter[vpr.LocalVar] = {
+  override def variableVal(v: in.Var)(ctx: Context): CodeWriter[vpr.LocalVar] = {
     val (pos, info, errT) = v.vprMeta
     def goT(t: in.Type): vpr.Type = ctx.typ.translate(t)(ctx)
     unit(vpr.LocalVar(v.id, goT(v.typ))(pos, info, errT))
@@ -82,7 +82,6 @@
     val (pos, info, errT) = v.vprMeta
 
     v match {
-<<<<<<< HEAD
       case v: in.Var => v.typ match {
 
         // array case
@@ -97,26 +96,12 @@
         }
 
         // default case
-        case typ => {
-          val trans = values(typ)(ctx)
-          val (decls, valueUnit) = sequence(trans map { a =>
-            for {
-              decl <- a(v)._1.map { x => // top declarations are not addressable, hence x is a variable
-                vu.toVarDecl(x.asInstanceOf[vpr.LocalVar])
-              }
-            } yield decl
-          }).cut
-          (decls, valueUnit)
-        }
-      }
-=======
-      case v: in.Var =>
-        (
+        case typ => (
           for {
             xs <- sequence(values(v)(ctx))
           } yield xs.map(x => vu.toVarDecl(x.asInstanceOf[vpr.LocalVar])) // top declarations are not addressable, hence x is a variable
         ).cut
->>>>>>> b48ee173
+      }
     }
   }
 
@@ -184,55 +169,12 @@
   }
 
 
-<<<<<<< HEAD
-  override def target(v: in.LocalVar.Val)(ctx: Context): CodeWriter[Vector[vpr.LocalVar]] = {
-    val (decls, writer) = parameter(v)(ctx)
-    withoutWellDef(writer).map(_ => decls.map(vu.toVar))
-  }
-
-
-  /**
-    * Argument[?e: [n]T] -> { e }
-    * Argument[!e: [n]T] -> var tmp: [n]T; footprint(tmp); copy(tmp, e); { tmp }
-    * Argument[e: T] -> { a(e) | a in Values[T] }
-    */
-  override def argument(e : in.Expr)(ctx : Context) : CodeWriter[Vector[vpr.Exp]] = e.typ match {
-    // exclusive (non-addressable) array case
-    case _: in.ExclusiveArrayT => for {
-      arg <- ctx.expr.translate(e)(ctx)
-    } yield Vector(arg)
-
-    // shared (addressable) array case
-    case typ: in.SharedArrayT => for {
-      // declare a new 'tmp' variable
-      tmp <- variableVal(ArrayUtil.anonymousLocalVar(typ)(e.info))(ctx)
-      _ <- local(vu.toVarDecl(tmp))
-      // inhale the footprint of 'tmp'
-      footprint = ArrayUtil.footprintAssumptions(tmp, typ)(e)(ctx)
-      _ <- sequence(footprint map (a => write(a)))
-      // assume that every entry of `tmp` equals the one of `e`
-      arg <- ctx.expr.translate(e)(ctx)
-      comparison = ArrayUtil.equalsAssumption(tmp, typ, arg, typ)(e)(ctx)
-      _ <- write(comparison)
-    } yield Vector(tmp)
-
-    // default case
-    case typ => {
-      val trans = values(typ)(ctx)
-      sequence(trans map (a => a(e)._1))
-    }
-  }
-
-
-=======
->>>>>>> b48ee173
   /**
     * [decl x: [n]T] -> InitValue<x>
     * [decl x: T] -> InitValue<x>; FOREACH a in Values[T]. a(x) := Default(Type(a(x)))
     */
   override def localDecl(v: in.BottomDeclaration)(ctx: Context): (Vector[vpr.Declaration], CodeWriter[vpr.Stmt]) = {
     v match {
-<<<<<<< HEAD
       case v: in.Var => v.typ match {
         case _: in.ArrayType => {
           val valueInits = initValues(v)(ctx)
@@ -245,28 +187,15 @@
           val (decls, valueUnit) = valueInits.cut
           val as = values(v.typ)(ctx).map(_(v))
           val valueAssigns = seqns(as map { case (r, t) =>
+            val (pos, info, errT) = v.vprMeta
             for {
               ax <- r
               dflt <- ctx.loc.defaultValue(t.typ)(v)(ctx)
-            } yield valueAssign(ax, dflt)(v)
+            } yield vu.valueAssign(ax, dflt)(pos, info, errT)
           })
           (decls, valueUnit flatMap (_ => valueAssigns))
         }
       }
-=======
-      case v: in.Var =>
-        val valueInits = initValues(v)(ctx)
-        val (decls, valueUnit) = valueInits.cut
-        val as = values(v.typ)(ctx).map(_(v))
-        val valueAssigns = seqns(as map { case (r, t) =>
-          val (pos, info, errT) = v.vprMeta
-          for {
-            ax <- r
-            dflt <- ctx.loc.defaultValue(t.typ)(v)(ctx)
-          } yield vu.valueAssign(ax, dflt)(pos, info, errT)
-        })
-        (decls, valueUnit flatMap (_ => valueAssigns))
->>>>>>> b48ee173
     }
   }
 
@@ -310,7 +239,9 @@
         assigns.flatMap(_ => variable(multiVar)(ctx))
       }
 
-      case _: in.ArrayType => rvalue(e)(ctx)
+      case _: in.ArrayType => {
+        rvalue(e)(ctx)
+      }
 
       case _ => {
         Violation.violation(values(e.typ)(ctx).size == 1, s"expected type of size 1 but got $e")
@@ -555,14 +486,14 @@
           baseT <- ctx.expr.translate(left.base)(ctx)
           indexT <- ctx.expr.translate(left.index)(ctx)
           tmpDecl : vpr.Declaration = vu.toVarDecl(tmp)
-          tmpAssign : vpr.Stmt = valueAssign(tmp, vpr.SeqUpdate(baseT, indexT, right)(pos, info, errT))(left)
+          tmpAssign : vpr.Stmt = vu.valueAssign(tmp, vpr.SeqUpdate(baseT, indexT, right)(pos, info, errT))(pos, info, errT)
           stmtD <- indexedExclArrayAssignment(left.base, tmp)(ctx)
         } yield vpr.Seqn(tmpAssign +: stmtD.ss, tmpDecl +: stmtD.scopedDecls)(pos, info, errT)
       }
 
       case _ => for {
         leftT <- ctx.expr.translate(left)(ctx)
-        leftAssign = valueAssign(leftT, right)(left)
+        leftAssign = vu.valueAssign(leftT, right)(pos, info, errT)
       } yield vpr.Seqn(Seq(leftAssign), Seq())(pos, info, errT)
     }
   }
@@ -572,7 +503,6 @@
     * [?r: [n]T = e] -> var tmp: Seq[T]; footprint(tmp); copy(tmp, e); r := tmp
     * [!r: T = e] -> FOREACH a in Values[T]. a(r) := a(e)
     */
-<<<<<<< HEAD
   override def assignment(ass : in.SingleAss)(ctx : Context) : CodeWriter[vpr.Stmt] = {
     val (pos, info, errT) = ass.vprMeta
     val right = ass.right
@@ -587,7 +517,7 @@
         case _: in.ExclusiveArrayT if right.typ.isInstanceOf[in.ExclusiveArrayT] => for {
           lhs <- ctx.expr.translate(left)(ctx)
           rhs <- ctx.expr.translate(right)(ctx)
-        } yield valueAssign(lhs, rhs)(ass)
+        } yield vu.valueAssign(lhs, rhs)(pos, info, errT)
 
         case leftTyp: in.ArrayType => {
           val tmpVar = ArrayUtil.anonymousLocalVar(leftTyp)(ass.info)
@@ -600,28 +530,19 @@
             tmpDecl = vu.toVarDecl(tmp)
             footprint = ArrayUtil.footprintAssumptions(tmp, leftTyp)(ass)(ctx)
             comparison = ArrayUtil.equalsAssumption(tmp, leftTyp, rightT, right.typ.asInstanceOf[in.ArrayType])(ass)(ctx)
-            leftAssign = valueAssign(leftT, tmp)(ass)
+            leftAssign = vu.valueAssign(leftT, tmp)(pos, info, errT)
           } yield vpr.Seqn(footprint ++ Seq(comparison, leftAssign), Seq(tmpDecl))(pos, info, errT)
         }
 
         case leftTyp => {
           val trans = values(leftTyp)(ctx)
-
-          seqns(trans map { a => for {
-            l <- a(left)._1
-            r <- a(right)._1
-          } yield valueAssign(l, r)(ass) })
-        }
-      }
-    }
-=======
-  override def assignment(ass: in.SingleAss)(ctx: Context): CodeWriter[vpr.Stmt] = {
-    val trans = values(ass.left.op.typ)(ctx)
-    seqns(trans map { a =>
-      val (pos, info, errT) = ass.vprMeta
-      for{l <- a(ass.left.op)._1; r <- a(ass.right)._1} yield vu.valueAssign(l, r)(pos, info, errT)
-    })
->>>>>>> b48ee173
+          seqns(trans map { a =>
+            val (pos, info, errT) = ass.vprMeta
+            for { l <- a(left)._1; r <- a(right)._1 } yield vu.valueAssign(l, r)(pos, info, errT)
+          })
+        }
+      }
+    }
   }
 
   /**
@@ -756,6 +677,23 @@
         Violation.violation("memory predicate accesses are not supported")
     }
   }
+
+  /**
+    * Argument[?e: [n]T] -> { e }
+    * Argument[!e: [n]T] -> var tmp: [n]T; footprint(tmp); copy(tmp, e); { tmp }
+    * Argument[e: T] -> { a(e) | a in Values[T] }
+    */
+  override def argument(e : in.Expr)(ctx : Context) : CodeWriter[Vector[vpr.Exp]] = e.typ match {
+    case _: in.ArrayType => for {
+      arg <- ctx.expr.translate(e)(ctx)
+    } yield Vector(arg)
+
+    case typ => sequence(values(typ)(ctx) map (a => a(e)._1))
+  }
+
+  override def arguments(exprs : Vector[in.Expr])(ctx : Context) : CodeWriter[Vector[vpr.Exp]] = for {
+    exprsT <- sequence(exprs map (e => argument(e)(ctx)))
+  } yield exprsT.flatten
 
 
   /**
