// This Source Code Form is subject to the terms of the Mozilla Public
// License, v. 2.0. If a copy of the MPL was not distributed with this
// file, You can obtain one at http://mozilla.org/MPL/2.0/.
//
// Copyright (c) 2011-2020 ETH Zurich.

package viper.gobra.frontend.info.implementation.property

import viper.gobra.ast.frontend._
import viper.gobra.frontend.info.base.SymbolTable.{Constant, Variable, Wildcard}
import viper.gobra.frontend.info.base.Type.{ArrayT, MapT, SequenceT, SliceT}
import viper.gobra.frontend.info.implementation.TypeInfoImpl
import viper.gobra.ast.frontend.{AstPattern => ap}
import viper.gobra.frontend.info.implementation.resolution.MemberPath
import viper.gobra.theory.{Addressability => AddrMod}
import viper.gobra.util.Violation

trait Addressability extends BaseProperty { this: TypeInfoImpl =>

  lazy val effAddressable: Property[PExpression] = createBinaryProperty("effective addressable") {
    case _: PCompositeLit => true
    case e => addressable(e)
  }

  lazy val goEffAddressable: Property[PExpression] = createBinaryProperty("effective addressable") {
    case _: PCompositeLit => true
    case e => goAddressable(e)
  }

  // depends on: entity, type
  lazy val addressable: Property[PExpression] = createBinaryProperty("addressable") {
    n => addressability(n) == AddrMod.Shared
  }

  /** checks if argument is addressable according to Go language specification */
  lazy val goAddressable: Property[PExpression] = createBinaryProperty("addressable") {
    case PNamedOperand(id) => entity(id).isInstanceOf[Variable]
    case n: PDeref => resolve(n).exists(_.isInstanceOf[ap.Deref])
    case PIndexedExp(b, _) => val bt = exprType(b); bt.isInstanceOf[SliceT] || (b.isInstanceOf[ArrayT] && goAddressable(b))
    case n: PDot => resolve(n) match {
      case Some(s: ap.FieldSelection) => goAddressable(s.base)
      case _ => false
    }
    case _ => false
  }

  /** returns addressability modifier of argument expression. See [[viper.gobra.theory.Addressability]] */
  override def addressability(expr: PExpression): AddrMod = addressabilityAttr(expr)

  private lazy val addressabilityAttr: PExpression => AddrMod =
    attr[PExpression, AddrMod] {
      case PNamedOperand(id) => addressableVar(id)
      case PBlankIdentifier() => AddrMod.defaultValue
      case _: PDeref => AddrMod.dereference
      case PIndexedExp(base, _) =>
        val baseType = exprType(base)
        baseType match {
          case _: SliceT => AddrMod.sliceLookup
          case _: ArrayT => AddrMod.arrayLookup(addressability(base))
          case _: SequenceT => AddrMod.mathDataStructureLookup
          case _: MapT => AddrMod.mapLookup
          case t => Violation.violation(s"Expected slice, array, map, or sequence, but got $t")
        }
      case n: PDot => resolve(n) match {
        case Some(s: ap.FieldSelection) => AddrMod.fieldLookup(addressabilityMemberPath(addressability(s.base), s.path))
        case Some(_: ap.Constant) => AddrMod.constant
        case Some(_: ap.ReceivedMethod | _: ap.MethodExpr | _: ap.ReceivedPredicate | _: ap.PredicateExpr ) => AddrMod.rValue
        case Some(_: ap.NamedType | _: ap.Function | _: ap.Predicate) => AddrMod.rValue
        case p => Violation.violation(s"Unexpected dot resolve, got $p")
      }
      case _: PLiteral => AddrMod.literal
      case n: PInvoke => resolve(n) match {
        case Some(_: ap.Conversion) => AddrMod.conversionResult
        case Some(_: ap.FunctionCall) => AddrMod.callResult
        case Some(_: ap.PredicateCall) => AddrMod.rValue
        case p => Violation.violation(s"Unexpected invoke resolve, got $p")
      }
      case _: PLength | _: PCapacity => AddrMod.callResult
      case _: PSliceExp => AddrMod.sliceExpr
      case _: PTypeAssertion => AddrMod.typeAssertionResult
      case _: PReceive => AddrMod.receive
      case _: PReference => AddrMod.reference
      case _: PNegation => AddrMod.rValue
      case _: PBinaryExp[_,_] => AddrMod.rValue
      case n: PUnfolding => AddrMod.unfolding(addressability(n.op))
      case _: POld => AddrMod.old
      case _: PConditional | _: PImplication | _: PForall | _: PExists => AddrMod.rValue
      case _: PAccess | _: PPredicateAccess => AddrMod.rValue
      case _: PTypeOf | _: PIsComparable => AddrMod.rValue
      case _: PIn | _: PCardinality | _: PMultiplicity | _: PSequenceAppend |
           _: PSequenceUpdate | _: PRangeSequence | _: PUnion | _: PIntersection |
           _: PSetMinus | _: PSubset => AddrMod.rValue
      case _: POptionNone | _: POptionSome | _: POptionGet => AddrMod.rValue
      case _: PSetConversion | _: PMultisetConversion | _: PSequenceConversion => AddrMod.conversionResult

    }

  def addressabilityMemberPath(base: AddrMod, path: Vector[MemberPath]): AddrMod = {
    path.foldLeft(base){
      case (b, MemberPath.Underlying) => b
      case (b, _: MemberPath.Next) => AddrMod.fieldLookup(b)
      case (_, MemberPath.Deref) => AddrMod.dereference
      case (_, MemberPath.Ref) => AddrMod.reference
    }
  }

  /** returns addressability modifier of argument variable */
  override def addressableVar(id: PIdnNode): AddrMod = addressableVarAttr(id)

  private lazy val addressableVarAttr: PIdnNode => AddrMod =
    attr[PIdnNode, AddrMod] { n => regular(n) match {
      case v: Variable => if (v.addressable) AddrMod.sharedVariable else AddrMod.exclusiveVariable
<<<<<<< HEAD
      case c: Constant => AddrMod.constant
      case w: Wildcard => AddrMod.rValue
=======
      case _: Constant => AddrMod.constant
>>>>>>> f56739f8
      case e => Violation.violation(s"Expected variable, but got $e")
    }}

  /** a parameter can be used as shared if it is included in the shared clause of the enclosing function or method */
  lazy val canParameterBeUsedAsShared: PParameter => Boolean =
    attr[PParameter, Boolean] {
      case n: PNamedParameter =>
        enclosingCodeRoot(n) match {
          case c: PMethodDecl => c.body.exists(_._1.shareableParameters.exists(_.name == n.id.name))
          case c: PFunctionDecl => c.body.exists(_._1.shareableParameters.exists(_.name == n.id.name))
          case _ => false
        }
      case _: PUnnamedParameter => false
      case PExplicitGhostParameter(p) => canParameterBeUsedAsShared(p)
    }
}<|MERGE_RESOLUTION|>--- conflicted
+++ resolved
@@ -110,12 +110,8 @@
   private lazy val addressableVarAttr: PIdnNode => AddrMod =
     attr[PIdnNode, AddrMod] { n => regular(n) match {
       case v: Variable => if (v.addressable) AddrMod.sharedVariable else AddrMod.exclusiveVariable
-<<<<<<< HEAD
-      case c: Constant => AddrMod.constant
-      case w: Wildcard => AddrMod.rValue
-=======
       case _: Constant => AddrMod.constant
->>>>>>> f56739f8
+      case _: Wildcard => AddrMod.rValue
       case e => Violation.violation(s"Expected variable, but got $e")
     }}
 
