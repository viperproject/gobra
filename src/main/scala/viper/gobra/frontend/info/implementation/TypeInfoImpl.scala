// This Source Code Form is subject to the terms of the Mozilla Public
// License, v. 2.0. If a copy of the MPL was not distributed with this
// file, You can obtain one at http://mozilla.org/MPL/2.0/.
//
// Copyright (c) 2011-2020 ETH Zurich.

package viper.gobra.frontend.info.implementation

import com.typesafe.scalalogging.StrictLogging
import org.bitbucket.inkytonik.kiama.attribution.Attribution
import viper.gobra.ast.frontend._
import viper.gobra.frontend.PackageResolver.AbstractImport
import viper.gobra.frontend.{Config, PackageInfo}
import viper.gobra.frontend.info.base.SymbolTable.{Regular, TypeMember, UnknownEntity, lookup}
import viper.gobra.frontend.info.base.{SymbolTable, Type}
import viper.gobra.frontend.info.implementation.property._
import viper.gobra.frontend.info.implementation.resolution.{AmbiguityResolution, Enclosing, LabelResolution, MemberPath, MemberResolution, NameResolution}
import viper.gobra.frontend.info.implementation.typing._
import viper.gobra.frontend.info.implementation.typing.ghost._
import viper.gobra.frontend.info.implementation.typing.ghost.separation.GhostSeparation
import viper.gobra.frontend.info.{ExternalTypeInfo, Info, TypeInfo}

class TypeInfoImpl(final val tree: Info.GoTree, final val dependentTypeInfo: Map[AbstractImport, ExternalTypeInfo], val isMainContext: Boolean = false)(val config: Config) extends Attribution with TypeInfo with ExternalTypeInfo

  with NameResolution
  with LabelResolution
  with MemberResolution
  with AmbiguityResolution
  with Enclosing

  with ProgramTyping
  with ImportTyping
  with MemberTyping
  with BuiltInMemberTyping
  with StmtTyping
  with ExprTyping
  with TypeTyping
  with IdTyping
  with MiscTyping

  with GhostMemberTyping
  with GhostStmtTyping
  with GhostExprTyping
  with GhostTypeTyping
  with GhostIdTyping
  with GhostMiscTyping

  with GhostSeparation

  with Convertibility
  with Comparability
  with DependencyAnalysis
  with Assignability
  with Addressability
  with TypeIdentity
  with PointsTo
  with Executability
  with ConstantEvaluation
  with Implements
  with UnderlyingType
  with TypeMerging

  with Errors
  with StrictLogging
{
  import viper.gobra.util.Violation._

  import org.bitbucket.inkytonik.kiama.attribution.Decorators
  protected val decorators = new Decorators(tree)

  override def pkgName: PPkgDef = tree.originalRoot.packageClause.id

  override def pkgInfo: PackageInfo = tree.originalRoot.info

  override def typ(expr: PExpression): Type.Type = exprType(expr)

  override def typOfExprOrType(expr: PExpressionOrType): Type.Type = exprOrTypeType(expr)

  override def typ(misc: PMisc): Type.Type = miscType(misc)

  override def symbType(typ: PType): Type.Type = typeSymbType(typ)

  override def typ(id: PIdnNode): Type.Type = idType(id)

  override def scope(n: PIdnNode): PScope = enclosingIdScope(n)

  override def codeRoot(n: PNode): PCodeRoot with PScope = enclosingCodeRoot(n)

  override def enclosingFunction(n: PNode): Option[PFunctionDecl] = tryEnclosingFunction(n)

  override def enclosingFunctionOrMethod(n: PNode): Option[PFunctionOrMethodDecl] = tryEnclosingFunctionOrMethod(n)

  override def enclosingLabeledLoopNode(label: PLabelUse, n: PNode) : Option[PGeneralForStmt] = enclosingLabeledLoop(label, n).toOption

  override def enclosingLoopNode(n: PNode) : Option[PGeneralForStmt] = enclosingLoopUntilOutline(n).toOption

  override def enclosingInvariantNode(n: PExpression) : PExpression = enclosingInvariant(n)

  override def samePkgDepsOfGlobalVar(n: SymbolTable.GlobalVariable): Vector[SymbolTable.GlobalVariable] =
    samePackageDependenciesGlobals(n) match {
      case Right(deps) => deps
      case Left(errs) => violation(s"found errors while computing dependencies of $n: $errs")
    }

  override def regular(n: PIdnNode): SymbolTable.Regular = entity(n) match {
    case r: Regular => r
    case _ => violation("found non-regular entity")
  }

  private var externallyAccessedMembers: Vector[PNode] = Vector()
  private def registerExternallyAccessedEntity(r: SymbolTable.Regular): SymbolTable.Regular = {
    if (!externallyAccessedMembers.contains(r.rep)) externallyAccessedMembers = externallyAccessedMembers :+ r.rep
    r
  }

  override def externalRegular(n: PIdnNode): Option[SymbolTable.Regular] = {
    // TODO restrict lookup to members starting with a capital letter
    lookup(topLevelEnvironment, n.name, UnknownEntity()) match {
      case r: Regular => Some(registerExternallyAccessedEntity(r))
      case _ => None
    }
  }

  override def tryAddressableMethodLikeLookup(typ: Type.Type, id: PIdnUse): Option[(TypeMember, Vector[MemberPath])] = {
    val res = addressableMethodSet(typ).lookupWithPath(id.name)
    res.foreach { case (ml, _) => registerExternallyAccessedEntity(ml) }
    res
  }

  override def tryNonAddressableMethodLikeLookup(typ: Type.Type, id: PIdnUse): Option[(TypeMember, Vector[MemberPath])] = {
    val res = nonAddressableMethodSet(typ).lookupWithPath(id.name)
    res.foreach { case (ml, _) => registerExternallyAccessedEntity(ml) }
    res
  }

  override def isUsed(m: PMember): Boolean = {
    externallyAccessedMembers.contains(m)
  }

  override def struct(n: PNode): Option[Type.StructT] =
    enclosingStruct(n).map(structDecl => symbType(structDecl).asInstanceOf[Type.StructT])

  override def boolConstantEvaluation(expr: PExpression): Option[Boolean] = boolConstantEval(expr)

  override def intConstantEvaluation(expr: PExpression): Option[BigInt] = intConstantEval(expr)

  override def permConstantEvaluation(expr: PExpression): Option[(BigInt, BigInt)] = permConstantEval(expr)

  override def stringConstantEvaluation(expr: PExpression): Option[String] = stringConstantEval(expr)

  override def getTypeInfo: TypeInfo = this

  override def isPureExpression(expr: PExpression): Boolean = isPureExpr(expr).isEmpty

<<<<<<< HEAD
  override def getTransitiveTypeInfos(includeThis: Boolean = true): Set[ExternalTypeInfo] = {
    val directTypeInfos = dependentTypeInfo
      .map { case (_, resultFn) => resultFn() }
      .collect { case Right(info) => info }
      .toSet
=======
  def getTransitiveTypeInfos(includeThis: Boolean = true): Set[ExternalTypeInfo] = {
    val directTypeInfos = dependentTypeInfo.values.toSet
>>>>>>> 91344bb4
    // note that we call `getTransitiveTypeInfos` recursively with including the parameter in the results (which
    // corresponds to the parameter's default value)
    val dependentTypeInfos = directTypeInfos.flatMap(directTypeInfo => directTypeInfo.getTransitiveTypeInfos())
    if (includeThis) dependentTypeInfos + this
    else dependentTypeInfos
  }
}<|MERGE_RESOLUTION|>--- conflicted
+++ resolved
@@ -152,16 +152,8 @@
 
   override def isPureExpression(expr: PExpression): Boolean = isPureExpr(expr).isEmpty
 
-<<<<<<< HEAD
   override def getTransitiveTypeInfos(includeThis: Boolean = true): Set[ExternalTypeInfo] = {
-    val directTypeInfos = dependentTypeInfo
-      .map { case (_, resultFn) => resultFn() }
-      .collect { case Right(info) => info }
-      .toSet
-=======
-  def getTransitiveTypeInfos(includeThis: Boolean = true): Set[ExternalTypeInfo] = {
     val directTypeInfos = dependentTypeInfo.values.toSet
->>>>>>> 91344bb4
     // note that we call `getTransitiveTypeInfos` recursively with including the parameter in the results (which
     // corresponds to the parameter's default value)
     val dependentTypeInfos = directTypeInfos.flatMap(directTypeInfo => directTypeInfo.getTransitiveTypeInfos())
