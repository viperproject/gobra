--- conflicted
+++ resolved
@@ -10,11 +10,8 @@
 import viper.gobra.ast.{internal => in}
 import viper.gobra.ast.internal.theory.Comparability
 import viper.gobra.reporting.BackTranslator.{ErrorTransformer, RichErrorMessage}
-<<<<<<< HEAD
-import viper.gobra.reporting.{AssignmentError, DefaultErrorBackTranslator, DerefError, LoopInvariantNotWellFormedError, MethodContractNotWellFormedError, NoPermissionToRangeExpressionError, Source}
-=======
-import viper.gobra.reporting.{AssignmentError, DefaultErrorBackTranslator, LoopInvariantNotWellFormedError, MethodContractNotWellFormedError, NoPermissionToRangeExpressionError, Source}
->>>>>>> c67e18f0
+//  import viper.gobra.reporting.{AssignmentError, DefaultErrorBackTranslator, DerefError, LoopInvariantNotWellFormedError, MethodContractNotWellFormedError, NoPermissionToRangeExpressionError, Source}
+import viper.gobra.reporting.{AssignmentError, DefaultErrorBackTranslator, LoadError, LoopInvariantNotWellFormedError, MethodContractNotWellFormedError, NoPermissionToRangeExpressionError, Source}
 import viper.gobra.theory.Addressability.{Exclusive, Shared}
 import viper.gobra.translator.library.Generator
 import viper.gobra.translator.context.Context
@@ -221,15 +218,10 @@
     * To avoid conflicts with other encodings, an encoding for type T should be defined at:
     * (1) exclusive operations on T, which includes literals and default values
     * (2) shared expression of type T
-<<<<<<< HEAD
-    * The default implements exclusive variables and constants with [[variable]] and [[globalVar]], respectively.
+    * The default implements exclusive local variables and constants with [[variable]] and [[Fixpoint::get]], respectively.
     * Furthermore, the default implements
     * [T(e: T)] -> [e]
     * [loc: T@ if sizeOf(T) == 0] -> assert [&loc != nil: *T°]; [dflt(T°)]
-=======
-    * The default implements exclusive local variables and constants with [[variable]] and [[Fixpoint::get]], respectively.
-    * Furthermore, the default implements global exclusive variables and conversions as [T(e: T)] -> [e].
->>>>>>> c67e18f0
     */
   def expression(ctx: Context): in.Expr ==> CodeWriter[vpr.Exp] = {
     case v: in.GlobalConst if typ(ctx) isDefinedAt v.typ => unit(ctx.fixpoint.get(v)(ctx))
@@ -326,7 +318,6 @@
   }
 
   /**
-<<<<<<< HEAD
     * Checks whether an L-value is safe, i.e. does not cause a runtime panic due to dereferencing nil.
     * Instead of checking that a dereference is safe immediately, the encoding checks that usages of l-values are safe.
     * Usages of L-values are: (1) taking a reference, (2) taking a slice, (3) converting to R-value
@@ -342,9 +333,7 @@
     }
   }
 
-
-
-=======
+  /**
     * Encodes an expression such that substitution is possible.
     * For an expression `e` and a context `K`, the encoding of K[e] is semantically equal to K[x] with x := Value[e].
     *
@@ -360,7 +349,6 @@
     liftedResult.unlift
   }
 
->>>>>>> c67e18f0
   /**
     * Encodes the permissions for all addresses of a shared type,
     * i.e. all permissions involved in converting the shared location to an exclusive r-value.
@@ -491,11 +479,6 @@
     val (pos, info, errT) = src.vprMeta
     node(pos, info, errT)(ctx)
   }
-<<<<<<< HEAD
-
-  /** Adds simple (source) information to a node without source information. */
-  protected def synthesized[T](node: (vpr.Position, vpr.Info, vpr.ErrorTrafo) => T)(comment: String): T =
-    node(vpr.NoPosition, vpr.SimpleInfo(Seq(comment)), vpr.NoTrafos)
 }
 
 object TypeEncoding {
@@ -513,7 +496,7 @@
     else {
       for {
         cond <- checkNotNil(loc)(ctx)
-        checked <- cl.assertWithDefaultReason(cond, res, DerefError)(ctx)
+        checked <- cl.assertWithDefaultReason(cond, res, LoadError)(ctx)
       } yield checked
     }
   }
@@ -545,6 +528,4 @@
     case l: in.IndexedExp => cannotBeNil(l.base)
     case _ => false
   }
-=======
->>>>>>> c67e18f0
 }