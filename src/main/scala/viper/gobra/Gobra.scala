// This Source Code Form is subject to the terms of the Mozilla Public
// License, v. 2.0. If a copy of the MPL was not distributed with this
// file, You can obtain one at http://mozilla.org/MPL/2.0/.
//
// Copyright (c) 2011-2020 ETH Zurich.

package viper.gobra

<<<<<<< HEAD
import java.io.File
import java.util.concurrent.ExecutionException
=======
import java.nio.file.{Files, Path}
>>>>>>> d5c7758c

import com.typesafe.scalalogging.StrictLogging
import viper.gobra.ast.frontend.PPackage
import viper.gobra.ast.internal.Program
import viper.gobra.ast.internal.transform.OverflowChecksTransform
import viper.gobra.backend.BackendVerifier
import viper.gobra.frontend.info.{Info, TypeInfo}
import viper.gobra.frontend.{Config, Desugar, Parser, ScallopGobraConfig}
import viper.gobra.reporting.{AppliedInternalTransformsMessage, BackTranslator, CopyrightReport, VerifierError, VerifierResult}
import viper.gobra.translator.Translator
<<<<<<< HEAD
import viper.gobra.util.Violation.{KnownZ3BugException, LogicException}
=======
import viper.gobra.util.Violation.{LogicException, UglyErrorMessage}
>>>>>>> d5c7758c
import viper.gobra.util.{DefaultGobraExecutionContext, GobraExecutionContext}
import viper.silver.{ast => vpr}

import scala.concurrent.duration.Duration
import scala.concurrent.{Await, Future}


object GoVerifier {

  val copyright = "(c) Copyright ETH Zurich 2012 - 2020"

  val name = "Gobra"

  val rootLogger = "viper.gobra"

  val version: String = {
    val buildRevision = BuildInfo.git("revision")
    val buildBranch = BuildInfo.git("branch")
    val buildVersion = s"$buildRevision${if (buildBranch == "master") "" else s"@$buildBranch"}"

    s"${BuildInfo.projectVersion} ($buildVersion)"
  }
}

trait GoVerifier {

  def name: String = {
    this.getClass.getSimpleName
  }

  def verify(config: Config)(executor: GobraExecutionContext): Future[VerifierResult] = {
    verify(config.inputFiles, config)(executor)
  }

  protected[this] def verify(input: Vector[Path], config: Config)(executor: GobraExecutionContext): Future[VerifierResult]
}

trait GoIdeVerifier {
  protected[this] def verifyAst(config: Config, ast: vpr.Program, backtrack: BackTranslator.BackTrackInfo)(executor: GobraExecutionContext): Future[VerifierResult]
}

class Gobra extends GoVerifier with GoIdeVerifier {

  override def verify(input: Vector[Path], config: Config)(executor: GobraExecutionContext): Future[VerifierResult] = {
    // directly declaring the parameter implicit somehow does not work as the compiler is unable to spot the inheritance
    implicit val _executor: GobraExecutionContext = executor

    val task = Future {

      val finalConfig = getAndMergeInFileConfig(config)

      config.reporter report CopyrightReport(s"${GoVerifier.name} ${GoVerifier.version}\n${GoVerifier.copyright}")

      for {
        parsedPackage <- performParsing(input, finalConfig)
        typeInfo <- performTypeChecking(parsedPackage, finalConfig)
        program <- performDesugaring(parsedPackage, typeInfo, finalConfig)
        program <- performInternalTransformations(program, finalConfig)
        viperTask <- performViperEncoding(program, finalConfig)
      } yield (viperTask, finalConfig)
    }

    task.flatMap{
      case Left(Vector()) => Future(VerifierResult.Success)
      case Left(errors)   => Future(VerifierResult.Failure(errors))
      case Right((job, finalConfig)) => verifyAst(finalConfig, job.program, job.backtrack)(executor)
    }
  }

  override def verifyAst(config: Config, ast: vpr.Program, backtrack: BackTranslator.BackTrackInfo)(executor: GobraExecutionContext): Future[VerifierResult] = {
    // directly declaring the parameter implicit somehow does not work as the compiler is unable to spot the inheritance
    implicit val _executor: GobraExecutionContext = executor
    val viperTask = BackendVerifier.Task(ast, backtrack)
    performVerification(viperTask, config)
      .map(BackTranslator.backTranslate(_)(config))
      .recoverWith {
        case e: ExecutionException if isKnownZ3Bug(e) =>
          // The Z3 instance died. This is a known issue that is caused by a Z3 bug.
          Future.failed(new KnownZ3BugException("Encountered a known Z3 bug. Please, execute the file again."))
      }
  }

  @scala.annotation.tailrec
  private def isKnownZ3Bug(e: ExecutionException): Boolean = {
    def causedByFile(st: Array[StackTraceElement], filename: String): Boolean = {
      if (st.isEmpty) false
      else st.head.getFileName == filename
    }

    e.getCause match {
      case c: ExecutionException => isKnownZ3Bug(c) // follow nested exception
      case npe: NullPointerException if causedByFile(npe.getStackTrace, "Z3ProverStdIO.scala") => true
      case _ => false
    }
  }

  private val inFileConfigRegex = """##\((.*)\)""".r

  /**
    * Parses all inputFiles given in the current config for in-file command line options (wrapped with "## (...)")
    * These in-file command options get combined for all files and passed to ScallopGobraConfig.
    * The current config merged with the newly created config is then returned
    */
  def getAndMergeInFileConfig(config: Config): Config = {
    val inFileConfigs = config.inputFiles.flatMap(path => {
      val content = Files.readString(path)
      val configs = for (m <- inFileConfigRegex.findAllMatchIn(content)) yield m.group(1)
      if (configs.isEmpty) {
        None
      } else {
        // our current "merge" strategy for potentially different, duplicate, or even contradicting configurations is to concatenate them:
        val args = configs.flatMap(configString => configString.split(" ")).toList
        // skip include dir checks as the include should only be parsed and is not resolved yet based on the current directory
        val inFileConfig = new ScallopGobraConfig(args, isInputOptional = true, skipIncludeDirChecks = true).config
        // modify all relative includeDirs such that they are resolved relatively to the current file:
        val resolvedConfig = inFileConfig.copy(includeDirs = inFileConfig.includeDirs.map(
          // it's important to convert includeDir to a string first as `path` might be a ZipPath and `includeDir` might not
          includeDir => path.getParent.resolve(includeDir.toString)))
        Some(resolvedConfig)
      }
    })

    // start with original config `config` and merge in every in file config:
    inFileConfigs.foldLeft(config){ case (oldConfig, fileConfig) => oldConfig.merge(fileConfig) }
  }

  private def performParsing(input: Vector[Path], config: Config): Either[Vector[VerifierError], PPackage] = {
    if (config.shouldParse) {
      Parser.parse(input)(config)
    } else {
      Left(Vector())
    }
  }

  private def performTypeChecking(parsedPackage: PPackage, config: Config): Either[Vector[VerifierError], TypeInfo] = {
    if (config.shouldTypeCheck) {
      Info.check(parsedPackage, isMainContext = true)(config)
    } else {
      Left(Vector())
    }
  }

  private def performDesugaring(parsedPackage: PPackage, typeInfo: TypeInfo, config: Config): Either[Vector[VerifierError], Program] = {
    if (config.shouldDesugar) {
      Right(Desugar.desugar(parsedPackage, typeInfo)(config))
    } else {
      Left(Vector())
    }
  }

  /**
    * Applies transformations to programs in the internal language. Currently, only adds overflow checks but it can
    * be easily extended to perform more transformations
    */
  private def performInternalTransformations(program: Program, config: Config): Either[Vector[VerifierError], Program] = {
    if (config.checkOverflows) {
      val result = OverflowChecksTransform.transform(program)
      config.reporter report AppliedInternalTransformsMessage(config.inputFiles.head, () => result)
      Right(result)
    } else {
      Right(program)
    }
  }

  private def performViperEncoding(program: Program, config: Config): Either[Vector[VerifierError], BackendVerifier.Task] = {
    if (config.shouldViperEncode) {
      Right(Translator.translate(program)(config))
    } else {
      Left(Vector())
    }
  }

  private def performVerification(viperTask: BackendVerifier.Task, config: Config)(implicit executor: GobraExecutionContext): Future[BackendVerifier.Result] = {
    if (config.shouldVerify) {
      BackendVerifier.verify(viperTask)(config)
    } else {
      Future(BackendVerifier.Success)
    }
  }
}



class GobraFrontend {

  def createVerifier(): GoVerifier = {
    new Gobra
  }
}

object GobraRunner extends GobraFrontend with StrictLogging {
  def main(args: Array[String]): Unit = {
    try {
      val scallopGobraconfig = new ScallopGobraConfig(args.toSeq)
      val config = scallopGobraconfig.config
      val nThreads = Math.max(DefaultGobraExecutionContext.minimalThreadPoolSize, Runtime.getRuntime.availableProcessors())
      val executor: GobraExecutionContext = new DefaultGobraExecutionContext(nThreads)
      val verifier = createVerifier()
      val resultFuture = verifier.verify(config)(executor)
      val result = Await.result(resultFuture, Duration.Inf)

      result match {
        case VerifierResult.Success =>
          logger.info(s"${verifier.name} found no errors")
          sys.exit(0)
        case VerifierResult.Failure(errors) =>
          logger.error(s"${verifier.name} has found ${errors.length} error(s):")
          errors foreach (e => logger.error(s"\t${e.formattedMessage}"))
          sys.exit(1)
      }
    } catch {
      case e: UglyErrorMessage =>
        logger.error(s"Gobra has found 1 error(s):")
        logger.error(s"\t${e.error.formattedMessage}")
        sys.exit(1)

      case e: LogicException =>
        logger.error("An assumption was violated during execution.")
        logger.error(e.getLocalizedMessage, e)
        sys.exit(1)
<<<<<<< HEAD
      case e: KnownZ3BugException =>
        logger.error(e.getLocalizedMessage, e)
        sys.exit(1)
=======

>>>>>>> d5c7758c
      case e: Exception =>
        logger.error("An unknown Exception was thrown.")
        logger.error(e.getLocalizedMessage, e)
        sys.exit(1)
    }

  }
}<|MERGE_RESOLUTION|>--- conflicted
+++ resolved
@@ -6,12 +6,8 @@
 
 package viper.gobra
 
-<<<<<<< HEAD
-import java.io.File
+import java.nio.file.{Files, Path}
 import java.util.concurrent.ExecutionException
-=======
-import java.nio.file.{Files, Path}
->>>>>>> d5c7758c
 
 import com.typesafe.scalalogging.StrictLogging
 import viper.gobra.ast.frontend.PPackage
@@ -22,11 +18,7 @@
 import viper.gobra.frontend.{Config, Desugar, Parser, ScallopGobraConfig}
 import viper.gobra.reporting.{AppliedInternalTransformsMessage, BackTranslator, CopyrightReport, VerifierError, VerifierResult}
 import viper.gobra.translator.Translator
-<<<<<<< HEAD
-import viper.gobra.util.Violation.{KnownZ3BugException, LogicException}
-=======
-import viper.gobra.util.Violation.{LogicException, UglyErrorMessage}
->>>>>>> d5c7758c
+import viper.gobra.util.Violation.{KnownZ3BugException, LogicException, UglyErrorMessage}
 import viper.gobra.util.{DefaultGobraExecutionContext, GobraExecutionContext}
 import viper.silver.{ast => vpr}
 
@@ -247,13 +239,11 @@
         logger.error("An assumption was violated during execution.")
         logger.error(e.getLocalizedMessage, e)
         sys.exit(1)
-<<<<<<< HEAD
+
       case e: KnownZ3BugException =>
         logger.error(e.getLocalizedMessage, e)
         sys.exit(1)
-=======
-
->>>>>>> d5c7758c
+
       case e: Exception =>
         logger.error("An unknown Exception was thrown.")
         logger.error(e.getLocalizedMessage, e)
