--- conflicted
+++ resolved
@@ -31,13 +31,9 @@
 }
 
 pred (a *UDPAddr) Mem() {
-<<<<<<< HEAD
-    acc(a) && forall i int :: 0 <= i && i < len(a.IP) ==> acc(&(a.IP)[i]) // a.IP.Mem()
-=======
     // The second conjunct should be eventually replaced by a.IP.Mem().
     // However, doing this at the moment requires changes in the VerifiedSCION codebase.
     acc(a) && forall i int :: 0 <= i && i < len(a.IP) ==> acc(&(a.IP)[i])
->>>>>>> 26aa959a
 }
 
 (*UDPAddr) implements Addr {
