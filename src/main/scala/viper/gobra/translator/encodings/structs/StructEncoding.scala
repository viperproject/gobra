// This Source Code Form is subject to the terms of the Mozilla Public
// License, v. 2.0. If a copy of the MPL was not distributed with this
// file, You can obtain one at http://mozilla.org/MPL/2.0/.
//
// Copyright (c) 2011-2020 ETH Zurich.

package viper.gobra.translator.encodings.structs

import org.bitbucket.inkytonik.kiama.==>
import viper.gobra.ast.{internal => in}
import viper.gobra.reporting.Source
import viper.gobra.theory.Addressability.{Exclusive, Shared}
import viper.gobra.translator.Names
import viper.gobra.translator.encodings.combinators.TypeEncoding
import viper.gobra.translator.context.Context
import viper.gobra.translator.util.FunctionGenerator
import viper.gobra.translator.util.ViperWriter.CodeWriter
import viper.gobra.util.Violation
import viper.silver.{ast => vpr}

private[structs] object StructEncoding {
  /** Parameter of struct components. */
  type ComponentParameter = Vector[(vpr.Type, Boolean)]

  /** Computes the component parameter. */
  def cptParam(fields: Vector[in.Field])(ctx: Context): ComponentParameter = {
    fields.map(f => (ctx.typ(f.typ), f.ghost))
  }
}

class StructEncoding extends TypeEncoding {

  import viper.gobra.translator.util.ViperWriter.CodeLevel._
  import viper.gobra.translator.util.TypePatterns._
  import viper.gobra.translator.util.{ViperUtil => VU}
  import StructEncoding.{ComponentParameter, cptParam}
  import viper.silver.plugin.standard.termination

  private val ex: ExclusiveStructComponent = new ExclusiveStructComponent{ // For now, we use a simple tuple domain.
    override def typ(vti: ComponentParameter)(ctx: Context): vpr.Type = ctx.tuple.typ(vti.map(_._1))
    override def get(base: vpr.Exp, idx: Int, vti: ComponentParameter)(src: in.Node)(ctx: Context): vpr.Exp = withSrc(ctx.tuple.get(base, idx, vti.size), src)
    override def create(args: Vector[vpr.Exp], vti: ComponentParameter)(src: in.Node)(ctx: Context): vpr.Exp = withSrc(ctx.tuple.create(args), src)
  }

  private val sh: SharedStructComponent = new SharedStructComponentImpl

  override def finalize(addMemberFn: vpr.Member => Unit): Unit = {
    ex.finalize(addMemberFn)
    sh.finalize(addMemberFn)
    shDfltFunc.finalize(addMemberFn)
  }

  /**
    * Translates a type into a Viper type.
    */
  override def typ(ctx: Context): in.Type ==> vpr.Type = {
    case ctx.Struct(fs) / m =>
      val vti = cptParam(fs)(ctx)
      m match {
        case Exclusive => ex.typ(vti)(ctx)
        case Shared    => sh.typ(vti)(ctx)
      }
  }

  /**
    * Returns initialization code for a declared location with the scope of a body.
    * The initialization code has to guarantee that:
    * (1) the declared variable has its default value afterwards
    * (2) all permissions for the declared variables are owned afterwards
    *
    * Super implements:
    * Initialize[loc: T°] -> assume [loc == dflt(T)]
    * Initialize[loc: T@] -> inhale Footprint[loc]; assume [loc == dflt(T)]
    *
    * Initialize[l: Struct{F}] -> FOREACH f in F: Initialize[l.f]
    */
  override def initialization(ctx: Context): in.Location ==> CodeWriter[vpr.Stmt] = {
    case l :: ctx.Struct(fs) =>
      for {
        x <- bind(l)(ctx)
        res <- seqns(fieldAccesses(x, fs).map(x => ctx.initialization(x)))
      } yield res
  }

  /**
    * Encodes an assignment.
    * The first and second argument is the left-hand side and right-hand side, respectively.
    *
    * To avoid conflicts with other encodings, an encoding for type T
    * should be defined at the following left-hand sides:
    * (1) exclusive variables of type T
    * (2) exclusive operations on type T (e.g. a field access for structs)
    * (3) shared expressions of type T
    * In particular, being defined at shared operations on type T causes conflicts with (3)
    *
    * Super implements:
    * [v: T° = rhs] -> VAR[v] = [rhs]
    * [loc: T@ = rhs] -> exhale Footprint[loc]; inhale Footprint[loc] && [loc == rhs]
    *
    * [e.f: Struct{F}° = rhs] -> [ e = e[f := rhs] ]
    * [lhs: Struct{F}@ = rhs if size != 0] -> FOREACH f in F: [lhs.f = rhs.f]
    */
  override def assignment(ctx: Context): (in.Assignee, in.Expr, in.Node) ==> CodeWriter[vpr.Stmt] = default(super.assignment(ctx)){
    case (in.Assignee((fa: in.FieldRef) :: _ / Exclusive), rhs, src) =>
      ctx.assignment(in.Assignee(fa.recv), in.StructUpdate(fa.recv, fa.field, rhs)(src.info))(src)

<<<<<<< HEAD
    case (in.Assignee(lhs :: ctx.Struct(lhsFs) / Shared), rhs :: ctx.Struct(rhsFs), src) =>
      for {
        x <- bind(lhs)(ctx)
        y <- bind(rhs)(ctx)
        lhsFAs = fieldAccesses(x, lhsFs).map(in.Assignee.Field)
        rhsFAs = fieldAccesses(y, rhsFs)
        res <- seqns((lhsFAs zip rhsFAs).map{ case (lhsFA, rhsFA) => ctx.assignment(lhsFA, rhsFA)(src) })
      } yield res
=======
    case (in.Assignee(lhs :: ctx.NoZeroSize(ctx.Struct(lhsFs)) / Shared), rhs :: ctx.Struct(rhsFs), src) =>
      val lhsFAs = fieldAccesses(lhs, lhsFs).map(in.Assignee.Field)
      val rhsFAs = fieldAccesses(rhs, rhsFs)
      seqns((lhsFAs zip rhsFAs).map{ case (lhsFA, rhsFA) => ctx.assignment(lhsFA, rhsFA)(src) })
>>>>>>> eb94adbf
  }

  /**
    * Encodes the comparison of two expressions.
    * The first and second argument is the left-hand side and right-hand side, respectively.
    * An encoding for type T should be defined at left-hand sides of type T and exclusive *T.
    * (Except the encoding of pointer types, which is not defined at exclusive *T to avoid a conflict).
    *
    * The default implements:
    * [lhs: T == rhs: T] -> [lhs] == [rhs]
    * [lhs: *T° == rhs: *T] -> [lhs] == [rhs]
    *
    * [(lhs: Struct{F}) == rhs: Struct{_}] -> AND f in F: [lhs.f == rhs.f]
    */
  override def equal(ctx: Context): (in.Expr, in.Expr, in.Node) ==> CodeWriter[vpr.Exp] = default(super.equal(ctx)){
    case (lhs :: ctx.Struct(lhsFs), rhs :: ctx.Struct(rhsFs), src) =>
      val (pos, info, errT) = src.vprMeta
<<<<<<< HEAD
      pure(
        for {
          x <- bind(lhs)(ctx)
          y <- bind(rhs)(ctx)
          lhsFAccs = fieldAccesses(x, lhsFs)
          rhsFAccs = fieldAccesses(y, rhsFs)
          equalFields <- sequence((lhsFAccs zip rhsFAccs).map{ case (lhsFA, rhsFA) => ctx.equal(lhsFA, rhsFA)(src) })
        } yield VU.bigAnd(equalFields)(pos, info, errT)
      )(ctx)

    case (lhs :: ctx.*(ctx.Struct(lhsFs)) / Exclusive, rhs :: ctx.*(ctx.Struct(_)), src) =>
      if (lhsFs.isEmpty) {
        unit(withSrc(if (lhs == rhs) vpr.TrueLit() else ctx.unknownValue.unkownValue(vpr.Bool), src))
      } else {
        for {
          vLhs <- ctx.expression(lhs)
          vRhs <- ctx.expression(rhs)
        } yield withSrc(vpr.EqCmp(vLhs, vRhs), src)
      }
=======
      equalFields.map(VU.bigAnd(_)(pos, info, errT))
>>>>>>> eb94adbf
  }

  /**
    * Encodes expressions as values that do not occupy some identifiable location in memory.
    *
    * To avoid conflicts with other encodings, an encoding for type T should be defined at:
    * (1) exclusive operations on T, which includes literals and default values
    * (2) shared expression of type T
    * Super implements exclusive variables and constants with [[variable]] and [[globalVar]], respectively.
    *
    * R[ (e: Struct{F}°).f ] -> ex_struct_get([e], f, F)
    * R[ (base: Struct{F})[f = e] ] -> ex_struct_upd([base], f, [e], F)
    * R[ dflt(Struct{F}) ] -> create_ex_struct( [T] | (f: T) in F )
    * R[ structLit(E) ] -> create_ex_struct( [e] | e in E )
    * R[ loc: Struct{F}@ ] -> convert_to_exclusive( Ref[loc] ) // assert [&loc != nil] if Struct{F} has size zero
    */
  override def expression(ctx: Context): in.Expr ==> CodeWriter[vpr.Exp] = default(super.expression(ctx)){
    case (loc@ in.FieldRef(recv :: ctx.Struct(fs), field)) :: _ / Exclusive =>
      for {
        vBase <- ctx.expression(recv)
        idx = indexOfField(fs, field)
      } yield ex.get(vBase, idx, cptParam(fs)(ctx))(loc)(ctx)

    case (upd: in.StructUpdate) :: ctx.Struct(fs) =>
      for {
        vBase <- ctx.expression(upd.base)
        idx = indexOfField(fs, upd.field)
        vVal <- ctx.expression(upd.newVal)
      } yield ex.update(vBase, idx, vVal, cptParam(fs)(ctx))(upd)(ctx)

    case (e: in.DfltVal) :: ctx.Struct(fs) / Exclusive =>
      val fieldDefaults = fs.map(f => in.DfltVal(f.typ)(e.info))
      sequence(fieldDefaults.map(ctx.expression)).map(ex.create(_, cptParam(fs)(ctx))(e)(ctx))

    case (e: in.DfltVal) :: ctx.Struct(fs) / Shared =>
      val (pos, info, errT) = e.vprMeta
      unit(shDfltFunc(Vector.empty, fs)(pos, info, errT)(ctx))

    case (lit: in.StructLit) :: ctx.Struct(fs) =>
      val fieldExprs = lit.args.map(arg => ctx.expression(arg))
      sequence(fieldExprs).map(ex.create(_, cptParam(fs)(ctx))(lit)(ctx))

    case (loc: in.Location) :: ctx.NoZeroSize(ctx.Struct(_)) / Shared =>
      sh.convertToExclusive(loc)(ctx, ex)
  }

  /**
    * Encodes the reference of an expression.
    *
    * To avoid conflicts with other encodings, an encoding for type T should be defined at shared operations on type T.
    * Super implements shared variables with [[variable]].
    *
    * Ref[ (e: Struct{F}@).f ] -> sh_struct_get(Ref[e], f, F)
    */
  override def reference(ctx: Context): in.Location ==> CodeWriter[vpr.Exp] = default(super.reference(ctx)){
    case (loc@ in.FieldRef(recv :: ctx.Struct(fs), field)) :: _ / Shared =>
      for {
        vBase <- ctx.reference(recv.asInstanceOf[in.Location])
        idx = indexOfField(fs, field)
      } yield sh.get(vBase, idx, cptParam(fs)(ctx))(loc)(ctx)
  }

  /**
    * Encodes the permissions for all addresses of a shared type,
    * i.e. all permissions involved in converting the shared location to an exclusive r-value.
    * An encoding for type T should be defined at all shared locations of type T.
    *
    * The default implements:
    * Footprint[loc: T@ if sizeOf(T) == 0] -> [&loc != nil: *T°]
    *
    * Footprint[loc: Struct{F}@] -> AND f in F: Footprint[loc.f]
    */
  override def addressFootprint(ctx: Context): (in.Location, in.Expr) ==> CodeWriter[vpr.Exp] = super.addressFootprint(ctx).orElse {
    case (loc :: ctx.Struct(_) / Shared, perm) => sh.addressFootprint(loc, perm)(ctx)
  }

  /**
    * Encodes whether a value is comparable or not.
    *
    * isComp[ e: Struct{F} ] -> AND f in F: isComp[e.f]
    */
  override def isComparable(ctx: Context): in.Expr ==> Either[Boolean, CodeWriter[vpr.Exp]] = {
    case exp :: ctx.Struct(fs) =>
      super.isComparable(ctx)(exp).map{ _ =>
        // if executed, then for all fields f, isComb[exp.f] != Left(false)
        val (pos, info, errT) = exp.vprMeta

        pure(
          for {
            x <- bind(exp)(ctx)
            // fields that are not ghost and with dynamic comparability
            fsAccs = fieldAccesses(x, fs.filter(f => ! f.ghost))
            fsComp = fsAccs map ctx.isComparable
            // Left(true) can be removed.
            args <- sequence(fsComp collect { case Right(e) => e })
          } yield VU.bigAnd(args)(pos, info, errT)
        )(ctx)
      }
  }

  /** Returns 'base'.f for every f in 'fields'. */
  private def fieldAccesses(base: in.Expr, fields: Vector[in.Field]): Vector[in.FieldRef] = {
    fields.map(f => in.FieldRef(base, f)(base.info))
  }

  private def indexOfField(fs: Vector[in.Field], f: in.Field): Int = {
    val idx = fs.indexOf(f)
    Violation.violation(idx >= 0, s"$idx, ${f.typ.addressability}, ${fs.map(_.typ.addressability)} - Did not find field $f in $fs")
    idx
  }

  /**
    * Generates:
    * function shStructDefault(): [Struct{F}@]
    *   ensures AND (f: T) in F. [&result.f == dflt(T)]
    *   decreases _
    */
  private val shDfltFunc: FunctionGenerator[Vector[in.Field]] = new FunctionGenerator[Vector[in.Field]] {
    override def genFunction(fs: Vector[in.Field])(ctx: Context): vpr.Function = {
      val resType = in.StructT(fs, Shared)
      val vResType = typ(ctx)(resType)
      val src = in.DfltVal(resType)(Source.Parser.Internal)
      // variable name does not matter because it is turned into a vpr.Result
      val resDummy = in.LocalVar("res", resType)(src.info)
      val resFAccs = fs.map(f => in.UncheckedRef(in.FieldRef(resDummy, f)(src.info))(src.info))
      val fieldEq = resFAccs map (f => ctx.equal(f, in.DfltVal(f.typ)(src.info))(src))
      // termination measure
      val pre = synthesized(termination.DecreasesWildcard(None))("This function is assumed to terminate")
      val post = pure(sequence(fieldEq).map(VU.bigAnd(_)(vpr.NoPosition, vpr.NoInfo, vpr.NoTrafos)))(ctx).res
          .transform{ case x: vpr.LocalVar if x.name == resDummy.id => vpr.Result(vResType)() }

      vpr.Function(
        name = s"${Names.sharedStructDfltFunc}_${Names.serializeFields(fs)}",
        formalArgs = Seq.empty,
        typ = vResType,
        pres = Seq(pre),
        posts = Seq(post),
        body = None
      )()
    }
  }
}<|MERGE_RESOLUTION|>--- conflicted
+++ resolved
@@ -104,8 +104,7 @@
     case (in.Assignee((fa: in.FieldRef) :: _ / Exclusive), rhs, src) =>
       ctx.assignment(in.Assignee(fa.recv), in.StructUpdate(fa.recv, fa.field, rhs)(src.info))(src)
 
-<<<<<<< HEAD
-    case (in.Assignee(lhs :: ctx.Struct(lhsFs) / Shared), rhs :: ctx.Struct(rhsFs), src) =>
+    case (in.Assignee(lhs :: ctx.NoZeroSize(ctx.Struct(lhsFs)) / Shared), rhs :: ctx.Struct(rhsFs), src) =>
       for {
         x <- bind(lhs)(ctx)
         y <- bind(rhs)(ctx)
@@ -113,12 +112,6 @@
         rhsFAs = fieldAccesses(y, rhsFs)
         res <- seqns((lhsFAs zip rhsFAs).map{ case (lhsFA, rhsFA) => ctx.assignment(lhsFA, rhsFA)(src) })
       } yield res
-=======
-    case (in.Assignee(lhs :: ctx.NoZeroSize(ctx.Struct(lhsFs)) / Shared), rhs :: ctx.Struct(rhsFs), src) =>
-      val lhsFAs = fieldAccesses(lhs, lhsFs).map(in.Assignee.Field)
-      val rhsFAs = fieldAccesses(rhs, rhsFs)
-      seqns((lhsFAs zip rhsFAs).map{ case (lhsFA, rhsFA) => ctx.assignment(lhsFA, rhsFA)(src) })
->>>>>>> eb94adbf
   }
 
   /**
@@ -136,7 +129,6 @@
   override def equal(ctx: Context): (in.Expr, in.Expr, in.Node) ==> CodeWriter[vpr.Exp] = default(super.equal(ctx)){
     case (lhs :: ctx.Struct(lhsFs), rhs :: ctx.Struct(rhsFs), src) =>
       val (pos, info, errT) = src.vprMeta
-<<<<<<< HEAD
       pure(
         for {
           x <- bind(lhs)(ctx)
@@ -146,19 +138,6 @@
           equalFields <- sequence((lhsFAccs zip rhsFAccs).map{ case (lhsFA, rhsFA) => ctx.equal(lhsFA, rhsFA)(src) })
         } yield VU.bigAnd(equalFields)(pos, info, errT)
       )(ctx)
-
-    case (lhs :: ctx.*(ctx.Struct(lhsFs)) / Exclusive, rhs :: ctx.*(ctx.Struct(_)), src) =>
-      if (lhsFs.isEmpty) {
-        unit(withSrc(if (lhs == rhs) vpr.TrueLit() else ctx.unknownValue.unkownValue(vpr.Bool), src))
-      } else {
-        for {
-          vLhs <- ctx.expression(lhs)
-          vRhs <- ctx.expression(rhs)
-        } yield withSrc(vpr.EqCmp(vLhs, vRhs), src)
-      }
-=======
-      equalFields.map(VU.bigAnd(_)(pos, info, errT))
->>>>>>> eb94adbf
   }
 
   /**
