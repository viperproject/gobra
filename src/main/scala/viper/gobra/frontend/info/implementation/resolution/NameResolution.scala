--- conflicted
+++ resolved
@@ -57,14 +57,10 @@
 
         case decl: PTypeSwitchStmt => TypeSwitchVariable(decl, isGhost, addressable = false) // TODO: check if type switch variables are addressable in Go
 
-<<<<<<< HEAD
+        case decl: PImportDecl => Import(decl)
+
         // Ghost additions
         case decl: PBoundVariable => BoundVariable(decl)
-=======
-        case decl: PImportDecl => Import(decl)
-
-            // Ghost additions
->>>>>>> 991cd143
 
         case decl: PFPredicateDecl => FPredicate(decl)
         case decl: PMPredicateDecl => MPredicateImpl(decl)
