// This Source Code Form is subject to the terms of the Mozilla Public
// License, v. 2.0. If a copy of the MPL was not distributed with this
// file, You can obtain one at http://mozilla.org/MPL/2.0/.
//
// Copyright (c) 2011-2020 ETH Zurich.

package viper.gobra.ast.internal.utility

import viper.gobra.ast.internal.Node
import viper.gobra.ast.internal._

object Nodes {

  /** Returns a list of all direct sub-nodes of this node. The type of nodes is
    * included in this list only for declarations (but not for expressions, for
    * instance).
    *
    * Furthermore, pointers to declarations are not included either (e.g., the
    * `field` (which is of type `Node`) of a `FieldAccess`), and neither are
    * non-`Node` children (e.g., the `predicateName` (a `String`) of a
    * `PredicateAccess`).
    *
    * As a consequence, it is not sufficient to compare the subnodes of two
    * nodes for equality if one has to compare those two nodes for equality.
    */
  def subnodes(n: Node): Seq[Node] = { // TODO: maybe can be solved generally
    val subnodesWithoutType: Seq[Node] = n match {
      case Program(_, members, _) => members
      case Field(_, _, _) => Seq.empty
<<<<<<< HEAD
=======
      case ClosureSpec(_, params) => params.values.toSeq
      case DomainDefinition(_, funcs, axioms) => funcs ++ axioms
>>>>>>> 7294137b
      case DomainFunc(_, args, results) => args ++ Seq(results)
      case DomainAxiom(expr) => Seq(expr)
      case m: Member => m match {
        case Method(receiver, name, args, results, pres, posts, measures, body) => Seq(receiver, name) ++ args ++ results ++ pres ++ posts ++ measures ++ body
        case PureMethod(receiver, name, args, results, pres, posts, measures, body) => Seq(receiver, name) ++ args ++ results ++ pres ++ posts ++ measures ++ body
        case Function(name, args, results, pres, posts, measures, body) => Seq(name) ++ args ++ results ++ pres ++ posts ++ measures ++ body
        case PureFunction(name, args, results, pres, posts, measures, body) => Seq(name) ++ args ++ results ++ pres ++ posts ++ measures ++ body
        case FPredicate(name, args, body) => Seq(name) ++ args ++ body
        case MPredicate(recv, name, args, body) => Seq(recv, name) ++ args ++ body
        case GlobalVarDecl(lefts, declStmts) => lefts ++ declStmts
        case MethodSubtypeProof(subProxy, _, superProxy, rec, args, res, b) => Seq(subProxy, superProxy, rec) ++ args ++ res ++ b
        case PureMethodSubtypeProof(subProxy, _, superProxy, rec, args, res, b) => Seq(subProxy, superProxy, rec) ++ args ++ res ++ b
        case DomainDefinition(_, funcs, axioms) => funcs ++ axioms
        case BuiltInFPredicate(_, name, _) => Seq(name)
        case BuiltInFunction(_, name, _) => Seq(name)
        case BuiltInMPredicate(_, _, name, _) => Seq(name)
        case BuiltInMethod(_, _, name, _) => Seq(name)
        case GlobalConstDecl(left, lit) => Seq(left, lit)
      }
      case s: Stmt => s match {
        case Break(_, _) => Seq.empty
        case Continue(_, _) => Seq.empty
        case MethodBody(decls, seqn, postprocessing) => decls ++ Seq(seqn) ++ postprocessing
        case MethodBodySeqn(stmts) => stmts
        case Block(decls, stmts) => decls ++ stmts
        case Seqn(stmts) => stmts
        case Label(label) => Seq(label)
        case If(cond, thn, els) => Seq(cond, thn, els)
        case While(cond, invs, measure, body) => Seq(cond) ++ invs ++ measure ++ Seq(body)
        case New(target, typ) => Seq(target, typ)
        case MakeSlice(target, _, lenArg, capArg) => Seq(target, lenArg) ++ capArg.toSeq
        case MakeChannel(target, _, bufferSizeArg, _, _) => target +: bufferSizeArg.toSeq
        case MakeMap(target, _, initialSpaceArg) => target +: initialSpaceArg.toSeq
        case SafeMapLookup(resTarget, successTarget, mapLookup) => Vector(resTarget, successTarget, mapLookup)
        case Initialization(left) => Seq(left)
        case SingleAss(left, right) => Seq(left, right)
        case FunctionCall(targets, func, args) => targets ++ Seq(func) ++ args
        case MethodCall(targets, recv, meth, args) => targets ++ Seq(recv, meth) ++ args
        case ClosureCall(targets, closure, args, spec) => targets ++ Seq(closure) ++ args ++ Seq(spec)
        case SpecImplementationProof(closure, spec, body, pres, posts) => Seq(closure, spec, body) ++ pres ++ posts
        case Return() => Seq.empty
        case Assert(ass) => Seq(ass)
        case Exhale(ass) => Seq(ass)
        case Inhale(ass) => Seq(ass)
        case Assume(ass) => Seq(ass)
        case Fold(acc) => Seq(acc)
        case Unfold(acc) => Seq(acc)
        case PackageWand(wand, block) => Seq(wand) ++ block.toSeq
        case ApplyWand(wand) => Seq(wand)
        case PredExprFold(base, args, p) => Seq(base) ++ args ++ Seq(p)
        case PredExprUnfold(base, args, p) => Seq(base) ++ args ++ Seq(p)
        case SafeTypeAssertion(resTarget, successTarget, expr, _) => Seq(resTarget, successTarget, expr)
        case GoFunctionCall(func, args) => Seq(func) ++ args
        case GoMethodCall(recv, meth, args) => Seq(recv, meth) ++ args
        case Defer(stmt) => Seq(stmt)
        case SafeReceive(resTarget, successTarget, channel, recvChannel, recvGivenPerm, recvGotPerm, closed) =>
          Seq(resTarget, successTarget, channel, recvChannel, recvGivenPerm, recvGotPerm, closed)
        case Send(channel, expr, sendChannel, sendGivenPerm, sendGotPerm) =>
          Seq(channel, expr, sendChannel, sendGivenPerm, sendGotPerm)
        case EffectfulConversion(target, _, expr) =>
          Seq(target, expr)
        case Outline(_, pres, posts, terminationMeasures, body, _) => pres ++ posts ++ terminationMeasures ++ Seq(body)
      }
      case a: Assignee => Seq(a.op)
      case a: Assertion => a match {
        case SepAnd(left, right) => Seq(left, right)
        case SepForall(vars, triggers, body) => vars ++ triggers ++ Seq(body)
        case ExprAssertion(exp) => Seq(exp)
        case Implication(left, right) => Seq(left, right)
        case MagicWand(left, right) => Seq(left, right)
        case Access(e, p) => Seq(e, p)
        case m: TerminationMeasure => m match {
          case m: WildcardMeasure => m.cond.toSeq
          case t: TupleTerminationMeasure => t.cond.toSeq ++ t.tuple
        }
      }
      case a: Accessible => Seq(a.op)
      case p: PredicateAccess => p match {
        case FPredicateAccess(pred, args) => Seq(pred) ++ args
        case MPredicateAccess(recv, pred, args) => Seq(recv, pred) ++ args
        case MemoryPredicateAccess(arg) => Seq(arg)
      }
      case PredExprInstance(base, args) => Seq(base) ++ args
      case e: Expr => e match {
        case Unfolding(acc, op) => Seq(acc, op)
        case PureFunctionCall(func, args, _) => Seq(func) ++ args
        case PureMethodCall(recv, meth, args, _) => Seq(recv, meth) ++ args
        case PureClosureCall(closure, args, spec, _) => Seq(closure) ++ args ++ Seq(spec)
        case DomainFunctionCall(func, args, _) => Seq(func) ++ args
        case ClosureObject(_, _) => Seq.empty
        case FunctionObject(_, _) => Seq.empty
        case MethodObject(_, _, _) => Seq.empty
        case ClosureImplements(closure, spec) => Seq(closure, spec)
        case Conversion(_, expr) => Seq(expr)
        case DfltVal(_) => Seq.empty
        case Tuple(args) => args
        case Deref(exp, _) => Seq(exp)
        case Ref(ref, _) => Seq(ref)
        case FieldRef(recv, field) => Seq(recv, field)
        case StructUpdate(base, field, newVal) => Seq(base, field, newVal)
        case TypeAssertion(exp, _) => Seq(exp)
        case TypeOf(exp) => Seq(exp)
        case IsComparableType(exp) => Seq(exp)
        case IsComparableInterface(exp) => Seq(exp)
        case ToInterface(exp, _) => Seq(exp)
        case IsBehaviouralSubtype(left, right) => Seq(left, right)
        case BoolTExpr() => Seq.empty
        case StringTExpr() => Seq.empty
        case IntTExpr(_) => Seq.empty
        case Float32TExpr() => Seq.empty
        case Float64TExpr() => Seq.empty
        case PermTExpr() => Seq.empty
        case PointerTExpr(elem) => Seq(elem)
        case StructTExpr(_) => Seq.empty
        case ArrayTExpr(len, elem) => Seq(len, elem)
        case SliceTExpr(elem) => Seq(elem)
        case MapTExpr(key, elem) => Seq(key, elem)
        case SequenceTExpr(elem) => Seq(elem)
        case SetTExpr(elem) => Seq(elem)
        case MultisetTExpr(elem) => Seq(elem)
        case MathMapTExpr(key, elem) => Seq(key, elem)
        case OptionTExpr(elem) => Seq(elem)
        case TupleTExpr(elem) => elem
        case DefinedTExpr(_) => Seq.empty
        case PredicateConstructor(pred, _, args) => Seq(pred) ++ args.flatten
        case IndexedExp(base, idx, _) => Seq(base, idx)
        case ArrayUpdate(base, left, right) => Seq(base, left, right)
        case Slice(base, low, high, max, _) => Seq(base, low, high) ++ max
        case RangeSequence(low, high) => Seq(low, high)
        case GhostCollectionUpdate(base, left, right, _) => Seq(base, left, right)
        case SequenceDrop(left, right) => Seq(left, right)
        case SequenceTake(left, right) => Seq(left, right)
        case SequenceConversion(expr) => Seq(expr)
        case SetConversion(expr) => Seq(expr)
        case MultisetConversion(expr) => Seq(expr)
        case MapKeys(expr, _) => Seq(expr)
        case MapValues(expr, _) => Seq(expr)
        case Length(expr) => Seq(expr)
        case Capacity(expr) => Seq(expr)
        case OptionNone(_) => Seq.empty
        case OptionSome(exp) => Seq(exp)
        case OptionGet(exp) => Seq(exp)
        case Negation(operand) => Seq(operand)
        case BitNeg(operand) => Seq(operand)
        case Receive(channel, recvChannel, recvGivenPerm, recvGotPerm) => Seq(channel, recvChannel, recvGivenPerm, recvGotPerm)
        case BinaryExpr(left, _, right, _) => Seq(left, right)
        case Old(op, _) => Seq(op)
        case LabeledOld(label, operand) => Seq(label, operand)
        case Conditional(cond, thn, els, _) => Seq(cond, thn, els)
        case PureForall(vars, triggers, body) => vars ++ triggers ++ Seq(body)
        case Exists(vars, triggers, body) => vars ++ triggers ++ Seq(body)
        case p: Permission => p match {
          case _: FullPerm => Seq.empty
          case _: NoPerm => Seq.empty
          case FractionalPerm(left, right) => Seq(left, right)
          case _: WildcardPerm => Seq.empty
          case c: CurrentPerm => Seq(c.acc)
          case PermMinus(exp) => Seq(exp)
          case BinaryExpr(left, _, right, _) => Seq(left, right)
          case _: PermLit => Seq.empty
        }
        case l: Lit => l match {
          case IntLit(_, _, _) => Seq.empty
          case BoolLit(_) => Seq.empty
          case PermLit(_, _) => Seq.empty
          case StringLit(_) => Seq.empty
          case NilLit(_) => Seq.empty
          case FunctionLit(_, args, captured, results, pres, posts, measures, body) => args ++ captured.flatMap(c => Vector(c._1, c._2)) ++ results ++ pres ++ posts ++ measures ++ body
          case PureFunctionLit(_, args, captured, results, pres, posts, measures, body) => args ++ captured.flatMap(c => Vector(c._1, c._2)) ++ results ++ pres ++ posts ++ measures ++ body
          case ArrayLit(_, _, elems) => elems.values.toSeq
          case SliceLit(_, elems) => elems.values.toSeq
          case MapLit(_, _, entries) => entries flatMap { case (x, y) => Seq(x, y) }
          case StructLit(_, args) => args
          case SequenceLit(_, _, args) => args.values.toSeq
          case SetLit(_, args) => args
          case MultisetLit(_, args) => args
          case MathMapLit(_, _, entries) => entries flatMap { case (x, y) => Seq(x, y) }
        }
        case Parameter.In(_, _) => Seq.empty
        case Parameter.Out(_, _) => Seq.empty
        case LocalVar(_, _) => Seq.empty
        case GlobalVar(_, _) => Seq.empty
        case GlobalConst.Val(_, _) => Seq.empty
        case _: BoundVar => Seq.empty
      }
      case Trigger(exprs) => exprs
      case a: Addressable => Seq(a.op)
      case p: Proxy => p match {
        case FunctionProxy(_) => Seq.empty
        case MethodProxy(_, _) => Seq.empty
        case FPredicateProxy(_) => Seq.empty
        case MPredicateProxy(_, _) => Seq.empty
<<<<<<< HEAD
        case DomainFuncProxy(_, _) => Seq.empty
        case LabelProxy(_) => Seq.empty
        case GlobalVarProxy(_, _) => Seq.empty
=======
        case FunctionLitProxy(_) => Seq.empty
        case _: DomainFuncProxy => Seq.empty
        case _: LabelProxy => Seq.empty
>>>>>>> 7294137b
      }
    }
//    n match {
//      case t: Typed => subnodesWithType ++ Seq(t.typ)
//      case _ => subnodesWithType
//    }
    subnodesWithoutType
  }

}<|MERGE_RESOLUTION|>--- conflicted
+++ resolved
@@ -27,11 +27,7 @@
     val subnodesWithoutType: Seq[Node] = n match {
       case Program(_, members, _) => members
       case Field(_, _, _) => Seq.empty
-<<<<<<< HEAD
-=======
       case ClosureSpec(_, params) => params.values.toSeq
-      case DomainDefinition(_, funcs, axioms) => funcs ++ axioms
->>>>>>> 7294137b
       case DomainFunc(_, args, results) => args ++ Seq(results)
       case DomainAxiom(expr) => Seq(expr)
       case m: Member => m match {
@@ -224,15 +220,10 @@
         case MethodProxy(_, _) => Seq.empty
         case FPredicateProxy(_) => Seq.empty
         case MPredicateProxy(_, _) => Seq.empty
-<<<<<<< HEAD
         case DomainFuncProxy(_, _) => Seq.empty
         case LabelProxy(_) => Seq.empty
         case GlobalVarProxy(_, _) => Seq.empty
-=======
         case FunctionLitProxy(_) => Seq.empty
-        case _: DomainFuncProxy => Seq.empty
-        case _: LabelProxy => Seq.empty
->>>>>>> 7294137b
       }
     }
 //    n match {
