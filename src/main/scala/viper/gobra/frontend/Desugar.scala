--- conflicted
+++ resolved
@@ -176,13 +176,8 @@
 
     def varDeclGD(decl: PVarDecl): Vector[in.GlobalVarDecl] = ???
 
-<<<<<<< HEAD
     def constDeclD(decl: PConstDecl): Vector[in.GlobalConstDecl] = decl.left.flatMap(l => info.regular(l) match {
-      case sc@st.SingleConstant(_, id, expr, _, _, context) =>
-=======
-    def constDeclD(decl: PConstDecl): Vector[in.GlobalConstDecl] = decl.left.map(l => info.regular(l) match {
-      case sc@ st.SingleConstant(_, id, _, _, _, _) =>
->>>>>>> f56739f8
+      case sc@st.SingleConstant(_, id, _, _, _, context) =>
         val src = meta(id)
         val gVar = globalConstD(sc)(src)
         val intLit: Lit = gVar.typ match {
