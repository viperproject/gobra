// This Source Code Form is subject to the terms of the Mozilla Public
// License, v. 2.0. If a copy of the MPL was not distributed with this
// file, You can obtain one at http://mozilla.org/MPL/2.0/.
//
// Copyright (c) 2011-2020 ETH Zurich.

package viper.gobra.frontend.info.implementation.resolution

import viper.gobra.ast.frontend._
import viper.gobra.frontend.PackageResolver.RegularImport
import viper.gobra.frontend.info.base.BuiltInMemberTag
import viper.gobra.frontend.info.base.BuiltInMemberTag.{BuiltInFPredicateTag, BuiltInFunctionTag, BuiltInMPredicateTag, BuiltInMethodTag, BuiltInTypeTag}
import viper.gobra.frontend.info.base.SymbolTable._
import viper.gobra.frontend.info.base.Type.StructT
import viper.gobra.frontend.info.implementation.TypeInfoImpl
import viper.gobra.frontend.info.implementation.property.{AssignMode, StrictAssignMode}
import viper.gobra.util.Violation

trait NameResolution {
  this: TypeInfoImpl =>

  import org.bitbucket.inkytonik.kiama.util.Entity
  import org.bitbucket.inkytonik.kiama.==>
  import viper.gobra.util.Violation._

  import decorators._

  private[resolution] lazy val defEntity: PDefLikeId => Entity =
    attr[PDefLikeId, Entity] {
      case w: PWildcard => Wildcard(w, this)
      case id@tree.parent(p) =>

        val isGhost = isGhostDef(id)

        p match {

          case decl: PConstSpec =>
            val idx = decl.left.zipWithIndex.find(_._1 == id).get._2

            StrictAssignMode(decl.left.size, decl.right.size) match {
              case AssignMode.Single => decl.left(idx) match {
                case idn: PIdnDef => SingleConstant(decl, idn, decl.right(idx), decl.typ, isGhost, this)
                case w: PWildcard => Wildcard(w, this)
              }
              case _ => UnknownEntity()
            }

          case decl: PVarDecl =>
            val idx = decl.left.zipWithIndex.find(_._1 == id).get._2

            StrictAssignMode(decl.left.size, decl.right.size) match {
              case AssignMode.Single => SingleLocalVariable(Some(decl.right(idx)), decl.typ, decl, isGhost, decl.addressable(idx), this)
              case AssignMode.Multi => MultiLocalVariable(idx, decl.right.head, isGhost, decl.addressable(idx), this)
              case _ if decl.right.isEmpty => SingleLocalVariable(None, decl.typ, decl, isGhost, decl.addressable(idx), this)
              case _ => UnknownEntity()
            }

          case decl: PTypeDef => NamedType(decl, isGhost, this)
          case decl: PTypeAlias => TypeAlias(decl, isGhost, this)
          case decl: PFunctionDecl => Function(decl, isGhost, this)
          case decl: PMethodDecl => MethodImpl(decl, isGhost, this)
          case tree.parent.pair(spec: PMethodSig, tdef: PInterfaceType) =>
            // note that a ghost method is not wrapped in a ghost wrapper. Instead, `spec` has a ghost field.
            // therefore, we do not use `isGhost` but `spec.isGhost`:
            MethodSpec(spec, tdef, spec.isGhost, this)

          case decl: PFieldDecl => Field(decl, isGhost, this)
          case decl: PEmbeddedDecl => Embbed(decl, isGhost, this)

<<<<<<< HEAD
          case tree.parent.pair(decl: PNamedParameter, _: PResult) => OutParameter(decl, isGhost, canParameterBeUsedAsShared(decl), this)
          case decl: PNamedParameter => InParameter(decl, isGhost, canParameterBeUsedAsShared(decl), this)
          case decl: PNamedReceiver => ReceiverParameter(decl, isGhost, decl.addressable, this)
=======
        case tree.parent.pair(decl: PNamedParameter, _: PResult) => OutParameter(decl, isGhost, canParameterBeUsedAsShared(decl), this)
        case decl: PNamedParameter => InParameter(decl, isGhost, canParameterBeUsedAsShared(decl), this)
        case decl: PNamedReceiver => ReceiverParameter(decl, isGhost, canReceiverBeUsedAsShared(decl), this)
>>>>>>> 3e3b5d69

          case decl: PTypeSwitchStmt => TypeSwitchVariable(decl, isGhost, addressable = false, this) // TODO: check if type switch variables are addressable in Go

          case decl: PImport => Import(decl, this)

          // Closure literals
          case decl: PFunctionLit => Closure(decl, isGhost, this)

          // Ghost additions
          case decl: PBoundVariable => BoundVariable(decl, this)

          case decl: PFPredicateDecl => FPredicate(decl, this)
          case decl: PMPredicateDecl => MPredicateImpl(decl, this)
          case tree.parent.pair(decl: PMPredicateSig, tdef: PInterfaceType) => MPredicateSpec(decl, tdef, this)

          case tree.parent.pair(decl: PDomainFunction, domain: PDomainType) => DomainFunction(decl, domain, this)

          case c => Violation.violation(s"This case should be unreachable, but got $c")
        }
      case c => Violation.violation(s"Only the root has no parent, but got $c")
    }

  private lazy val unkEntity: PIdnUnk => Entity =
    attr[PIdnUnk, Entity] {
      case id@tree.parent(p) =>

        val isGhost = isGhostDef(id)

        p match {
          case decl: PShortVarDecl =>
            val idx = decl.left.zipWithIndex.find(_._1 == id).get._2

            StrictAssignMode(decl.left.size, decl.right.size) match {
              case AssignMode.Single => SingleLocalVariable(Some(decl.right(idx)), None, decl, isGhost, decl.addressable(idx), this)
              case AssignMode.Multi => MultiLocalVariable(idx, decl.right.head, isGhost, decl.addressable(idx), this)
              case _ => UnknownEntity()
            }

          case decl: PShortForRange =>
            val idx = decl.shorts.zipWithIndex.find(_._1 == id).get._2
            RangeVariable(idx, decl.range, isGhost, addressable = false, this) // TODO: check if range variables are addressable in Go

          case decl: PSelectShortRecv =>
            val idx = decl.shorts.zipWithIndex.find(_._1 == id).get._2
            val len = decl.shorts.size

            StrictAssignMode(len, 1) match { // TODO: check if selection variables are addressable in Go
              case AssignMode.Single => SingleLocalVariable(Some(decl.recv), None, decl, isGhost, addressable = false, this)
              case AssignMode.Multi => MultiLocalVariable(idx, decl.recv, isGhost, addressable = false, this)
              case _ => UnknownEntity()
            }

          case _ => violation("unexpected parent of unknown id")
        }
      case _ => violation("PIdnUnk always has a parent")
    }

  private[resolution] lazy val isGhostDef: PNode => Boolean = isEnclosingExplicitGhost

  private[resolution] def serialize(id: PIdnNode): String = id.name

  private lazy val sequentialDefenv: Chain[Environment] =
    chain(defenvin, defenvout)

  private def initialEnv(n: PPackage): Vector[(String, Entity)] = {
    val members = BuiltInMemberTag.builtInMembers()
    members.flatMap(m => {
      val entity = m match {
        case tag: BuiltInFunctionTag => Some(BuiltInFunction(tag, n, this))
        case _: BuiltInMethodTag => None
        case tag: BuiltInFPredicateTag => Some(BuiltInFPredicate(tag, n, this))
        case tag: BuiltInMPredicateTag => Some(BuiltInMPredicate(tag, n, this))
        case tag: BuiltInTypeTag => Some(BuiltInType(tag, n, this))
      }
      entity match {
        case Some(e) => Some((m.identifier, e))
        case _ => None
      }
    })
  }

  private def defenvin(in: PNode => Environment): PNode ==> Environment = {
    case n: PPackage => addUnorderedDefToEnv(rootenv(initialEnv(n): _*))(n)
    case scope: PUnorderedScope => addUnorderedDefToEnv(enter(in(scope)))(scope)
    case scope: PScope if !scopeSpecialCaseWithNoNewScope(scope) =>
      logger.debug(scope.toString)
      enter(in(scope))
  }

  private def scopeSpecialCaseWithNoNewScope(s: PScope): Boolean = s match {
    case tree.parent.pair(_: PBlock, _: PMethodDecl | _: PFunctionDecl) => true
    case _ => false
  }

  private def defenvout(out: PNode => Environment): PNode ==> Environment = {

    case id: PIdnDef if doesAddEntry(id) && !isUnorderedDef(id) =>
      defineIfNew(out(id), serialize(id), MultipleEntity(), defEntity(id))

    case id: PIdnUnk if !isDefinedInScope(out(id), serialize(id)) =>
      define(out(id), serialize(id), unkEntity(id))

    case scope: PScope if !scopeSpecialCaseWithNoNewScope(scope) =>
      leave(out(scope))
  }

  /**
    * Returns true iff the identifier declares an entity that is added to the symbol lookup table
    */
  private lazy val doesAddEntry: PIdnDef => Boolean =
    attr[PIdnDef, Boolean] {
      case tree.parent(_: PDependentDef) => false
      case _ => true
    }

  /**
    * returns the (package-level) identifiers defined by a member
    */
  @scala.annotation.tailrec
  private def packageLevelDefinitions(m: PMember): Vector[PIdnDef] = {
    /* Returns identifier definitions with a package scope occurring in a type. */
    def leakingIdentifier(t: PType): Vector[PIdnDef] = t match {
      case t: PDomainType => t.funcs.map(_.id)
      case _ => Vector.empty
    }

    m match {
      case a: PActualMember => a match {
        case d: PConstDecl => d.specs.flatMap(v => v.left.collect { case x: PIdnDef => x })
        case d: PVarDecl => d.left.collect { case x: PIdnDef => x }
        case d: PFunctionDecl => Vector(d.id)
        case d: PTypeDecl => Vector(d.left) ++ leakingIdentifier(d.right)
        case d: PMethodDecl => Vector(d.id)
      }
      case PExplicitGhostMember(a) => packageLevelDefinitions(a)
      case p: PMPredicateDecl => Vector(p.id)
      case p: PFPredicateDecl => Vector(p.id)
      case _: PImplementationProof => Vector.empty
    }
  }

  private lazy val definitionsForScope: PUnorderedScope => Vector[PIdnDef] =
    attr[PUnorderedScope, Vector[PIdnDef]] {
      case n: PPackage => n.declarations flatMap packageLevelDefinitions

      // imports do not belong to the root environment but are file/program specific (instead of package specific):
      case n: PProgram => n.imports flatMap {
        case PExplicitQualifiedImport(id: PIdnDef, _) => Vector(id)
        case _ => Vector.empty
      }

      // note that the identifiers returned for PStructType will be filtered out before creating corresponding
      // symbol table entries
      case n: PStructType => n.clauses.flatMap { c =>
        def collectStructIds(clause: PActualStructClause): Vector[PIdnDef] = clause match {
          case d: PFieldDecls => d.fields map (_.id)
          case d: PEmbeddedDecl => Vector(d.id)
        }

        c match {
          case clause: PActualStructClause => collectStructIds(clause)
          case PExplicitGhostStructClause(clause) => collectStructIds(clause)
        }
      }

      case n: PInterfaceType =>
        n.methSpecs.map(_.id) ++ n.predSpec.map(_.id)

      // domain members are added at the package level
      case _: PDomainType => Vector.empty
    }

  private def addUnorderedDefToEnv(env: Environment)(n: PUnorderedScope): Environment = {
    addToEnv(env)(definitionsForScope(n).filter(doesAddEntry))
  }

  private lazy val dependentDefenv: PUnorderedScope => Environment =
    attr[PUnorderedScope, Environment] {
      n: PUnorderedScope => addToEnv(rootenv())(definitionsForScope(n).filterNot(doesAddEntry))
    }

  private def addToEnv(env: Environment)(identifiers: Vector[PIdnDef]): Environment = {
    identifiers.foldLeft(env) {
      case (e, id) =>
        defineIfNew(e, serialize(id), MultipleEntity(), defEntity(id))
    }
  }

  private def isUnorderedDef(id: PIdnDef): Boolean = id match {
    case tree.parent(tree.parent(c)) => enclosingScope(c).isInstanceOf[PUnorderedScope]
    case c => Violation.violation(s"Only the root has no parent, but got $c")
  }

  /** returns whether or not identified `id` is defined at node `n`. */
  def isDefinedAt(id: PIdnNode, n: PNode): Boolean = isDefinedInScope(sequentialDefenv.in(n), serialize(id))

  def tryLookupAt(id: PIdnNode, n: PNode): Option[Entity] = tryLookup(sequentialDefenv.in(n), serialize(id))


  /**
    * The environment to use to lookup names at a node. Defined to be the
    * completed defining environment for the smallest enclosing scope.
    */
  lazy val scopedDefenv: PNode => Environment =
    attr[PNode, Environment] {

      case tree.lastChild.pair(_: PScope, c) =>
        sequentialDefenv(c)

      case tree.parent(p) =>
        scopedDefenv(p)

      case c => Violation.violation(s"Only the root has no parent, but got $c")
    }

  lazy val topLevelEnvironment: Environment = scopedDefenv(tree.originalRoot)

  lazy val entity: PIdnNode => Entity =
    attr[PIdnNode, Entity] {

      case w@PWildcard() => Wildcard(w, this)

      case tree.parent.pair(id: PIdnUse, n: PDot) =>
        tryDotLookup(n.base, id).map(_._1).getOrElse(UnknownEntity())

      case tree.parent.pair(id: PIdnUse, tree.parent.pair(_: PMethodImplementationProof, ip: PImplementationProof)) =>
        tryMethodLikeLookup(ip.superT, id).map(_._1).getOrElse(UnknownEntity()) // reference method of the super type

      case tree.parent.pair(id: PIdnUse, tree.parent.pair(alias: PImplementationProofPredicateAlias, ip: PImplementationProof)) if alias.left == id =>
        tryMethodLikeLookup(ip.superT, id).map(_._1).getOrElse(UnknownEntity()) // reference predicate of the super type

      case tree.parent.pair(id: PIdnDef, _: PDependentDef) => defEntity(id) // PIdnDef that depend on a receiver or type are not placed in the symbol table

      case n@ tree.parent.pair(id: PIdnUse, tree.parent.pair(_: PIdentifierKey, tree.parent(lv: PLiteralValue))) =>
        val litType = expectedMiscType(lv)
        if (underlyingType(litType).isInstanceOf[StructT]) { // if the enclosing literal is a struct then id is a field
          findField(litType, id).getOrElse(UnknownEntity())
        } else symbTableLookup(n) // otherwise it is just a variable

      case tree.parent.pair(id: PIdnUse, tree.parent.pair(_: PIdentifierKey, tree.parent(spec: PClosureSpecInstance))) =>
        lookupFunctionMemberOrLit(spec.func).flatMap(func => lookupParamForClosureSpec(id, func)) match {
          case Some(p: InParameter) => p
          case _ => UnknownEntity() // only in-parameter names can be used as keys
        }

      case n: PIdnUse if tryEnclosingClosureImplementationProof(n).nonEmpty =>
        val proof = tryEnclosingClosureImplementationProof(n).get
        lookupFunctionMemberOrLit(proof.impl.spec.func).flatMap(func => lookupParamForClosureSpec(n, func)) match {
          case Some(p: InParameter) => p
          case Some(p: OutParameter) => p
          case _ => symbTableLookup(n)
        }

      case n => symbTableLookup(n)
    }

  private def lookupParamForClosureSpec(id: PIdnUse, func: ActualDataEntity with WithArguments with WithResult): Option[ActualVariable] = {
    def namedParam(p: PParameter): Option[PNamedParameter] = p match {
      case p: PNamedParameter => Some(p)
      case PExplicitGhostParameter(p: PNamedParameter) => Some(p)
      case _ => None
    }

    // Within a spec implementation proof or closure instance, consider all arguments of the spec non-ghost and all results ghost.
    // This is to be as permissive as possible at this point, since all ghostness-related checks are done later on.
    lazy val inParam = func.args.map(namedParam).find(p => p.nonEmpty && p.get.id.name == id.name)
      .map(p => InParameter(p.get, ghost = false, addressable = false, func.context))
    if (inParam.nonEmpty) Some(inParam.get)
    else  func.result.outs.map(namedParam).find(p => p.nonEmpty && p.get.id.name == id.name)
      .map(p => OutParameter(p.get, ghost = true, addressable = false, func.context))
  }

  private def lookupFunctionMemberOrLit(name: PNameOrDot): Option[ActualDataEntity with WithArguments with WithResult] = name match {
    case PNamedOperand(id) => symbTableLookup(id) match {
      case f: Function => Some(f)
      case c: Closure => Some(c)
      case _ => None
    }
    case PDot(base: PNamedOperand, id) => symbTableLookup(base.id) match {
      case pkg: Import =>
        tryPackageLookup(RegularImport(pkg.decl.importPath), id, pkg.decl) match {
          case Some((f: Function, _)) => Some(f)
          case _ => None
        }
      case _ => None
    }
    case _ => None
  }

  private def symbTableLookup(n: PIdnNode): Entity = {
    type Level = PIdnNode => Option[Entity]

    /** regular symbol table lookup in the current package */
    val level0: Level = n => tryLookup(sequentialDefenv(n), serialize(n))

    /** entity lookup in an unqualified import */
    val level1: Level = {
      case n: PIdnUse => tryUnqualifiedPackageLookup(n) match {
        case UnknownEntity() => None
        case e => Some(e)
      }
      case _ => None
    }

    /** entity lookup inside a definition of an unordered scope (e.g. interface definition) */
    val level2: Level = n =>
      tryEnclosingUnorderedScope(n) match {
        case Some(scope) =>
          // `n` appears in an unordered scope and due to the way Go works, definitions (e.g. methods & predicates) in
          // that scope have not been considered so far. Therefore, we perform a second-level lookup just on the definitions that
          // this unordered scope provides
          val dependentEnv = dependentDefenv(scope)
          // perform now a second lookup in this special dependent environment:
          val res = tryLookup(dependentEnv, serialize(n))
          res
        case _ => None
      }

    /** order of precedence; first level has highest precedence */
    val levels: Seq[Level] = Seq(level0, level1, level2)

    // returns first successfully defined entity otherwise `UnknownEntity()`
    levels.iterator.map(_(n)).find(_.isDefined).flatten.getOrElse(UnknownEntity())
  }

  /**
    * Performs a lookup of `i` in environment `inv`. Returns the associated entity or `None` if no entity has been found
    */
  def tryLookup(env: Environment, i: String): Option[Entity] = {
    lookup(env, i, UnknownEntity()) match {
      case UnknownEntity() => None
      case e => Some(e)
    }
  }
}<|MERGE_RESOLUTION|>--- conflicted
+++ resolved
@@ -67,15 +67,9 @@
           case decl: PFieldDecl => Field(decl, isGhost, this)
           case decl: PEmbeddedDecl => Embbed(decl, isGhost, this)
 
-<<<<<<< HEAD
           case tree.parent.pair(decl: PNamedParameter, _: PResult) => OutParameter(decl, isGhost, canParameterBeUsedAsShared(decl), this)
           case decl: PNamedParameter => InParameter(decl, isGhost, canParameterBeUsedAsShared(decl), this)
-          case decl: PNamedReceiver => ReceiverParameter(decl, isGhost, decl.addressable, this)
-=======
-        case tree.parent.pair(decl: PNamedParameter, _: PResult) => OutParameter(decl, isGhost, canParameterBeUsedAsShared(decl), this)
-        case decl: PNamedParameter => InParameter(decl, isGhost, canParameterBeUsedAsShared(decl), this)
-        case decl: PNamedReceiver => ReceiverParameter(decl, isGhost, canReceiverBeUsedAsShared(decl), this)
->>>>>>> 3e3b5d69
+          case decl: PNamedReceiver => ReceiverParameter(decl, isGhost, canReceiverBeUsedAsShared(decl), this)
 
           case decl: PTypeSwitchStmt => TypeSwitchVariable(decl, isGhost, addressable = false, this) // TODO: check if type switch variables are addressable in Go
 
