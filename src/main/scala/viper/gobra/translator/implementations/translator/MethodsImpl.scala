--- conflicted
+++ resolved
@@ -39,15 +39,9 @@
     for {
       pres <- sequence((vRecvPres ++ vArgPres) ++ x.pres.map(ctx.ass.precondition(_)(ctx)))
       posts <- sequence(vResultPosts ++ x.posts.map(ctx.ass.postcondition(_)(ctx)))
-<<<<<<< HEAD
-      terminationMeasure = x.terminationMeasure.isEmpty match {
-        case true => Seq.empty
-        case false => sequence(x.terminationMeasure.map(ctx.ass.terminationMeasure(_)(ctx))).res
-=======
       terminationMeasure = x.terminationMeasure match {
         case Some(measure) => translateTerminationMeasure(measure)(ctx)
         case None => Seq.empty
->>>>>>> 600ef12b
       }
 
       returnLabel = vpr.Label(Names.returnLabel, Vector.empty)(pos, info, errT)
@@ -88,15 +82,9 @@
     for {
       pres <- sequence(vArgPres ++ x.pres.map(ctx.ass.precondition(_)(ctx)))
       posts <- sequence(vResultPosts ++ x.posts.map(ctx.ass.postcondition(_)(ctx)))
-<<<<<<< HEAD
-      terminationMeasure = x.terminationMeasure.isEmpty match {
-        case true => Seq.empty
-        case false => sequence(x.terminationMeasure.map(ctx.ass.terminationMeasure(_)(ctx))).res
-=======
       terminationMeasure = x.terminationMeasure match {
         case Some(measure) => translateTerminationMeasure(measure)(ctx)
         case None => Seq.empty
->>>>>>> 600ef12b
       }
       
       returnLabel = vpr.Label(Names.returnLabel, Vector.empty)(pos, info, errT)
