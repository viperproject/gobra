--- conflicted
+++ resolved
@@ -462,13 +462,9 @@
 
     case PReference(e) => isExpr(e).out ++ effAddressable.errors(e)(e)
 
-<<<<<<< HEAD
     case n@PNegation(e) =>
       val mayInit = isEnclosingMayInit(n)
       isExpr(e).out ++ assignableTo.errors(exprType(e), BooleanT, mayInit)(e)
-=======
-    case PNegation(e) => isExpr(e).out ++ assignableTo.errors(exprType(e), BooleanT)(e)
->>>>>>> b2f2f914
 
     case n: PBinaryExp[_,_] =>
         val mayInit = isEnclosingMayInit(n)
