--- conflicted
+++ resolved
@@ -211,19 +211,11 @@
 
 case class PModOp() extends PAssOp
 
-<<<<<<< HEAD
-case class PBitwiseAndOp() extends PAssOp
-
-case class PBitwiseOrOp() extends PAssOp
-
-case class PBitwiseXorOp() extends PAssOp
-=======
 case class PBitAndOp() extends PAssOp
 
 case class PBitOrOp() extends PAssOp
 
 case class PBitXorOp() extends PAssOp
->>>>>>> 38cd7797
 
 case class PBitClearOp() extends PAssOp
 
@@ -343,7 +335,7 @@
     * and type `typ`, with unkeyed elements `exprs`.
     */
   def array(typ : PType, exprs : Vector[PExpression]) = PCompositeLit(
-    PArrayType(PIntLit(exprs.length, Decimal), typ),
+    PArrayType(PIntLit(exprs.length), typ),
     PLiteralValue(exprs.map(e => PKeyedElement(None, PExpCompositeVal(e))))
   )
 
@@ -471,11 +463,7 @@
 
 case class PNegation(operand: PExpression) extends PUnaryExp
 
-<<<<<<< HEAD
-case class PBitwiseNegation(operand: PExpression) extends PUnaryExp
-=======
 case class PBitNegation(operand: PExpression) extends PUnaryExp with PNumExpression
->>>>>>> 38cd7797
 
 sealed trait PBinaryExp[L <: PExpressionOrType, R <: PExpressionOrType] extends PActualExpression {
   def left: L
@@ -508,19 +496,11 @@
 
 case class PDiv(left: PExpression, right: PExpression) extends PBinaryExp[PExpression, PExpression] with PNumExpression
 
-<<<<<<< HEAD
-case class PBitwiseAnd(left: PExpression, right: PExpression) extends PBinaryExp[PExpression, PExpression] with PNumExpression
-
-case class PBitwiseOr(left: PExpression, right: PExpression) extends PBinaryExp[PExpression, PExpression] with PNumExpression
-
-case class PBitwiseXor(left: PExpression, right: PExpression) extends PBinaryExp[PExpression, PExpression] with PNumExpression
-=======
 case class PBitAnd(left: PExpression, right: PExpression) extends PBinaryExp[PExpression, PExpression] with PNumExpression
 
 case class PBitOr(left: PExpression, right: PExpression) extends PBinaryExp[PExpression, PExpression] with PNumExpression
 
 case class PBitXor(left: PExpression, right: PExpression) extends PBinaryExp[PExpression, PExpression] with PNumExpression
->>>>>>> 38cd7797
 
 case class PBitClear(left: PExpression, right: PExpression) extends PBinaryExp[PExpression, PExpression] with PNumExpression
 
