--- conflicted
+++ resolved
@@ -38,14 +38,10 @@
 
   override def typ(ctx: Context): in.Type ==> vpr.Type = combiner(_.typ(ctx))
   override def variable(ctx: Context): in.BodyVar ==> vpr.LocalVarDecl = combiner(_.variable(ctx))
-<<<<<<< HEAD
   override def globalVar(ctx: Context): in.Global ==> CodeWriter[vpr.Exp] = combiner(_.globalVar(ctx))
-=======
-  override def globalVar(ctx: Context): in.GlobalVar ==> CodeWriter[vpr.Exp] = combiner(_.globalVar(ctx))
   override def method(ctx: Context): in.Member ==> MemberWriter[vpr.Method] = combiner(_.method(ctx))
   override def function(ctx: Context): in.Member ==> MemberWriter[vpr.Function] = combiner(_.function(ctx))
   override def predicate(ctx: Context): in.Member ==> MemberWriter[vpr.Predicate] = combiner(_.predicate(ctx))
->>>>>>> 3a6d4448
   override def member(ctx: Context): in.Member ==> MemberWriter[Vector[vpr.Member]] = combiner(_.member(ctx))
   override def varPrecondition(ctx: Context): in.Parameter.In ==> MemberWriter[vpr.Exp] = combiner(_.varPrecondition(ctx))
   override def varPostcondition(ctx: Context): in.Parameter.Out ==> MemberWriter[vpr.Exp] = combiner(_.varPostcondition(ctx))
