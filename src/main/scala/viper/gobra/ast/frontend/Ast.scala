--- conflicted
+++ resolved
@@ -582,10 +582,6 @@
 sealed trait PFloatType extends PType
 case class PFloat32() extends PPredeclaredType("float32") with PFloatType
 case class PFloat64() extends PPredeclaredType("float64") with PFloatType
-<<<<<<< HEAD
-
-=======
->>>>>>> 059566c2
 
 // TODO: add more types
 
