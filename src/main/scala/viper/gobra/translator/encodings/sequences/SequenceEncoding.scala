--- conflicted
+++ resolved
@@ -170,8 +170,32 @@
     }
   }
 
-  /**
-<<<<<<< HEAD
+/**
+  * Encodes whether a value is comparable or not.
+  *
+  * isComp[ e: seq[T] ] -> forall s :: { s in [e], isComp[s] } s in [e] ==> isComp[s]
+  */
+  override def isComparable(ctx: Context): in.Expr ==> Either[Boolean, CodeWriter[vpr.Exp]] = {
+    case exp :: ctx.Seq(t) =>
+      super.isComparable(ctx)(exp).map { _ =>
+        val (pos, info, errT) = exp.vprMeta
+        // if this is executed, then type parameter must have dynamic comparability
+        val s = in.BoundVar("s", t)(exp.info)
+        val vSDecl = ctx.typeEncoding.variable(ctx)(s); val vS = vSDecl.localVar
+        for {
+          vExp <- pure(ctx.expr.translate(exp)(ctx))(ctx)
+          rhs <- pure(ctx.typeEncoding.isComparable(ctx)(s).right.get)(ctx)
+          contains = vpr.SeqContains(vS, vExp)(pos, info, errT)
+          res = vpr.Forall(
+          variables = Seq(vSDecl),
+          triggers = Seq(vpr.Trigger(Seq(rhs, contains))(pos, info, errT)),
+          exp = vpr.Implies(contains, rhs)(pos, info, errT)
+          )(pos, info, errT)
+        } yield res
+      }
+  }
+
+  /**
     * Translates `chunk` into a sequence expression.
     *
     * [EmptyChunk(size)] -> emptySeq(size)
@@ -348,31 +372,4 @@
     case c1 +: c2 +: cs =>
       c1 +: EmptyChunk(c2.firstIndex - c1.lastIndex - 1) +: completeGaps(c2 +: cs)
   }
-=======
-    * Encodes whether a value is comparable or not.
-    *
-    * isComp[ e: seq[T] ] -> forall s :: { s in [e], isComp[s] } s in [e] ==> isComp[s]
-    */
-  override def isComparable(ctx: Context): in.Expr ==> Either[Boolean, CodeWriter[vpr.Exp]] = {
-    case exp :: ctx.Seq(t) =>
-      super.isComparable(ctx)(exp).map{ _ =>
-        val (pos, info, errT) = exp.vprMeta
-        // if this is executed, then type parameter must have dynamic comparability
-        val s = in.BoundVar("s", t)(exp.info)
-        val vSDecl = ctx.typeEncoding.variable(ctx)(s); val vS = vSDecl.localVar
-        for {
-          vExp <- pure(ctx.expr.translate(exp)(ctx))(ctx)
-          rhs <- pure(ctx.typeEncoding.isComparable(ctx)(s).right.get)(ctx)
-          contains = vpr.SeqContains(vS, vExp)(pos, info, errT)
-          res = vpr.Forall(
-            variables = Seq(vSDecl),
-            triggers = Seq(vpr.Trigger(Seq(rhs, contains))(pos, info, errT)),
-            exp = vpr.Implies(contains, rhs)(pos, info, errT)
-          )(pos, info, errT)
-        } yield res
-      }
-  }
-
-
->>>>>>> 51a1a80f
 }