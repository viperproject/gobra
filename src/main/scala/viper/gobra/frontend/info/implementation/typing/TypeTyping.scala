--- conflicted
+++ resolved
@@ -66,7 +66,6 @@
     case t: PInterfaceType =>
       val isRecursiveInterface = error(t, "invalid recursive interface", cyclicInterfaceDef(t))
       if (isRecursiveInterface.isEmpty) {
-<<<<<<< HEAD
         val methodSet = addressableMethodSet(InterfaceT(t, this))
         val methodsContainMayInit = methodSet.exists {
           case (_, (m, _)) => m match {
@@ -76,9 +75,6 @@
           }
         }
 
-        methodSet.errors(t) ++
-          error(t, "Interface declaration contains methods annotated with 'mayInit'.", methodsContainMayInit) ++
-=======
         // The semantics of wildcard termination measures in interface method specifications is not clear.
         // Thus, they are rejected.
         val sigsWithWildcardMeasuresErrors = t.methSpecs.flatMap { sig =>
@@ -88,9 +84,9 @@
             case _ => noMessages
           }
         }
-        addressableMethodSet(InterfaceT(t, this)).errors(t) ++
+        methodSet.errors(t) ++
+          error(t, "Interface declaration contains methods annotated with 'mayInit'.", methodsContainMayInit) ++
           sigsWithWildcardMeasuresErrors ++
->>>>>>> f6869dd9
           containsRedeclarations(t) // temporary check
       } else {
         isRecursiveInterface
