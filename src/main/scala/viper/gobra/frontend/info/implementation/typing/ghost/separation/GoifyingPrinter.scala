// This Source Code Form is subject to the terms of the Mozilla Public
// License, v. 2.0. If a copy of the MPL was not distributed with this
// file, You can obtain one at http://mozilla.org/MPL/2.0/.
//
// Copyright (c) 2011-2020 ETH Zurich.

package viper.gobra.frontend.info.implementation.typing.ghost.separation

import viper.gobra.ast.frontend._
import viper.gobra.frontend.info.implementation.property.{AssignMode, StrictAssignModi}
import viper.gobra.util.{Constants, Violation}
import viper.gobra.frontend.info.implementation.TypeInfoImpl
import org.bitbucket.inkytonik.kiama.attribution.Decorators



/**
  * Whole spec of a function or method which needs goification.
  */
case class DeclarationSpec(ghostParams: Vector[PExplicitGhostParameter], ghostResults: Vector[PExplicitGhostParameter], spec: PFunctionSpec)


class GoifyingPrinter(info: TypeInfoImpl) extends DefaultPrettyPrinter {

  val classifier: GhostClassifier = info.asInstanceOf[GhostClassifier]

  /**
    * Used to determine if current expression is already in Goified scope.
    */
  val decorators = new Decorators(info.tree)
  lazy val isInGoifiedScope: PNode => Boolean =
    decorators.down(false){
      case _: PFPredicateDecl | _: PMPredicateDecl | _: PFunctionSpec | _: PGhostStatement | _: PUnfolding  => true
    }

  lazy val unfoldingInGoifiedScope: PUnfolding => Boolean =
    decorators.down(false){
      case _: PFPredicateDecl | _: PMPredicateDecl | _: PFunctionSpec | _: PGhostStatement => true
    }

  /**
    * Keywords used in Goified files.
    */
  private val ghost_parameters: String = "ghost-parameters:"
  private val ghost_results: String = "ghost-results:"
  private val addressable_variables: String = "addressable:"
  private val with_keyword: String = "with:"
  private val unfolding_keyword: String = "unfolding:"

  private val specComment: Doc = "//@"
  private def blockSpecComment(doc: Doc): Doc = "/*@" <> line <> doc <> line <> "@*/"
  private def inlinedSpecComment(doc: Doc): Doc = "/*@" <+> doc <+> "@*/"

  private def with_prefix[T](vec: Vector[T]): Doc = if (vec.isEmpty) emptyDoc else space <> with_keyword


  /**
    * Helper methods to get the parameters and results filtered (without ghost)
    * and also only ghost
    */
  private def getActualParams[T <: PParameter](paras: Vector[T]): Vector[T] =
    paras.filter(!classifier.isParamGhost(_))

  private def getGhostParams[T <: PParameter](paras: Vector[T]): Vector[PExplicitGhostParameter] =
    paras.filter(classifier.isParamGhost(_)).asInstanceOf[Vector[PExplicitGhostParameter]]

  private def getActualResult(res: PResult): PResult = {
    val aOuts = res.outs.filter(!classifier.isParamGhost(_))
    PResult(aOuts)
  }

  /**
    * Shows the Goified version of the function / method specification
    */
  override def showSpec(spec: PSpecification): Doc = spec match {
<<<<<<< HEAD
    case PFunctionSpec(pres, preserves, posts, terminationMeasure, isPure) =>
=======
    case PFunctionSpec(pres, preserves, posts, measures, isPure) =>
>>>>>>> 20346638
      (if (isPure) specComment <+> showPure else emptyDoc) <>
      hcat(pres map (p => specComment <+> showPre(p) <> line)) <>
      hcat(preserves map (p => specComment <+> showPreserves(p) <> line)) <>
      hcat(posts map (p => specComment <+> showPost(p) <> line)) <>
<<<<<<< HEAD
      (terminationMeasure match {
        case Some(measure) => {
          measure match {
            case PTupleTerminationMeasure(tuple) => hcat(tuple map (p => specComment <+> "decreases" <+> showExpr(p) <> line))
            case PStarMeasure() => specComment <+> "decreases" <+> "*" <> line
            case PWildcardMeasure() => specComment <+> "decreases" <+> "_" <> line
            case PInferTerminationMeasure() => specComment <+> "decreases" <+> "infer" <> line
            case PConditionalTerminationMeasures(clauses) => hcat(clauses map(p => p match {
              case PStarMeasure() => emptyDoc
              case PConditionalTerminationMeasureIfClause(measure, cond) => measure match {
                case PWildcardMeasure() => specComment <+> showPre(cond) <> line
                case PTupleTerminationMeasure(tuple) => hcat(tuple map (p => specComment <+> "decreases" <+> showExpr(p) <> line)) <> specComment <+> showPre(cond) <> line
                case PStarMeasure() => Violation.violation("Star measure occurs in if clause")
                case PInferTerminationMeasure() => Violation.violation("Infer measure occurs in if clause")
              }
            }))
          }
        }
        case None => emptyDoc
      })
   
    case PLoopSpec(inv, terminationMeasure) =>
      hcat(inv map (p => specComment <+> showInv(p) <> line)) <>
      (terminationMeasure match {
        case Some(measure) => {
          measure match {
            case PTupleTerminationMeasure(tuple) => hcat(tuple map (p => specComment <+> "decreases" <+> showExpr(p) <> line))
            case PStarMeasure() => specComment <+> "decreases" <+> "*" <> line
            case PWildcardMeasure() => specComment <+> "decreases" <+> "_" <> line
            case PInferTerminationMeasure() => specComment <+> "decreases" <+> "infer" <> line
            case PConditionalTerminationMeasures(clauses) => hcat(clauses map (p => p match {
              case PStarMeasure() => emptyDoc
              case PConditionalTerminationMeasureIfClause(measure, cond) => measure match {
                case PWildcardMeasure() => specComment <+> showPre(cond) <> line
                case PTupleTerminationMeasure(tuple) => hcat(tuple map (p => specComment <+> "decreases" <+> showExpr(p) <> line)) <> specComment <+> showPre(cond) <> line
                case PStarMeasure() => Violation.violation("Star measure occurs in if clause")
                case PInferTerminationMeasure() => Violation.violation("Infer measure occurs in if clause")
              }
            }))
          }
        }
        case None => emptyDoc
      })
=======
      hcat(measures map (p => specComment <+> showTerminationMeasure(p) <> line))

    case PLoopSpec(inv, measure) =>
      hcat(inv map (p => specComment <+> showInv(p) <> line)) <>
      opt(measure)(p => specComment <+> showTerminationMeasure(p) <> line)
>>>>>>> 20346638
  }

  /**
    * Shows the ghost parameters, the ghost results and the Goified version
    * of the function / method specification.
    */
  def showDeclarationSpec(spec: DeclarationSpec): Doc = spec match {
    case DeclarationSpec(ghostParams, ghostResults, spec) =>
      (if (ghostParams.isEmpty) emptyDoc else specComment <+> ghost_parameters <+> showParameterList(ghostParams.map(_.actual)) <> line) <>
      (if (ghostResults.isEmpty) emptyDoc else specComment <+> ghost_results <+> showParameterList(ghostResults.map(_.actual)) <> line) <>
      showSpec(spec)
  }

  /**
    * Shows a list of addressable variables.
    */
  def showAddressableVars(vars: Vector[PIdnNode], prefix: Doc): Doc =
      (if (vars.isEmpty) emptyDoc else prefix <+> addressable_variables <+> showList(vars)(showId))


  /**
    * Shows the Goified version of a program member.
    */
  override def showMember(mem: PMember): Doc = mem match {

    case PMethodDecl(id, rec, args, res, spec, body) =>
      showDeclarationSpec(DeclarationSpec(getGhostParams(args), getGhostParams(res.outs), spec)) <>
      super.showMember(
        PMethodDecl(
          id,
          rec,
          getActualParams(args),
          getActualResult(res),
<<<<<<< HEAD
          PFunctionSpec(Vector.empty, Vector.empty, Vector.empty, Option.empty),
=======
          PFunctionSpec(Vector.empty, Vector.empty, Vector.empty, Vector.empty),
>>>>>>> 20346638
          body
        )
      )

    case PFunctionDecl(id, args, res, spec, body) =>
      showDeclarationSpec(DeclarationSpec(getGhostParams(args), getGhostParams(res.outs), spec)) <>
      super.showMember(
        PFunctionDecl(
          id,
          getActualParams(args),
          getActualResult(res),
<<<<<<< HEAD
          PFunctionSpec(Vector.empty, Vector.empty, Vector.empty, Option.empty),
=======
          PFunctionSpec(Vector.empty, Vector.empty, Vector.empty, Vector.empty),
>>>>>>> 20346638
          body
        )
      )

    case pred: PFPredicateDecl => blockSpecComment(super.showMember(pred))

    case pred: PMPredicateDecl => blockSpecComment(super.showMember(pred))

    case m if classifier.isMemberGhost(m) => specComment <+> super.showMember(m)
    case m => super.showMember(m)
  }

  override def showBodyParameterInfo(info: PBodyParameterInfo): Doc = {
    if (info.shareableParameters.nonEmpty) {
      specComment <+> Constants.SHARE_PARAMETER_KEYWORD <+> showIdList(info.shareableParameters) <> line
    } else emptyDoc
  }

  /**
    * Shows a ghost statement in the goified version with a given prefix.
    */
  def showGhostStmt(stmt: PStatement, prefix: Doc): Doc = specComment <> prefix <+> super.showStmt(stmt)
  def showGhostExprList(exprs: Vector[PExpression], prefix: Doc): Doc = specComment <> prefix <+> super.showExprList(exprs)

  override def showStmt(stmt: PStatement): Doc = stmt match {

    case PAssignment(right, left) =>
      StrictAssignModi(left.size, right.size) match {
        case AssignMode.Single =>
          val (aRight, aLeft) = right.zip(left).filter(p => !classifier.isExprGhost(p._2)).unzip
          val (ghostRight, ghostLeft) = right.zip(left).filter(p => classifier.isExprGhost(p._2)).unzip

          (if (aLeft.isEmpty) emptyDoc else super.showStmt(PAssignment(aRight, aLeft))) <>
          (if (ghostLeft.isEmpty) emptyDoc else showGhostStmt(PAssignment(ghostRight, ghostLeft), with_prefix(aLeft)))
          
        case AssignMode.Multi =>
          val (aLeft, ghostLeft) = left.partition(!classifier.isExprGhost(_))
          val (aRight, ghostRight) = right.partition(!classifier.isExprGhost(_))

          (if (aLeft.isEmpty) emptyDoc else super.showStmt(PAssignment(aRight, aLeft))) <>
          (if (ghostLeft.isEmpty) emptyDoc else showGhostStmt(PAssignment(ghostRight, ghostLeft), with_prefix(aLeft)))

        case AssignMode.Error | AssignMode.Variadic => errorMsg
      }

    case PShortVarDecl(right, left, addressable) =>
      StrictAssignModi(left.size, right.size) match {
        case AssignMode.Single =>
          val (aRight, aLeft) = right.zip(left).filter(p => !classifier.isIdGhost(p._2)).unzip
          // List of all non-ghost addressable variables.
          val aAddressableVars = left.zip(addressable).filter(p => !classifier.isIdGhost(p._1) && p._2).map(_._1)
          val (ghostRight, ghostLeft) = right.zip(left).filter(p => classifier.isIdGhost(p._2)).unzip
          // Boolean vector of whether ghost variables are addressable or not.
          val ghostAddressable = left.zip(addressable).filter(p => classifier.isIdGhost(p._1)).map(_._2)

          val prefix: Doc = if (ghostLeft.isEmpty) specComment else ";"

          (if (aLeft.isEmpty) emptyDoc else super.showStmt(PShortVarDecl(aRight, aLeft, aLeft.map(_ => false)))) <>
          (if (ghostLeft.isEmpty) emptyDoc else showGhostStmt(PShortVarDecl(ghostRight, ghostLeft, ghostAddressable), with_prefix(aLeft))) <+>
          showAddressableVars(aAddressableVars, prefix)

        case AssignMode.Multi =>
          val (aLeft, ghostLeft) = left.partition(!classifier.isIdGhost(_))
          val (aRight, ghostRight) = right.partition(!classifier.isExprGhost(_))
          // List of all non-ghost addressable variables.
          val aAddressableVars = left.zip(addressable).filter(p => !classifier.isIdGhost(p._1)).map(_._1)
          // Boolean vector of whether ghost variables are addressable or not.
          val ghostAddressable = left.zip(addressable).filter(p => classifier.isIdGhost(p._1)).map(_._2)

          val prefix: Doc = if (ghostLeft.isEmpty) specComment else ";"
          
          (if (aLeft.isEmpty) emptyDoc else super.showStmt(PShortVarDecl(aRight, aLeft, aLeft.map(_ => false)))) <>
          (if (ghostLeft.isEmpty) emptyDoc else showGhostStmt(PShortVarDecl(ghostRight, ghostLeft, ghostAddressable), with_prefix(aLeft))) <+>
          showAddressableVars(aAddressableVars, prefix)

        case AssignMode.Error | AssignMode.Variadic => errorMsg
      }

    case n@ PReturn(right) =>
      val gt = classifier.expectedReturnGhostTyping(n)
      val aRight = right.zip(gt.toTuple).filter(!_._2).map(_._1)
      val ghostRight = right.zip(gt.toTuple).filter(_._2).map(_._1)
      
      (if (aRight.isEmpty) emptyDoc else super.showStmt(PReturn(aRight))) <>
      (if (ghostRight.isEmpty) emptyDoc else showGhostExprList(ghostRight, with_prefix(ghostRight)))

    case s if !isInGoifiedScope(s) => super.showStmt(s)
    case s if classifier.isStmtGhost(s) => showGhostStmt(stmt, emptyDoc)

    case _ => super.showStmt(stmt)

  }


  override def showExpr(expr: PExpression): Doc = expr match {
    
    case n: PInvoke if !isInGoifiedScope(n) =>
      val gt = classifier.expectedArgGhostTyping(n)
      val aArgs = n.args.zip(gt.toTuple).filter(!_._2).map(_._1)
      val ghostArgs = n.args.zip(gt.toTuple).filter(_._2).map(_._1)

      super.showExpr(n.copy(args = aArgs)) <> (if (ghostArgs.isEmpty) emptyDoc else space <> inlinedSpecComment(with_keyword <+> showExprList(ghostArgs)))

    
    case e: PUnfolding if !unfoldingInGoifiedScope(e) =>
      parens(inlinedSpecComment(unfolding_keyword <+> super.showExpr(e.pred)) <+> showExpr(e.op))

    case e: PUnfolding => parens(super.showExpr(e))

    case e: PActualExprProofAnnotation => showExpr(e.op)
    case e => super.showExpr(e)
  }



  /**
    * Shows ghost types in the goified version.
    */
  def showGhostType(typ: PType): Doc = specComment <+> super.showType(typ)

  override def showType(typ: PType): Doc = typ match {

    case PStructType(clauses) =>
      val (actualClauses, ghostClauses) = partitionStructClauses(clauses)

      super.showType(PStructType(actualClauses)) <+>
      (if (ghostClauses.isEmpty) emptyDoc else showGhostType(PStructType(ghostClauses)))

    case PInterfaceType(embedded, mspecs, pspecs) =>
      val (actualEmbedded, ghostEmbedded) = partitionInterfaceClauses(embedded)
      val (actualMspecs, ghostMspecs) = partitionInterfaceClauses(mspecs)
      val (actualPspecs, ghostPspecs) = partitionInterfaceClauses(pspecs)

      "interface" <+> block(
        ssep(actualEmbedded map showInterfaceClause, line) <>
        (if (ghostEmbedded.isEmpty) emptyDoc else ssep(ghostEmbedded map (specComment <+> showInterfaceClause(_)), line)) <>

        ssep(actualMspecs map showInterfaceClause, line) <>
        (if (ghostMspecs.isEmpty) emptyDoc else ssep(ghostMspecs map (specComment <+> showInterfaceClause(_)), line)) <>

        ssep(actualPspecs map showInterfaceClause, line) <>
        (if (ghostPspecs.isEmpty) emptyDoc else ssep(ghostPspecs map (specComment <+> showInterfaceClause(_)), line))
      )

    case t => super.showType(t)
  }

  private def partitionStructClauses[T <: PStructClause](cl: Vector[T]): (Vector[T], Vector[T]) =
    cl.partition(!classifier.isStructClauseGhost(_))

  private def partitionInterfaceClauses[T <: PInterfaceClause](cl: Vector[T]): (Vector[T], Vector[T]) =
    cl.partition(!classifier.isInterfaceClauseGhost(_))


  private def errorMsg: Nothing = Violation.violation("GoifyingPrinter has to be run after the type check")
}

<|MERGE_RESOLUTION|>--- conflicted
+++ resolved
@@ -73,66 +73,16 @@
     * Shows the Goified version of the function / method specification
     */
   override def showSpec(spec: PSpecification): Doc = spec match {
-<<<<<<< HEAD
-    case PFunctionSpec(pres, preserves, posts, terminationMeasure, isPure) =>
-=======
     case PFunctionSpec(pres, preserves, posts, measures, isPure) =>
->>>>>>> 20346638
       (if (isPure) specComment <+> showPure else emptyDoc) <>
       hcat(pres map (p => specComment <+> showPre(p) <> line)) <>
       hcat(preserves map (p => specComment <+> showPreserves(p) <> line)) <>
       hcat(posts map (p => specComment <+> showPost(p) <> line)) <>
-<<<<<<< HEAD
-      (terminationMeasure match {
-        case Some(measure) => {
-          measure match {
-            case PTupleTerminationMeasure(tuple) => hcat(tuple map (p => specComment <+> "decreases" <+> showExpr(p) <> line))
-            case PStarMeasure() => specComment <+> "decreases" <+> "*" <> line
-            case PWildcardMeasure() => specComment <+> "decreases" <+> "_" <> line
-            case PInferTerminationMeasure() => specComment <+> "decreases" <+> "infer" <> line
-            case PConditionalTerminationMeasures(clauses) => hcat(clauses map(p => p match {
-              case PStarMeasure() => emptyDoc
-              case PConditionalTerminationMeasureIfClause(measure, cond) => measure match {
-                case PWildcardMeasure() => specComment <+> showPre(cond) <> line
-                case PTupleTerminationMeasure(tuple) => hcat(tuple map (p => specComment <+> "decreases" <+> showExpr(p) <> line)) <> specComment <+> showPre(cond) <> line
-                case PStarMeasure() => Violation.violation("Star measure occurs in if clause")
-                case PInferTerminationMeasure() => Violation.violation("Infer measure occurs in if clause")
-              }
-            }))
-          }
-        }
-        case None => emptyDoc
-      })
-   
-    case PLoopSpec(inv, terminationMeasure) =>
-      hcat(inv map (p => specComment <+> showInv(p) <> line)) <>
-      (terminationMeasure match {
-        case Some(measure) => {
-          measure match {
-            case PTupleTerminationMeasure(tuple) => hcat(tuple map (p => specComment <+> "decreases" <+> showExpr(p) <> line))
-            case PStarMeasure() => specComment <+> "decreases" <+> "*" <> line
-            case PWildcardMeasure() => specComment <+> "decreases" <+> "_" <> line
-            case PInferTerminationMeasure() => specComment <+> "decreases" <+> "infer" <> line
-            case PConditionalTerminationMeasures(clauses) => hcat(clauses map (p => p match {
-              case PStarMeasure() => emptyDoc
-              case PConditionalTerminationMeasureIfClause(measure, cond) => measure match {
-                case PWildcardMeasure() => specComment <+> showPre(cond) <> line
-                case PTupleTerminationMeasure(tuple) => hcat(tuple map (p => specComment <+> "decreases" <+> showExpr(p) <> line)) <> specComment <+> showPre(cond) <> line
-                case PStarMeasure() => Violation.violation("Star measure occurs in if clause")
-                case PInferTerminationMeasure() => Violation.violation("Infer measure occurs in if clause")
-              }
-            }))
-          }
-        }
-        case None => emptyDoc
-      })
-=======
       hcat(measures map (p => specComment <+> showTerminationMeasure(p) <> line))
 
     case PLoopSpec(inv, measure) =>
       hcat(inv map (p => specComment <+> showInv(p) <> line)) <>
       opt(measure)(p => specComment <+> showTerminationMeasure(p) <> line)
->>>>>>> 20346638
   }
 
   /**
@@ -166,11 +116,7 @@
           rec,
           getActualParams(args),
           getActualResult(res),
-<<<<<<< HEAD
-          PFunctionSpec(Vector.empty, Vector.empty, Vector.empty, Option.empty),
-=======
           PFunctionSpec(Vector.empty, Vector.empty, Vector.empty, Vector.empty),
->>>>>>> 20346638
           body
         )
       )
@@ -182,11 +128,7 @@
           id,
           getActualParams(args),
           getActualResult(res),
-<<<<<<< HEAD
-          PFunctionSpec(Vector.empty, Vector.empty, Vector.empty, Option.empty),
-=======
           PFunctionSpec(Vector.empty, Vector.empty, Vector.empty, Vector.empty),
->>>>>>> 20346638
           body
         )
       )
